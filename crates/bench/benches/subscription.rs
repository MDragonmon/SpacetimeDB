--- conflicted
+++ resolved
@@ -10,7 +10,6 @@
 use spacetimedb_bench::spacetime_raw::SpacetimeRaw;
 use spacetimedb_primitives::{col_list, TableId};
 use spacetimedb_sats::{product, AlgebraicType, AlgebraicValue, ProductValue};
-use spacetimedb_testing::modules::start_runtime;
 
 fn create_table_location(db: &RelationalDB) -> Result<TableId, DBError> {
     let schema = &[
@@ -47,82 +46,37 @@
 }
 
 fn eval(c: &mut Criterion) {
-    let rt = start_runtime();
-    rt.block_on(async move {
-        let raw = SpacetimeRaw::build(false, false).unwrap();
+    let raw = SpacetimeRaw::build(false, false).unwrap();
 
-        let lhs = create_table_footprint(&raw.db).unwrap();
-        let rhs = create_table_location(&raw.db).unwrap();
+    let lhs = create_table_footprint(&raw.db).unwrap();
+    let rhs = create_table_location(&raw.db).unwrap();
 
-        let _ = raw
-            .db
-            .with_auto_commit(&ExecutionContext::default(), |tx| -> Result<(), DBError> {
-                // 1M rows
-                for entity_id in 0u64..1_000_000 {
-                    let owner = entity_id % 1_000;
-                    let footprint = AlgebraicValue::sum(entity_id as u8 % 4, AlgebraicValue::unit());
-                    let row = product!(entity_id, owner, footprint);
-                    let _ = raw.db.insert(tx, lhs, row)?;
+    let _ = raw
+        .db
+        .with_auto_commit(&ExecutionContext::default(), |tx| -> Result<(), DBError> {
+            // 1M rows
+            for entity_id in 0u64..1_000_000 {
+                let owner = entity_id % 1_000;
+                let footprint = AlgebraicValue::sum(entity_id as u8 % 4, AlgebraicValue::unit());
+                let row = product!(entity_id, owner, footprint);
+                let _ = raw.db.insert(tx, lhs, row)?;
+            }
+            Ok(())
+        });
+
+    let _ = raw
+        .db
+        .with_auto_commit(&ExecutionContext::default(), |tx| -> Result<(), DBError> {
+            // 1000 chunks, 1200 rows per chunk = 1.2M rows
+            for chunk_index in 0u64..1_000 {
+                for i in 0u64..1200 {
+                    let entity_id = chunk_index * 1200 + i;
+                    let x = 0i32;
+                    let z = entity_id as i32;
+                    let dimension = 0u32;
+                    let row = product!(entity_id, chunk_index, x, z, dimension);
+                    let _ = raw.db.insert(tx, rhs, row)?;
                 }
-<<<<<<< HEAD
-                Ok(())
-            });
-
-        let _ = raw
-            .db
-            .with_auto_commit(&ExecutionContext::default(), |tx| -> Result<(), DBError> {
-                // 1000 chunks, 1200 rows per chunk = 1.2M rows
-                for chunk_index in 0u64..1_000 {
-                    for i in 0u64..1200 {
-                        let entity_id = chunk_index * 1200 + i;
-                        let x = 0i32;
-                        let z = entity_id as i32;
-                        let dimension = 0u32;
-                        let row = product!(entity_id, chunk_index, x, z, dimension);
-                        let _ = raw.db.insert(tx, rhs, row)?;
-                    }
-                }
-                Ok(())
-            });
-
-        let entity_id = 1_200_000u64;
-        let chunk_index = 5u64;
-        let x = 0i32;
-        let z = 0i32;
-        let dimension = 0u32;
-
-        let footprint = AlgebraicValue::sum(1, AlgebraicValue::unit());
-        let owner = 6u64;
-
-        let new_lhs_row = product!(entity_id, owner, footprint);
-        let new_rhs_row = product!(entity_id, chunk_index, x, z, dimension);
-
-        let ins_lhs = insert_op(lhs, "footprint", new_lhs_row);
-        let ins_rhs = insert_op(rhs, "location", new_rhs_row);
-        let update = [&ins_lhs, &ins_rhs];
-
-        let bench_eval = |c: &mut Criterion, name, sql| {
-            c.bench_function(name, |b| {
-                let tx = raw.db.begin_tx();
-                let query = compile_read_only_query(&raw.db, &tx, sql).unwrap();
-                let query: ExecutionSet = query.into();
-                let ctx = &ExecutionContext::subscribe(raw.db.address(), SlowQueryConfig::default());
-                b.iter(|| drop(black_box(query.eval(ctx, Protocol::Binary, &raw.db, &tx).unwrap())))
-            });
-        };
-
-        // To profile this benchmark for 30s
-        // samply record -r 10000000 cargo bench --bench=subscription --profile=profiling -- full-scan --exact --profile-time=30
-        // Iterate 1M rows.
-        bench_eval(c, "full-scan", "select * from footprint");
-
-        // To profile this benchmark for 30s
-        // samply record -r 10000000 cargo bench --bench=subscription --profile=profiling -- full-join --exact --profile-time=30
-        // Join 1M rows on the left with 12K rows on the right.
-        // Note, this should use an index join so as not to read the entire lhs table.
-        let name = format!(
-            r#"
-=======
             }
             Ok(())
         });
@@ -164,35 +118,10 @@
     // Note, this should use an index join so as not to read the entire lhs table.
     let name = format!(
         r#"
->>>>>>> b2eb08c9
         select footprint.*
         from footprint join location on footprint.entity_id = location.entity_id
         where location.chunk_index = {chunk_index}
         "#
-<<<<<<< HEAD
-        );
-        bench_eval(c, "full-join", &name);
-
-        let ctx_incr = &ExecutionContext::incremental_update(raw.db.address(), SlowQueryConfig::default());
-
-        // To profile this benchmark for 30s
-        // samply record -r 10000000 cargo bench --bench=subscription --profile=profiling -- incr-select --exact --profile-time=30
-        c.bench_function("incr-select", |b| {
-            // A passthru executed independently of the database.
-            let select_lhs = "select * from footprint";
-            let select_rhs = "select * from location";
-            let tx = &raw.db.begin_tx();
-            let query_lhs = compile_read_only_query(&raw.db, tx, select_lhs).unwrap();
-            let query_rhs = compile_read_only_query(&raw.db, tx, select_rhs).unwrap();
-            let query = ExecutionSet::from_iter(query_lhs.into_iter().chain(query_rhs));
-            let tx = &tx.into();
-
-            b.iter(|| {
-                let out = query.eval_incr(ctx_incr, &raw.db, tx, &update).unwrap();
-                black_box(out);
-            })
-        });
-=======
     );
     bench_eval(c, "full-join", &name);
 
@@ -212,47 +141,33 @@
 
         b.iter(|| drop(black_box(query.eval_incr(ctx_incr, &raw.db, tx, &update, None))))
     });
->>>>>>> b2eb08c9
 
-        // To profile this benchmark for 30s
-        // samply record -r 10000000 cargo bench --bench=subscription --profile=profiling -- incr-join --exact --profile-time=30
-        c.bench_function("incr-join", |b| {
-            // Not a passthru - requires reading of database state.
-            let join = format!(
-                "\
+    // To profile this benchmark for 30s
+    // samply record -r 10000000 cargo bench --bench=subscription --profile=profiling -- incr-join --exact --profile-time=30
+    c.bench_function("incr-join", |b| {
+        // Not a passthru - requires reading of database state.
+        let join = format!(
+            "\
             select footprint.* \
             from footprint join location on footprint.entity_id = location.entity_id \
             where location.chunk_index = {chunk_index}"
-            );
-            let tx = &raw.db.begin_tx();
-            let query = compile_read_only_query(&raw.db, tx, &join).unwrap();
-            let query: ExecutionSet = query.into();
-            let tx = &tx.into();
-
-            b.iter(|| {
-                let out = query.eval_incr(ctx_incr, &raw.db, tx, &update).unwrap();
-                black_box(out);
-            })
-        });
-
-        // To profile this benchmark for 30s
-        // samply record -r 10000000 cargo bench --bench=subscription --profile=profiling -- query-indexes-multi --exact --profile-time=30
-        // Iterate 1M rows.
-        bench_eval(
-            c,
-            "query-indexes-multi",
-            "select * from location WHERE x = 0 AND z = 10000 AND dimension = 0",
         );
-<<<<<<< HEAD
-=======
         let tx = &raw.db.begin_tx();
         let query = compile_read_only_query(&raw.db, tx, &join).unwrap();
         let query: ExecutionSet = query.into();
         let tx = &tx.into();
 
         b.iter(|| drop(black_box(query.eval_incr(ctx_incr, &raw.db, tx, &update, None))));
->>>>>>> b2eb08c9
     });
+
+    // To profile this benchmark for 30s
+    // samply record -r 10000000 cargo bench --bench=subscription --profile=profiling -- query-indexes-multi --exact --profile-time=30
+    // Iterate 1M rows.
+    bench_eval(
+        c,
+        "query-indexes-multi",
+        "select * from location WHERE x = 0 AND z = 10000 AND dimension = 0",
+    );
 }
 
 criterion_group!(benches, eval);
