extern crate core;
extern crate proc_macro;

use proc_macro2::{Span, TokenStream};
use quote::{quote, quote_spanned, ToTokens};
use syn::punctuated::Pair;
use syn::spanned::Spanned;
use syn::{LitStr, Token};

use crate::sym;
use crate::util::{check_duplicate, match_meta};

pub(crate) struct SatsType<'a> {
    pub ident: &'a syn::Ident,
    pub generics: &'a syn::Generics,
    pub name: LitStr,
    pub krate: TokenStream,
    // may want to use in the future
    #[allow(unused)]
    pub original_attrs: &'a [syn::Attribute],
    pub data: SatsTypeData<'a>,
    /// Was the type marked as `#[repr(C)]`?
    pub is_repr_c: bool,
}

pub(crate) enum SatsTypeData<'a> {
    Product(Vec<SatsField<'a>>),
    Sum(Vec<SatsVariant<'a>>),
}

#[derive(Clone)]
pub(crate) struct SatsField<'a> {
    pub ident: Option<&'a syn::Ident>,
    pub vis: &'a syn::Visibility,
    pub name: Option<String>,
    pub ty: &'a syn::Type,
    pub original_attrs: &'a [syn::Attribute],
}

pub(crate) struct SatsVariant<'a> {
    pub ident: &'a syn::Ident,
    pub name: String,
    pub ty: Option<&'a syn::Type>,
    pub member: Option<syn::Member>,
    // may want to use in the future
    #[allow(unused)]
    pub original_attrs: &'a [syn::Attribute],
}

pub(crate) fn sats_type_from_derive(
    input: &syn::DeriveInput,
    crate_fallback: TokenStream,
) -> syn::Result<SatsType<'_>> {
    let data = match &input.data {
        syn::Data::Struct(struc) => {
            let fields = struc.fields.iter().map(|field| SatsField {
                ident: field.ident.as_ref(),
                vis: &field.vis,
                name: field.ident.as_ref().map(syn::Ident::to_string),
                ty: &field.ty,
                original_attrs: &field.attrs,
            });
            SatsTypeData::Product(fields.collect())
        }
        syn::Data::Enum(enu) => {
            let variants = enu.variants.iter().map(|var| {
                let (member, ty) = variant_data(var)?.unzip();
                Ok(SatsVariant {
                    ident: &var.ident,
                    name: var.ident.to_string(),
                    ty,
                    member,
                    original_attrs: &var.attrs,
                })
            });
            SatsTypeData::Sum(variants.collect::<syn::Result<Vec<_>>>()?)
        }
        syn::Data::Union(u) => return Err(syn::Error::new(u.union_token.span, "unions not supported")),
    };
    extract_sats_type(&input.ident, &input.generics, &input.attrs, data, crate_fallback)
}

fn is_repr_c(attrs: &[syn::Attribute]) -> bool {
    let mut is_repr_c = false;
    for attr in attrs.iter().filter(|a| a.path() == sym::repr) {
        let _ = attr.parse_nested_meta(|meta| {
            is_repr_c |= meta.path.is_ident("C");
            Ok(())
        });
    }
    is_repr_c
}

pub(crate) fn extract_sats_type<'a>(
    ident: &'a syn::Ident,
    generics: &'a syn::Generics,
    attrs: &'a [syn::Attribute],
    data: SatsTypeData<'a>,
    crate_fallback: TokenStream,
) -> syn::Result<SatsType<'a>> {
    let mut name = None;
    let mut krate = None;
    for attr in attrs {
        if attr.path() != sym::sats {
            continue;
        }
        attr.parse_nested_meta(|meta| {
            match_meta!(match meta {
                sym::crate_ => {
                    check_duplicate(&krate, &meta)?;
                    let value = meta.value()?;
                    let v = value.call(syn::Path::parse_mod_style)?;
                    krate = Some(v.into_token_stream());
                }
                sym::name => {
                    check_duplicate(&name, &meta)?;
                    let value = meta.value()?;
                    let v = value.parse::<LitStr>()?;
                    name = Some(v);
                }
            });
            Ok(())
        })?;
    }
    let krate = krate.unwrap_or(crate_fallback);
    let name = name.unwrap_or_else(|| crate::util::ident_to_litstr(ident));

    let is_repr_c = is_repr_c(attrs);

    Ok(SatsType {
        ident,
        generics,
        name,
        krate,
        original_attrs: attrs,
        data,
        is_repr_c,
    })
}

pub(crate) fn derive_satstype(ty: &SatsType<'_>) -> TokenStream {
    let ty_name = &ty.name;
    let name = &ty.ident;
    let krate = &ty.krate;

    let mut add_impls_for_plain_enum = false;
    let typ = match &ty.data {
        SatsTypeData::Product(fields) => {
            let fields = fields.iter().map(|field| {
                let field_name = match &field.name {
                    Some(name) => quote!(Some(#name)),
                    None => quote!(None),
                };
                let ty = field.ty;
                quote!((
                    #field_name,
                    <#ty as #krate::SpacetimeType>::make_type(__typespace)
                ))
            });
            let len = fields.len();
            quote!(
                #krate::sats::AlgebraicType::product::<
                    [(Option<&str>, #krate::sats::AlgebraicType); #len]
                >(
                    [#(#fields),*]
                )
            )
        }
        SatsTypeData::Sum(variants) => {
            // To allow an enum, with all-unit variants, as an index key type,
            // add derive `Filterable` for the enum.
            add_impls_for_plain_enum = variants.iter().all(|var| var.ty.is_none());

            let unit = syn::Type::Tuple(syn::TypeTuple {
                paren_token: Default::default(),
                elems: Default::default(),
            });
            let variants = variants.iter().map(|var| {
                let variant_name = &var.name;
                let ty = var.ty.unwrap_or(&unit);
                quote!((
                    #variant_name,
                    <#ty as #krate::SpacetimeType>::make_type(__typespace)
                ))
            });
            let len = variants.len();
            quote!(
                #krate::sats::AlgebraicType::sum::<
                    [(&str, #krate::sats::AlgebraicType); #len]
                >(
                    [#(#variants),*]
                )
            )
        }
    };

    let mut sats_generics = ty.generics.clone();
    // the 'static here is an unfortunate restriction from TypeId :(
    add_type_bounds(&mut sats_generics, &quote!(#krate::SpacetimeType + 'static));
    let (impl_generics, ty_generics, where_clause) = sats_generics.split_for_impl();

    // TypeId::of() requires all the lifetimes to be 'static
    let mut typeid_generics = sats_generics.clone();
    let static_lt = syn::Lifetime::new("'static", Span::call_site());
    for param in &mut typeid_generics.params {
        if let syn::GenericParam::Lifetime(param) = param {
            param.lifetime = static_lt.clone();
        }
    }
    let (_, typeid_ty_generics, _) = typeid_generics.split_for_impl();

    let impl_plain_enum_extras = if add_impls_for_plain_enum {
        // These will mostly be empty as lifetime and type parameters must be constrained
        // but const parameters don't require constraining.
        let mut generics = ty.generics.clone();
        add_type_bounds(&mut generics, &quote!(#krate::FilterableValue));
        let (impl_generics, ty_generics, where_clause) = generics.split_for_impl();
<<<<<<< HEAD
        // As we don't have access to other `derive` attributes,
        // we don't know if `Copy` was derived,
        // so we won't impl for the owned type.
        let filterable_impl = quote! {
            #[automatically_derived]
            impl #impl_generics #krate::Private for &#name #ty_generics #where_clause {}
=======
        // Assume that the type is `Copy`, as most all-unit enums will be.
        let filterable_impl = quote! {
            #[automatically_derived]
            impl #impl_generics #krate::FilterableValue for #name #ty_generics #where_clause {
                type Column = #name #ty_generics;
            }
>>>>>>> bf395a66
            #[automatically_derived]
            impl #impl_generics #krate::FilterableValue for &#name #ty_generics #where_clause {
                type Column = #name #ty_generics;
            }
        };

        let mut generics = ty.generics.clone();
        add_type_bounds(&mut generics, &quote!(#krate::DirectIndexKey));
        let (impl_generics, ty_generics, where_clause) = generics.split_for_impl();
        let dik_impl = quote! {
            #[automatically_derived]
            impl #impl_generics #krate::DirectIndexKey for #name #ty_generics #where_clause {}
        };

        Some(quote! {
            #filterable_impl
            #dik_impl
        })
    } else {
        None
    };

    quote! {
        #impl_plain_enum_extras

        #[automatically_derived]
        impl #impl_generics #krate::SpacetimeType for #name #ty_generics #where_clause {
            fn make_type<S: #krate::sats::typespace::TypespaceBuilder>(__typespace: &mut S) -> #krate::sats::AlgebraicType {
                #krate::sats::typespace::TypespaceBuilder::add(
                    __typespace,
                    core::any::TypeId::of::<#name #typeid_ty_generics>(),
                    Some(#ty_name),
                    |__typespace| #typ,
                )
            }
        }
    }
}

fn add_type_bounds(generics: &mut syn::Generics, trait_bound: &TokenStream) {
    for param in &generics.params {
        let syn::GenericParam::Type(param) = param else {
            continue;
        };
        let param_name = &param.ident;
        let where_clause = generics.where_clause.get_or_insert_with(|| syn::WhereClause {
            where_token: Default::default(),
            predicates: Default::default(),
        });
        where_clause
            .predicates
            .push(syn::parse_quote!(#param_name: #trait_bound));
    }
}

/// Returns the list of types if syntactically we see that the `ty`
/// is `#[repr(C)]` of only primitives.
///
/// We later assert semantically in generated code that the list of types
/// actually are primitives.
/// We'll also check that `ty` is paddingless.
fn extract_repr_c_primitive<'a>(ty: &'a SatsType) -> Option<Vec<&'a syn::Ident>> {
    // Ensure we have a `#[repr(C)]` struct.
    if !ty.is_repr_c {
        return None;
    }
    let SatsTypeData::Product(fields) = &ty.data else {
        return None;
    };

    // Ensure every field is a primitive and collect the idents.
    const PRIM_TY: &[sym::Symbol] = &[
        sym::u8,
        sym::i8,
        sym::u16,
        sym::i16,
        sym::u32,
        sym::i32,
        sym::u64,
        sym::i64,
        sym::u128,
        sym::i128,
        sym::f32,
        sym::f64,
    ];
    let mut field_tys = Vec::with_capacity(fields.len());
    for field in fields {
        if let syn::Type::Path(ty) = &field.ty {
            let ident = ty.path.get_ident().filter(|ident| PRIM_TY.iter().any(|p| ident == p))?;
            field_tys.push(ident);
        } else {
            return None;
        }
    }
    Some(field_tys)
}

pub(crate) fn derive_deserialize(ty: &SatsType<'_>) -> TokenStream {
    let (name, tuple_name) = (&ty.ident, &ty.name);
    let spacetimedb_lib = &ty.krate;
    let (impl_generics, ty_generics, where_clause) = ty.generics.split_for_impl();

    let de_lifetime = syn::Lifetime::new("'de", Span::call_site());
    let deserialize_t = quote!(#spacetimedb_lib::de::Deserialize<#de_lifetime>);

    let mut de_generics = ty.generics.clone();

    add_type_bounds(&mut de_generics, &deserialize_t);

    for lp in de_generics.lifetimes_mut() {
        lp.bounds.push(de_lifetime.clone());
    }

    let mut de_lt_param = syn::LifetimeParam::new(de_lifetime);
    de_lt_param.bounds = de_generics
        .lifetimes()
        .map(|lp| Pair::Punctuated(lp.lifetime.clone(), Token![+](Span::call_site())))
        .collect();

    de_generics.params.insert(0, de_lt_param.into());
    let (de_impl_generics, _, de_where_clause) = de_generics.split_for_impl();

    let (iter_n, iter_n2, iter_n3) = (0usize.., 0usize.., 0usize..);

    match &ty.data {
        SatsTypeData::Product(fields) => {
            let mut fast_body = None;
            if let Some(fields) = extract_repr_c_primitive(ty) {
                fast_body = Some(quote! {
                    #[inline(always)]
                    fn deserialize_from_bsatn<R: #spacetimedb_lib::buffer::BufReader<'de>>(
                        mut deserializer: #spacetimedb_lib::bsatn::Deserializer<'de, R>
                    ) -> Result<Self, #spacetimedb_lib::bsatn::DecodeError> {
                        const _: () = {
                            #(#spacetimedb_lib::bsatn::assert_is_primitive_type::<#fields>();)*
                        };
                        // This guarantees that `Self` has no padding.
                        if const { core::mem::size_of::<Self>() == #(core::mem::size_of::<#fields>())+* } {
                            let bytes = deserializer.get_slice(core::mem::size_of::<Self>())?;
                            let ptr = bytes as *const [u8] as *const u8 as *const Self;
                            // SAFETY:
                            // - `ptr` is valid for reads, `size_of::<T>()`.
                            // - `ptr` is trivially properly aligned (alignment = 1).
                            // - `ptr` points to a properly initialized `Foo`
                            //   as we've guaranteed that there is no padding.
                            Ok(unsafe { core::ptr::read(ptr) })
                        } else {
                            Self::deserialize(deserializer)
                        }
                    }
                });
            }

            let n_fields = fields.len();

            let field_names = fields.iter().map(|f| f.ident.unwrap()).collect::<Vec<_>>();
            let field_strings = fields.iter().map(|f| f.name.as_deref().unwrap()).collect::<Vec<_>>();
            let field_types = fields.iter().map(|f| &f.ty);
            let field_types2 = field_types.clone();
            quote! {
                #[allow(non_camel_case_types)]
                #[allow(clippy::all)]
                const _: () = {
                    impl #de_impl_generics #spacetimedb_lib::de::Deserialize<'de> for #name #ty_generics #de_where_clause {
                        #fast_body

                        fn deserialize<D: #spacetimedb_lib::de::Deserializer<'de>>(deserializer: D) -> Result<Self, D::Error> {
                            deserializer.deserialize_product(__ProductVisitor {
                                _marker: std::marker::PhantomData::<fn() -> #name #ty_generics>,
                            })
                        }
                    }

                    struct __ProductVisitor #impl_generics #where_clause {
                        _marker: std::marker::PhantomData<fn() -> #name #ty_generics>,
                    }

                    impl #de_impl_generics #spacetimedb_lib::de::ProductVisitor<'de> for __ProductVisitor #ty_generics #de_where_clause {
                        type Output = #name #ty_generics;

                        fn product_name(&self) -> Option<&str> {
                            Some(#tuple_name)
                        }
                        fn product_len(&self) -> usize {
                            #n_fields
                        }

                        fn visit_seq_product<A: #spacetimedb_lib::de::SeqProductAccess<'de>>(self, mut tup: A) -> Result<Self::Output, A::Error> {
                            Ok(#name {
                                #(#field_names:
                                    tup.next_element::<#field_types>()?
                                        .ok_or_else(|| #spacetimedb_lib::de::Error::invalid_product_length(#iter_n, &self))?,)*
                            })
                        }
                        fn visit_named_product<A: #spacetimedb_lib::de::NamedProductAccess<'de>>(self, mut __prod: A) -> Result<Self::Output, A::Error> {
                            #(let mut #field_names = None;)*
                            while let Some(__field) = #spacetimedb_lib::de::NamedProductAccess::get_field_ident(&mut __prod, Self {
                                _marker: std::marker::PhantomData,
                            })? {
                                match __field {
                                    #(__ProductFieldIdent::#field_names => {
                                        if #field_names.is_some() {
                                            return Err(#spacetimedb_lib::de::Error::duplicate_field(#iter_n2, Some(#field_strings), &self))
                                        }
                                        #field_names = Some(#spacetimedb_lib::de::NamedProductAccess::get_field_value::<#field_types2>(&mut __prod)?)
                                    })*
                                }
                            }
                            Ok(#name {
                                #(#field_names:
                                    #field_names.ok_or_else(|| #spacetimedb_lib::de::Error::missing_field(#iter_n3, Some(#field_strings), &self))?,)*
                            })
                        }
                    }

                    impl #de_impl_generics #spacetimedb_lib::de::FieldNameVisitor<'de> for __ProductVisitor #ty_generics #de_where_clause {
                        type Output = __ProductFieldIdent;

                        fn field_names(&self, names: &mut dyn #spacetimedb_lib::de::ValidNames) {
                            names.extend::<&[&str]>(&[#(#field_strings),*])
                        }

                        fn visit<__E: #spacetimedb_lib::de::Error>(self, name: &str) -> Result<Self::Output, __E> {
                            match name {
                                #(#field_strings => Ok(__ProductFieldIdent::#field_names),)*
                                _ => Err(#spacetimedb_lib::de::Error::unknown_field_name(name, &self)),
                            }
                        }
                    }

                    #[allow(non_camel_case_types)]
                    enum __ProductFieldIdent {
                        #(#field_names,)*
                    }
                };
            }
        }
        SatsTypeData::Sum(variants) => {
            let variant_names = variants.iter().map(|var| &*var.name).collect::<Vec<_>>();
            let variant_idents = variants.iter().map(|var| var.ident).collect::<Vec<_>>();
            let tags = 0u8..;
            let arms = variants.iter().map(|var| {
                let ident = var.ident;
                if let (Some(member), Some(ty)) = (&var.member, var.ty) {
                    quote! {
                        __Variant::#ident => Ok(#name::#ident { #member: #spacetimedb_lib::de::VariantAccess::deserialize::<#ty>(__access)? }),
                    }
                } else {
                    quote! {
                        __Variant::#ident => {
                            let () = #spacetimedb_lib::de::VariantAccess::deserialize(__access)?;
                            Ok(#name::#ident)
                        }
                    }
                }
            });
            quote! {
                #[allow(clippy::all)]
                const _: () = {
                    impl #de_impl_generics #spacetimedb_lib::de::Deserialize<'de> for #name #ty_generics #de_where_clause {
                        fn deserialize<D: #spacetimedb_lib::de::Deserializer<'de>>(deserializer: D) -> Result<Self, D::Error> {
                            deserializer.deserialize_sum(__SumVisitor {
                                _marker: std::marker::PhantomData::<fn() -> #name #ty_generics>,
                            })
                        }
                    }

                    struct __SumVisitor #impl_generics #where_clause {
                        _marker: std::marker::PhantomData<fn() -> #name #ty_generics>,
                    }

                    impl #de_impl_generics #spacetimedb_lib::de::SumVisitor<'de> for __SumVisitor #ty_generics #de_where_clause {
                        type Output = #name #ty_generics;

                        fn sum_name(&self) -> Option<&str> {
                            Some(#tuple_name)
                        }

                        fn visit_sum<A: #spacetimedb_lib::de::SumAccess<'de>>(self, __data: A) -> Result<Self::Output, A::Error> {
                            let (__variant, __access) = __data.variant(self)?;
                            match __variant {
                                #(#arms)*
                            }
                        }
                    }

                    #[allow(non_camel_case_types)]
                    enum __Variant {
                        #(#variant_idents,)*
                    }

                    impl #de_impl_generics #spacetimedb_lib::de::VariantVisitor for __SumVisitor #ty_generics #de_where_clause {
                        type Output = __Variant;

                        fn variant_names(&self, names: &mut dyn #spacetimedb_lib::de::ValidNames) {
                            names.extend::<&[&str]>(&[#(#variant_names,)*])
                        }

                        fn visit_tag<E: #spacetimedb_lib::de::Error>(self, __tag: u8) -> Result<Self::Output, E> {
                            match __tag {
                                #(#tags => Ok(__Variant::#variant_idents),)*
                                _ => Err(#spacetimedb_lib::de::Error::unknown_variant_tag(__tag, &self)),
                            }
                        }
                        fn visit_name<E: #spacetimedb_lib::de::Error>(self, __name: &str) -> Result<Self::Output, E> {
                            match __name {
                                #(#variant_names => Ok(__Variant::#variant_idents),)*
                                _ => Err(#spacetimedb_lib::de::Error::unknown_variant_name(__name, &self)),
                            }
                        }
                    }
                };
            }
        }
    }
}

pub(crate) fn derive_serialize(ty: &SatsType) -> TokenStream {
    let spacetimedb_lib = &ty.krate;
    let name = &ty.ident;

    let mut generics = ty.generics.clone();

    let serialize_t = quote!(#spacetimedb_lib::ser::Serialize);
    add_type_bounds(&mut generics, &serialize_t);

    let (impl_generics, ty_generics, where_clause) = generics.split_for_impl();

    let mut fast_body = None;
    let body = match &ty.data {
        SatsTypeData::Product(fields) => {
            if let Some(fields) = extract_repr_c_primitive(ty) {
                fast_body = Some(quote! {
                    #[inline(always)]
                    fn serialize_into_bsatn<W: #spacetimedb_lib::buffer::BufWriter>(
                            &self,
                            serializer: #spacetimedb_lib::bsatn::Serializer<'_, W>
                    ) -> Result<(), #spacetimedb_lib::bsatn::EncodeError> {
                        const _: () = {
                            #(#spacetimedb_lib::bsatn::assert_is_primitive_type::<#fields>();)*
                        };
                        // This guarantees that `Self` has no padding.
                        if const { core::mem::size_of::<Self>() == #(core::mem::size_of::<#fields>())+* } {
                            // SAFETY:
                            // - We know `self` is non-null as it's a shared reference
                            //   and we know it's valid for reads for `core::mem::size_of::<Self>()` bytes.
                            //   Alignment of `u8` is 1, so it's trivially satisfied.
                            //   - The slice is all within `self`, so in the same allocated object.
                            // - `self` does point to `core::mem::size_of::<Self>()` consecutive `u8`s,
                            //    as per `assert_is_primitive_type` above,
                            //    we know none of the fields of `Self` have any padding.
                            // - We're not going to mutate the memory within `bytes`.
                            // - We know `core::mem::size_of::<Self>() < isize::MAX`.
                            let bytes = unsafe { core::slice::from_raw_parts(self as *const _ as *const u8, core::mem::size_of::<Self>()) };
                            serializer.raw_write_bytes(bytes);
                            Ok(())
                        } else {
                            self.serialize(serializer)
                        }
                    }
                });
            }

            let fieldnames = fields.iter().map(|field| field.ident.unwrap());
            let tys = fields.iter().map(|f| &f.ty);
            let fieldnamestrings = fields.iter().map(|field| field.name.as_ref().unwrap());
            let nfields = fields.len();
            quote! {
                let mut __prod = __serializer.serialize_named_product(#nfields)?;
                #(#spacetimedb_lib::ser::SerializeNamedProduct::serialize_element::<#tys>(&mut __prod, Some(#fieldnamestrings), &self.#fieldnames)?;)*
                #spacetimedb_lib::ser::SerializeNamedProduct::end(__prod)
            }
        }
        SatsTypeData::Sum(variants) => {
            let arms = variants.iter().enumerate().map(|(i, var)| {
                let (name,name_str) = (var.ident, &var.name);
                let tag = i as u8;
                if let (Some(member), Some(ty)) = (&var.member, var.ty) {
                    quote_spanned! {ty.span()=>
                        Self::#name { #member: __variant } => __serializer.serialize_variant::<#ty>(#tag, Some(#name_str), __variant),
                    }
                } else {
                    quote! {
                        Self::#name => __serializer.serialize_variant(#tag, Some(#name_str), &()),
                    }
                }
            });
            quote!(match self {
                #(#arms)*
                _ => unreachable!(),
            })
        }
    };
    quote! {
        impl #impl_generics #spacetimedb_lib::ser::Serialize for #name #ty_generics #where_clause {
            #fast_body
            fn serialize<S: #spacetimedb_lib::ser::Serializer>(&self, __serializer: S) -> Result<S::Ok, S::Error> {
                #body
            }
        }
    }
}

fn variant_data(variant: &syn::Variant) -> syn::Result<Option<(syn::Member, &syn::Type)>> {
    let field = match &variant.fields {
        syn::Fields::Named(f) if f.named.len() == 1 => &f.named[0],
        syn::Fields::Named(_) => {
            return Err(syn::Error::new_spanned(
                &variant.fields,
                "must be a unit variant or a newtype variant",
            ))
        }
        syn::Fields::Unnamed(f) if f.unnamed.len() != 1 => {
            return Err(syn::Error::new_spanned(
                &variant.fields,
                "must be a unit variant or a newtype variant",
            ))
        }
        syn::Fields::Unnamed(f) => &f.unnamed[0],
        syn::Fields::Unit => return Ok(None),
    };
    let member = field
        .ident
        .clone()
        .map(Into::into)
        .unwrap_or_else(|| syn::Member::from(0));
    Ok(Some((member, &field.ty)))
}<|MERGE_RESOLUTION|>--- conflicted
+++ resolved
@@ -215,21 +215,16 @@
         let mut generics = ty.generics.clone();
         add_type_bounds(&mut generics, &quote!(#krate::FilterableValue));
         let (impl_generics, ty_generics, where_clause) = generics.split_for_impl();
-<<<<<<< HEAD
-        // As we don't have access to other `derive` attributes,
-        // we don't know if `Copy` was derived,
-        // so we won't impl for the owned type.
-        let filterable_impl = quote! {
-            #[automatically_derived]
-            impl #impl_generics #krate::Private for &#name #ty_generics #where_clause {}
-=======
         // Assume that the type is `Copy`, as most all-unit enums will be.
         let filterable_impl = quote! {
             #[automatically_derived]
+            impl #impl_generics #krate::Private for #name #ty_generics #where_clause {}
+                #[automatically_derived]
             impl #impl_generics #krate::FilterableValue for #name #ty_generics #where_clause {
                 type Column = #name #ty_generics;
             }
->>>>>>> bf395a66
+            #[automatically_derived]
+            impl #impl_generics #krate::Private for &#name #ty_generics #where_clause {}
             #[automatically_derived]
             impl #impl_generics #krate::FilterableValue for &#name #ty_generics #where_clause {
                 type Column = #name #ty_generics;
