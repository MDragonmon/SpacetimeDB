use fs2::FileExt;
use nonempty::NonEmpty;
use spacetimedb_lib::metrics::METRICS;
use std::borrow::Cow;
use std::fs::{create_dir_all, File};
use std::ops::RangeBounds;
use std::path::Path;
use std::sync::{Arc, Mutex};

use super::commit_log::{CommitLog, CommitLogMut};
use super::datastore::locking_tx_datastore::Locking;
use super::datastore::locking_tx_datastore::{DataRef, Iter, IterByColEq, IterByColRange, RowId};
use super::datastore::traits::{
    MutProgrammable, MutTx as _, MutTxDatastore, Programmable, Tx as _, TxData, TxDatastore,
};
use super::message_log::MessageLog;
use super::ostorage::memory_object_db::MemoryObjectDB;
use super::relational_operators::Relation;
use crate::address::Address;
use crate::db::datastore::traits::DataRow;
use crate::db::db_metrics::DB_METRICS;
use crate::db::ostorage::hashmap_object_db::HashMapObjectDB;
use crate::db::ostorage::ObjectDB;
use crate::db::FsyncPolicy;
use crate::error::{DBError, DatabaseError, TableError};
use crate::execution_context::ExecutionContext;
use crate::hash::Hash;
use spacetimedb_lib::PrimaryKey;
use spacetimedb_primitives::*;
use spacetimedb_sats::data_key::ToDataKey;
use spacetimedb_sats::db::def::{IndexDef, SequenceDef, TableDef, TableSchema};
use spacetimedb_sats::{AlgebraicType, AlgebraicValue, ProductType, ProductValue};

pub type MutTx = <Locking as super::datastore::traits::MutTx>::MutTx;
pub type Tx = <Locking as super::datastore::traits::Tx>::Tx;

type RowCountFn = Arc<dyn Fn(TableId, &str) -> i64 + Send + Sync>;

#[derive(Clone)]
pub struct RelationalDB {
    // TODO(cloutiertyler): This should not be public
    pub(crate) inner: Locking,
    commit_log: Option<CommitLogMut>,
    _lock: Arc<File>,
    address: Address,
    row_count_fn: RowCountFn,
}

impl DataRow for RelationalDB {
    type RowId = RowId;
    type DataRef<'a> = DataRef<'a>;

    fn view_product_value<'a>(&self, data_ref: Self::DataRef<'a>) -> Cow<'a, ProductValue> {
        Cow::Borrowed(data_ref.view())
    }
}

impl std::fmt::Debug for RelationalDB {
    fn fmt(&self, f: &mut std::fmt::Formatter<'_>) -> std::fmt::Result {
        f.debug_struct("RelationalDB").finish()
    }
}

impl RelationalDB {
    pub fn open(
        root: impl AsRef<Path>,
        message_log: Option<Arc<Mutex<MessageLog>>>,
        odb: Arc<Mutex<Box<dyn ObjectDB + Send>>>,
        address: Address,
        fsync: bool,
    ) -> Result<Self, DBError> {
        let db_address = address;
        let address = address.to_hex();
        log::info!("[{}] DATABASE: OPENING", address);

        // Ensure that the `root` directory the database is running in exists.
        create_dir_all(&root)?;

        // NOTE: This prevents accidentally opening the same database twice
        // which could potentially cause corruption if commits were interleaved
        // and so forth
        let root = root.as_ref();
        let lock = File::create(root.join("db.lock"))?;
        lock.try_lock_exclusive()
            .map_err(|err| DatabaseError::DatabasedOpened(root.to_path_buf(), err.into()))?;

        let datastore = Locking::bootstrap(db_address)?;
        let mut transaction_offset = 0;
        let commit_log = message_log
            .map(|mlog| {
                log::info!("[{}] Replaying transaction log.", address);
                let mut last_logged_percentage = 0;

                let commit_log = CommitLog::new(mlog, odb);
                let max_commit_offset = commit_log.max_commit_offset();

                let commit_log = commit_log.replay(|commit, odb| {
                    transaction_offset += commit.transactions.len();
                    for transaction in commit.transactions {
                        datastore.replay_transaction(&transaction, odb)?;
                    }

                    let percentage =
                        f64::floor((commit.commit_offset as f64 / max_commit_offset as f64) * 100.0) as i32;
                    if percentage > last_logged_percentage && percentage % 10 == 0 {
                        last_logged_percentage = percentage;
                        log::info!(
                            "[{}] Loaded {}% ({}/{})",
                            address,
                            percentage,
                            transaction_offset,
                            max_commit_offset
                        );
                    }

                    Ok(())
                })?;

                let fsync = if fsync {
                    FsyncPolicy::EveryTx
                } else {
                    FsyncPolicy::Never
                };

                Ok::<_, DBError>(commit_log.with_fsync(fsync))
            })
            .transpose()?;

        // The purpose of this is to rebuild the state of the datastore
        // after having inserted all of rows from the message log.
        // This is necessary because, for example, inserting a row into `st_table`
        // is not equivalent to calling `create_table`.
        // There may eventually be better way to do this, but this will have to do for now.
        datastore.rebuild_state_after_replay()?;

        log::info!(
            "[{}] Initialized with {} commits and tx offset {}",
            address,
            commit_log.as_ref().map(|log| log.commit_offset()).unwrap_or_default(),
            transaction_offset
        );

        // i.e. essentially bootstrap the creation of the schema
        // tables by hard coding the schema of the schema tables
        let db = Self {
            inner: datastore,
            commit_log,
            _lock: Arc::new(lock),
            address: db_address,
            row_count_fn: Arc::new(move |table_id, table_name| {
                METRICS
                    .rdb_num_table_rows
                    .with_label_values(&db_address, &table_id.into(), table_name)
                    .get()
            }),
        };

        log::info!("[{}] DATABASE: OPENED", address);
        Ok(db)
    }

    /// Returns an approximate row count for a particular table.
    /// TODO: Unify this with `Relation::row_count` when more statistics are added.
    pub fn row_count(&self, table_id: TableId, table_name: &str) -> i64 {
        (self.row_count_fn)(table_id, table_name)
    }

    /// Update this `RelationalDB` with an approximate row count function.
    pub fn with_row_count(mut self, row_count: RowCountFn) -> Self {
        self.row_count_fn = row_count;
        self
    }

    /// Returns the address for this database
    pub fn address(&self) -> Address {
        self.address
    }

    /// Obtain a read-only view of this database's [`CommitLog`].
    pub fn commit_log(&self) -> Option<CommitLog> {
        self.commit_log.as_ref().map(CommitLog::from)
    }

    #[tracing::instrument(skip_all)]
    pub fn pk_for_row(row: &ProductValue) -> PrimaryKey {
        PrimaryKey {
            data_key: row.to_data_key(),
        }
    }

    #[tracing::instrument(skip_all)]
    pub fn encode_row(row: &ProductValue, bytes: &mut Vec<u8>) {
        // TODO: large file storage of the row elements
        row.encode(bytes);
    }

    #[tracing::instrument(skip_all)]
    pub fn schema_for_table_mut<'tx>(
        &self,
        tx: &'tx MutTx,
        table_id: TableId,
    ) -> Result<Cow<'tx, TableSchema>, DBError> {
        self.inner.schema_for_table_mut_tx(tx, table_id)
    }

    #[tracing::instrument(skip_all)]
    pub fn schema_for_table<'tx>(&self, tx: &'tx Tx, table_id: TableId) -> Result<Cow<'tx, TableSchema>, DBError> {
        self.inner.schema_for_table_tx(tx, table_id)
    }

    #[tracing::instrument(skip_all)]
    pub fn row_schema_for_table<'tx>(
        &self,
        tx: &'tx MutTx,
        table_id: TableId,
    ) -> Result<Cow<'tx, ProductType>, DBError> {
        self.inner.row_type_for_table_mut_tx(tx, table_id)
    }

    pub fn get_all_tables_mut<'tx>(&self, tx: &'tx MutTx) -> Result<Vec<Cow<'tx, TableSchema>>, DBError> {
        self.inner
            .get_all_tables_mut_tx(&ExecutionContext::internal(self.address), tx)
    }

    pub fn get_all_tables<'tx>(&self, tx: &'tx Tx) -> Result<Vec<Cow<'tx, TableSchema>>, DBError> {
        self.inner
            .get_all_tables_tx(&ExecutionContext::internal(self.address), tx)
    }

    #[tracing::instrument(skip_all)]
    pub fn schema_for_column<'tx>(
        &self,
        tx: &'tx MutTx,
        table_id: TableId,
        col_id: ColId,
    ) -> Result<Cow<'tx, AlgebraicType>, DBError> {
        // We need to do a manual bounds check here
        // since we want to do `swap_remove` to get an owned value
        // in the case of `Cow::Owned` and avoid a `clone`.
        let check_bounds = |schema: &ProductType| -> Result<_, DBError> {
            let col_idx = col_id.idx();
            if col_idx >= schema.elements.len() {
                return Err(TableError::ColumnNotFound(col_id).into());
            }
            Ok(col_idx)
        };
        Ok(match self.row_schema_for_table(tx, table_id)? {
            Cow::Borrowed(schema) => {
                let col_idx = check_bounds(schema)?;
                Cow::Borrowed(&schema.elements[col_idx].algebraic_type)
            }
            Cow::Owned(mut schema) => {
                let col_idx = check_bounds(&schema)?;
                Cow::Owned(schema.elements.swap_remove(col_idx).algebraic_type)
            }
        })
    }

    pub fn decode_column(
        &self,
        tx: &MutTx,
        table_id: TableId,
        col_id: ColId,
        bytes: &[u8],
    ) -> Result<AlgebraicValue, DBError> {
        let schema = self.schema_for_column(tx, table_id, col_id)?;
        Ok(AlgebraicValue::decode(&schema, &mut &*bytes)?)
    }

    /// Begin a transaction.
    ///
    /// **Note**: this call **must** be paired with [`Self::rollback_mut_tx`] or
    /// [`Self::commit_tx`], otherwise the database will be left in an invalid
    /// state. See also [`Self::with_auto_commit`].
    #[tracing::instrument(skip_all)]
    pub fn begin_mut_tx(&self) -> MutTx {
        log::trace!("BEGIN MUT TX");
        self.inner.begin_mut_tx()
    }

    #[tracing::instrument(skip_all)]
    pub fn begin_tx(&self) -> Tx {
        log::trace!("BEGIN TX");
        self.inner.begin_tx()
    }

    #[tracing::instrument(skip_all)]
    pub fn rollback_mut_tx(&self, ctx: &ExecutionContext, tx: MutTx) {
        log::trace!("ROLLBACK MUT TX");
        self.inner.rollback_mut_tx(ctx, tx)
    }

    #[tracing::instrument(skip_all)]
    pub fn release_tx(&self, ctx: &ExecutionContext, tx: Tx) {
        log::trace!("ROLLBACK TX");
        self.inner.release_tx(ctx, tx)
    }

    #[tracing::instrument(skip_all)]
    pub fn commit_tx(&self, ctx: &ExecutionContext, tx: MutTx) -> Result<Option<(TxData, Option<usize>)>, DBError> {
        log::trace!("COMMIT MUT TX");
        if let Some(tx_data) = self.inner.commit_mut_tx(ctx, tx)? {
            let bytes_written = self
                .commit_log
                .as_ref()
                .map(|commit_log| commit_log.append_tx(ctx, &tx_data, &self.inner))
                .transpose()?
                .flatten();
            return Ok(Some((tx_data, bytes_written)));
        }
        Ok(None)
    }

    /// Run a fallible function in a transaction.
    ///
    /// If the supplied function returns `Ok`, the transaction is automatically
    /// committed. Otherwise, the transaction is rolled back.
    ///
    /// This method is provided for convenience, as it allows to safely use the
    /// `?` operator in code running within a transaction context. Recall that a
    /// [`MutTx`] does not follow the RAII pattern, so the following code is
    /// wrong:
    ///
    /// ```ignore
    /// let tx = db.begin_mut_tx();
    /// let _ = db.schema_for_table(tx, 42)?;
    /// // ...
    /// let _ = db.commit_tx(tx)?;
    /// ```
    ///
    /// If `schema_for_table` returns an error, the transaction is not properly
    /// cleaned up, as the `?` short-circuits. To avoid this, but still be able
    /// to use `?`, you can write:
    ///
    /// ```ignore
    /// db.with_auto_commit(|tx| {
    ///     let _ = db.schema_for_table(tx, 42)?;
    ///     // ...
    ///     Ok(())
    /// })?;
    /// ```
    pub fn with_auto_commit<F, A, E>(&self, ctx: &ExecutionContext, f: F) -> Result<A, E>
    where
        F: FnOnce(&mut MutTx) -> Result<A, E>,
        E: From<DBError>,
    {
        let mut tx = self.begin_mut_tx();
        let res = f(&mut tx);
        self.finish_tx(ctx, tx, res)
    }

    /// Run a fallible function in a transaction, rolling it back if the
    /// function returns `Err`.
    ///
    /// Similar in purpose to [`Self::with_auto_commit`], but returns the
    /// [`MutTx`] alongside the `Ok` result of the function `F` without
    /// committing the transaction.
    pub fn with_auto_rollback<F, A, E>(&self, ctx: &ExecutionContext, mut tx: MutTx, f: F) -> Result<(MutTx, A), E>
    where
        F: FnOnce(&mut MutTx) -> Result<A, E>,
    {
        let res = f(&mut tx);
        self.rollback_on_err(ctx, tx, res)
    }

    /// Run a fallible function in a transaction.
    ///
    /// This is similar to `with_auto_commit`, but regardless of the return value of
    /// the fallible function, the transaction will ALWAYS be rolled back. This can be used to
    /// emulate a read-only transaction.
    ///
    /// TODO(jgilles): when we support actual read-only transactions, use those here instead.
    /// TODO(jgilles, kim): get this merged with the above function (two people had similar ideas
    /// at the same time)
    pub fn with_read_only<F, A, E>(&self, ctx: &ExecutionContext, f: F) -> Result<A, E>
    where
        F: FnOnce(&mut Tx) -> Result<A, E>,
        E: From<DBError>,
    {
        let mut tx = self.inner.begin_tx();
        let res = f(&mut tx);
        self.inner.release_tx(ctx, tx);
        res
    }

    /// Perform the transactional logic for the `tx` according to the `res`
    #[tracing::instrument(skip_all)]
    pub fn finish_tx<A, E>(&self, ctx: &ExecutionContext, tx: MutTx, res: Result<A, E>) -> Result<A, E>
    where
        E: From<DBError>,
    {
        if res.is_err() {
            self.rollback_mut_tx(ctx, tx);
        } else {
            match self.commit_tx(ctx, tx).map_err(E::from)? {
                Some(_) => (),
                None => panic!("TODO: retry?"),
            }
        }
        res
    }

    /// Roll back transaction `tx` if `res` is `Err`, otherwise return it
    /// alongside the `Ok` value.
    pub fn rollback_on_err<A, E>(&self, ctx: &ExecutionContext, tx: MutTx, res: Result<A, E>) -> Result<(MutTx, A), E> {
        match res {
            Err(e) => {
                self.rollback_mut_tx(ctx, tx);
                Err(e)
            }
            Ok(a) => Ok((tx, a)),
        }
    }
}

impl RelationalDB {
    pub fn create_table<T: Into<TableDef>>(&self, tx: &mut MutTx, schema: T) -> Result<TableId, DBError> {
        self.inner.create_table_mut_tx(tx, schema.into())
    }

    pub fn drop_table(&self, ctx: &ExecutionContext, tx: &mut MutTx, table_id: TableId) -> Result<(), DBError> {
        let _guard = DB_METRICS
            .rdb_drop_table_time
            .with_label_values(&table_id.0)
            .start_timer();
        let table_name = self
            .table_name_from_id(ctx, tx, table_id)?
            .map(|name| name.to_string())
            .unwrap_or_default();
        self.inner.drop_table_mut_tx(tx, table_id).map(|_| {
            METRICS
                .rdb_num_table_rows
                .with_label_values(&self.address, &table_id.into(), &table_name)
                .set(0)
        })
    }

    /// Rename a table.
    ///
    /// Sets the name of the table to `new_name` regardless of the previous value. This is a
    /// relatively cheap operation which only modifies the system tables.
    ///
    /// If the table is not found or is a system table, an error is returned.
    pub fn rename_table(&self, tx: &mut MutTx, table_id: TableId, new_name: &str) -> Result<(), DBError> {
        self.inner.rename_table_mut_tx(tx, table_id, new_name)
    }

    #[tracing::instrument(skip_all)]
    pub fn table_id_from_name_mut(&self, tx: &MutTx, table_name: &str) -> Result<Option<TableId>, DBError> {
        self.inner.table_id_from_name_mut_tx(tx, table_name)
    }

    #[tracing::instrument(skip_all)]
    pub fn table_id_from_name(&self, tx: &Tx, table_name: &str) -> Result<Option<TableId>, DBError> {
        self.inner.table_id_from_name_tx(tx, table_name)
    }

    #[tracing::instrument(skip_all)]
    pub fn table_id_exists(&self, tx: &Tx, table_id: &TableId) -> bool {
        self.inner.table_id_exists_tx(tx, table_id)
    }

    #[tracing::instrument(skip_all)]
    pub fn table_name_from_id<'a>(
        &'a self,
        ctx: &'a ExecutionContext,
        tx: &'a MutTx,
        table_id: TableId,
    ) -> Result<Option<Cow<'a, str>>, DBError> {
        self.inner.table_name_from_id_mut_tx(ctx, tx, table_id)
    }

    #[tracing::instrument(skip_all)]
    pub fn column_constraints(
        &self,
        tx: &mut MutTx,
        table_id: TableId,
        cols: &NonEmpty<ColId>,
    ) -> Result<Constraints, DBError> {
        let table = self.inner.schema_for_table_mut_tx(tx, table_id)?;

        let unique_index = table.indexes.iter().find(|x| &x.columns == cols).map(|x| x.is_unique);
        let attr = Constraints::unset();

        if let Some(is_unique) = unique_index {
            attr.push(if is_unique {
                Constraints::unique()
            } else {
                Constraints::indexed()
            });
        }
        Ok(attr)
    }

    #[tracing::instrument(skip_all)]
    pub fn index_id_from_name(&self, tx: &MutTx, index_name: &str) -> Result<Option<IndexId>, DBError> {
        self.inner.index_id_from_name_mut_tx(tx, index_name)
    }

    #[tracing::instrument(skip_all)]
    pub fn sequence_id_from_name(&self, tx: &MutTx, sequence_name: &str) -> Result<Option<SequenceId>, DBError> {
        self.inner.sequence_id_from_name_mut_tx(tx, sequence_name)
    }

    #[tracing::instrument(skip_all)]
    pub fn constraint_id_from_name(&self, tx: &MutTx, constraint_name: &str) -> Result<Option<ConstraintId>, DBError> {
        self.inner.constraint_id_from_name(tx, constraint_name)
    }

    /// Adds the [index::BTreeIndex] into the [ST_INDEXES_NAME] table
    ///
    /// Returns the `index_id`
    ///
    /// NOTE: It loads the data from the table into it before returning
    #[tracing::instrument(skip(self, tx, index), fields(index=index.index_name))]
    pub fn create_index(&self, tx: &mut MutTx, table_id: TableId, index: IndexDef) -> Result<IndexId, DBError> {
        self.inner.create_index_mut_tx(tx, table_id, index)
    }

    /// Removes the [index::BTreeIndex] from the database by their `index_id`
    #[tracing::instrument(skip(self, tx))]
    pub fn drop_index(&self, tx: &mut MutTx, index_id: IndexId) -> Result<(), DBError> {
        self.inner.drop_index_mut_tx(tx, index_id)
    }

    /// Returns an iterator,
    /// yielding every row in the table identified by `table_id`.
    #[tracing::instrument(skip(self, ctx, tx))]
    pub fn iter_mut<'a>(
        &'a self,
        ctx: &'a ExecutionContext,
        tx: &'a MutTx,
        table_id: TableId,
    ) -> Result<Iter<'a>, DBError> {
        self.inner.iter_mut_tx(ctx, tx, table_id)
    }

    #[tracing::instrument(skip(self, ctx, tx))]
    pub fn iter<'a>(&'a self, ctx: &'a ExecutionContext, tx: &'a Tx, table_id: TableId) -> Result<Iter<'a>, DBError> {
        self.inner.iter_tx(ctx, tx, table_id)
    }

    /// Returns an iterator,
    /// yielding every row in the table identified by `table_id`,
    /// where the column data identified by `cols` matches `value`.
    ///
    /// Matching is defined by `Ord for AlgebraicValue`.
    #[tracing::instrument(skip_all)]
    pub fn iter_by_col_eq_mut<'a>(
        &'a self,
        ctx: &'a ExecutionContext,
        tx: &'a MutTx,
        table_id: impl Into<TableId>,
        cols: impl Into<NonEmpty<ColId>>,
        value: AlgebraicValue,
    ) -> Result<IterByColEq<'a>, DBError> {
        self.inner.iter_by_col_eq_mut_tx(ctx, tx, table_id.into(), cols, value)
    }

    #[tracing::instrument(skip_all)]
    pub fn iter_by_col_eq<'a>(
        &'a self,
        ctx: &'a ExecutionContext,
        tx: &'a Tx,
        table_id: impl Into<TableId>,
        cols: impl Into<NonEmpty<ColId>>,
        value: AlgebraicValue,
    ) -> Result<IterByColEq<'a>, DBError> {
        self.inner.iter_by_col_eq_tx(ctx, tx, table_id.into(), cols, value)
    }

    /// Returns an iterator,
    /// yielding every row in the table identified by `table_id`,
    /// where the column data identified by `cols` matches what is within `range`.
    ///
    /// Matching is defined by `Ord for AlgebraicValue`.
    pub fn iter_by_col_range_mut<'a, R: RangeBounds<AlgebraicValue>>(
        &'a self,
        ctx: &'a ExecutionContext,
        tx: &'a MutTx,
        table_id: impl Into<TableId>,
        cols: impl Into<NonEmpty<ColId>>,
        range: R,
    ) -> Result<IterByColRange<'a, R>, DBError> {
        self.inner
            .iter_by_col_range_mut_tx(ctx, tx, table_id.into(), cols, range)
    }

    /// Returns an iterator,
    /// yielding every row in the table identified by `table_id`,
    /// where the column data identified by `cols` matches what is within `range`.
    ///
    /// Matching is defined by `Ord for AlgebraicValue`.
    pub fn iter_by_col_range<'a, R: RangeBounds<AlgebraicValue>>(
        &'a self,
        ctx: &'a ExecutionContext,
        tx: &'a Tx,
        table_id: impl Into<TableId>,
        cols: impl Into<NonEmpty<ColId>>,
        range: R,
    ) -> Result<IterByColRange<'a, R>, DBError> {
        self.inner.iter_by_col_range_tx(ctx, tx, table_id.into(), cols, range)
    }

    #[tracing::instrument(skip(self, tx, row))]
    pub fn insert(&self, tx: &mut MutTx, table_id: TableId, row: ProductValue) -> Result<ProductValue, DBError> {
        let _guard = DB_METRICS
            .rdb_insert_row_time
            .with_label_values(&table_id.0)
            .start_timer();
        self.inner.insert_mut_tx(tx, table_id, row)
    }

    #[tracing::instrument(skip_all)]
    pub fn insert_bytes_as_row(
        &self,
        tx: &mut MutTx,
        table_id: TableId,
        row_bytes: &[u8],
    ) -> Result<ProductValue, DBError> {
        let ty = self.inner.row_type_for_table_mut_tx(tx, table_id)?;
        let row = ProductValue::decode(&ty, &mut &row_bytes[..])?;
        self.insert(tx, table_id, row)
    }

    pub fn delete(&self, tx: &mut MutTx, table_id: TableId, row_ids: impl IntoIterator<Item = RowId>) -> u32 {
        self.inner.delete_mut_tx(tx, table_id, row_ids)
    }

    #[tracing::instrument(skip_all)]
    pub fn delete_by_rel<R: Relation>(&self, tx: &mut MutTx, table_id: TableId, relation: R) -> u32 {
        let _guard = DB_METRICS
            .rdb_delete_by_rel_time
            .with_label_values(&table_id.0)
            .start_timer();

        self.inner.delete_by_rel_mut_tx(tx, table_id, relation)
    }

    /// Clear all rows from a table without dropping it.
    #[tracing::instrument(skip_all)]
    pub fn clear_table(&self, tx: &mut MutTx, table_id: TableId) -> Result<(), DBError> {
        let relation = self
            .iter_mut(&ExecutionContext::internal(self.address), tx, table_id)?
            .map(|data| RowId(*data.id()))
            .collect::<Vec<_>>();
        self.delete(tx, table_id, relation);
        Ok(())
    }

    /// Generated the next value for the [SequenceId]
    #[tracing::instrument(skip_all)]
    pub fn next_sequence(&self, tx: &mut MutTx, seq_id: SequenceId) -> Result<i128, DBError> {
        self.inner.get_next_sequence_value_mut_tx(tx, seq_id)
    }

    /// Add a [Sequence] into the database instance, generates a stable [SequenceId] for it that will persist on restart.
    #[tracing::instrument(skip(self, tx, seq), fields(seq=seq.sequence_name))]
    pub fn create_sequence(
        &mut self,
        tx: &mut MutTx,
        table_id: TableId,
        seq: SequenceDef,
    ) -> Result<SequenceId, DBError> {
        self.inner.create_sequence_mut_tx(tx, table_id, seq)
    }

    ///Removes the [Sequence] from database instance
    #[tracing::instrument(skip(self, tx))]
    pub fn drop_sequence(&self, tx: &mut MutTx, seq_id: SequenceId) -> Result<(), DBError> {
        self.inner.drop_sequence_mut_tx(tx, seq_id)
    }

    ///Removes the [Constraints] from database instance
    #[tracing::instrument(skip(self, tx))]
    pub fn drop_constraint(&self, tx: &mut MutTx, constraint_id: ConstraintId) -> Result<(), DBError> {
        self.inner.drop_constraint_mut_tx(tx, constraint_id)
    }

    /// Retrieve the [`Hash`] of the program (SpacetimeDB module) currently
    /// associated with the database.
    ///
    /// A `None` result indicates that the database is not fully initialized
    /// yet.
    pub fn program_hash(&self, tx: &Tx) -> Result<Option<Hash>, DBError> {
        self.inner.program_hash(tx)
    }

    /// Update the [`Hash`] of the program (SpacetimeDB module) currently
    /// associated with the database.
    ///
    /// The operation runs within the transactional context `tx`.
    ///
    /// The fencing token `fence` must be greater than in any previous
    /// invocations of this method, and is typically obtained from a locking
    /// service.
    ///
    /// The method **MUST** be called within the transaction context which
    /// ensures that any lifecycle reducers (`init`, `update`) are invoked. That
    /// is, an impl of [`crate::host::ModuleInstance`].
    pub(crate) fn set_program_hash(&self, tx: &mut MutTx, fence: u128, hash: Hash) -> Result<(), DBError> {
        self.inner.set_program_hash(tx, fence, hash)
    }
}

fn make_default_ostorage(in_memory: bool, path: impl AsRef<Path>) -> Result<Box<dyn ObjectDB + Send>, DBError> {
    Ok(if in_memory {
        Box::<MemoryObjectDB>::default()
    } else {
        Box::new(HashMapObjectDB::open(path)?)
    })
}

pub fn open_db(path: impl AsRef<Path>, in_memory: bool, fsync: bool) -> Result<RelationalDB, DBError> {
    let path = path.as_ref();
    let mlog = if in_memory {
        None
    } else {
        Some(Arc::new(Mutex::new(
            MessageLog::open(path.join("mlog")).map_err(|e| DBError::Other(e.into()))?,
        )))
    };
    let odb = Arc::new(Mutex::new(make_default_ostorage(in_memory, path.join("odb"))?));
    let stdb = RelationalDB::open(path, mlog, odb, Address::zero(), fsync)?;

    Ok(stdb)
}

pub fn open_log(path: impl AsRef<Path>) -> Result<Arc<Mutex<MessageLog>>, DBError> {
    let path = path.as_ref().to_path_buf();
    Ok(Arc::new(Mutex::new(
        MessageLog::open(path.join("mlog")).map_err(|e| DBError::Other(e.into()))?,
    )))
}

#[cfg(test)]
pub(crate) mod tests_utils {
    use super::*;
    use tempfile::TempDir;

    // Utility for creating a database on a TempDir
    pub(crate) fn make_test_db() -> Result<(RelationalDB, TempDir), DBError> {
        let tmp_dir = TempDir::with_prefix("stdb_test")?;
        let in_memory = false;
        let fsync = false;
        let stdb = open_db(&tmp_dir, in_memory, fsync)?.with_row_count(Arc::new(|_, _| i64::MAX));
        Ok((stdb, tmp_dir))
    }
}

#[cfg(test)]
mod tests {
    #![allow(clippy::disallowed_macros)]

    use super::*;
    use crate::db::datastore::system_tables::{
        StConstraintRow, StIndexRow, StSequenceRow, StTableRow, ST_CONSTRAINTS_ID, ST_INDEXES_ID, ST_SEQUENCES_ID,
        ST_TABLES_ID,
    };
    use crate::db::message_log::SegmentView;
    use crate::db::ostorage::sled_object_db::SledObjectDB;
    use crate::db::relational_db::tests_utils::make_test_db;
    use crate::error::IndexError;
    use crate::error::LogReplayError;
    use spacetimedb_lib::error::ResultTest;
    use spacetimedb_sats::db::def::{ColumnDef, ConstraintDef, IndexType};
    use spacetimedb_sats::product;
    use std::io::{self, Seek, SeekFrom, Write};
    use std::ops::Range;
    use tempfile::TempDir;

    fn column(name: &str, ty: AlgebraicType) -> ColumnDef {
        ColumnDef {
            col_name: name.to_string(),
            col_type: ty,
        }
    }

    fn index(name: &str, cols: &[u32]) -> IndexDef {
        IndexDef::btree(
            name.into(),
            NonEmpty::collect(cols.iter().copied().map(ColId)).unwrap(),
            false,
        )
    }

    fn table(name: &str, columns: Vec<ColumnDef>, indexes: Vec<IndexDef>, constraints: Vec<ConstraintDef>) -> TableDef {
        TableDef::new(name.into(), columns)
            .with_indexes(indexes)
            .with_constraints(constraints)
    }

    #[test]
    fn test() -> ResultTest<()> {
        let (stdb, _tmp_dir) = make_test_db()?;

        let mut tx = stdb.begin_mut_tx();
        let schema = TableDef::from_product("MyTable", ProductType::from_iter([("my_col", AlgebraicType::I32)]));
        stdb.create_table(&mut tx, schema)?;
        stdb.commit_tx(&ExecutionContext::default(), tx)?;

        Ok(())
    }

    #[test]
    fn test_open_twice() -> ResultTest<()> {
        let (stdb, tmp_dir) = make_test_db()?;

        let mut tx = stdb.begin_mut_tx();

        let schema = TableDef::from_product("MyTable", ProductType::from_iter([("my_col", AlgebraicType::I32)]));
        stdb.create_table(&mut tx, schema)?;

        stdb.commit_tx(&ExecutionContext::default(), tx)?;

        let mlog = Some(Arc::new(Mutex::new(MessageLog::open(tmp_dir.path().join("mlog"))?)));
        let in_memory = false;
        let odb = Arc::new(Mutex::new(make_default_ostorage(
            in_memory,
            tmp_dir.path().join("odb"),
        )?));

        match RelationalDB::open(tmp_dir.path(), mlog, odb, Address::zero(), true) {
            Ok(_) => {
                panic!("Allowed to open database twice")
            }
            Err(e) => match e {
                DBError::Database(DatabaseError::DatabasedOpened(_, _)) => {}
                err => {
                    panic!("Failed with error {err}")
                }
            },
        }

        Ok(())
    }

    #[test]
    fn test_table_name() -> ResultTest<()> {
        let (stdb, _tmp_dir) = make_test_db()?;

        let mut tx = stdb.begin_mut_tx();
        let schema = TableDef::from_product("MyTable", ProductType::from_iter([("my_col", AlgebraicType::I32)]));
        let table_id = stdb.create_table(&mut tx, schema)?;
        let t_id = stdb.table_id_from_name_mut(&tx, "MyTable")?;
        assert_eq!(t_id, Some(table_id));
        Ok(())
    }

    #[test]
    fn test_column_name() -> ResultTest<()> {
        let (stdb, _tmp_dir) = make_test_db()?;

        let mut tx = stdb.begin_mut_tx();
        let schema = TableDef::from_product("MyTable", ProductType::from_iter([("my_col", AlgebraicType::I32)]));
        stdb.create_table(&mut tx, schema)?;
        let table_id = stdb.table_id_from_name_mut(&tx, "MyTable")?.unwrap();
        let schema = stdb.schema_for_table_mut(&tx, table_id)?;
        let col = schema.columns().iter().find(|x| x.col_name == "my_col").unwrap();
        assert_eq!(col.col_pos, 0.into());
        Ok(())
    }

    #[test]
    fn test_create_table_pre_commit() -> ResultTest<()> {
        let (stdb, _tmp_dir) = make_test_db()?;

        let mut tx = stdb.begin_mut_tx();
        let schema = TableDef::from_product("MyTable", ProductType::from_iter([("my_col", AlgebraicType::I32)]));
        stdb.create_table(&mut tx, schema.clone())?;
        let result = stdb.create_table(&mut tx, schema);
        result.expect_err("create_table should error when called twice");
        Ok(())
    }

    #[test]
    fn test_pre_commit() -> ResultTest<()> {
        let (stdb, _tmp_dir) = make_test_db()?;

        let mut tx = stdb.begin_mut_tx();

        let schema = TableDef::from_product("MyTable", ProductType::from_iter([("my_col", AlgebraicType::I32)]));
        let table_id = stdb.create_table(&mut tx, schema)?;

        stdb.insert(&mut tx, table_id, product![AlgebraicValue::I32(-1)])?;
        stdb.insert(&mut tx, table_id, product![AlgebraicValue::I32(0)])?;
        stdb.insert(&mut tx, table_id, product![AlgebraicValue::I32(1)])?;

        let mut rows = stdb
            .iter_mut(&ExecutionContext::default(), &tx, table_id)?
            .map(|r| *r.view().elements[0].as_i32().unwrap())
            .collect::<Vec<i32>>();
        rows.sort();

        assert_eq!(rows, vec![-1, 0, 1]);
        Ok(())
    }

    #[test]
    fn test_post_commit() -> ResultTest<()> {
        let (stdb, _tmp_dir) = make_test_db()?;

        let mut tx = stdb.begin_mut_tx();

        let schema = TableDef::from_product("MyTable", ProductType::from_iter([("my_col", AlgebraicType::I32)]));
        let table_id = stdb.create_table(&mut tx, schema)?;

        stdb.insert(&mut tx, table_id, product![AlgebraicValue::I32(-1)])?;
        stdb.insert(&mut tx, table_id, product![AlgebraicValue::I32(0)])?;
        stdb.insert(&mut tx, table_id, product![AlgebraicValue::I32(1)])?;
        stdb.commit_tx(&ExecutionContext::default(), tx)?;

        let tx = stdb.begin_mut_tx();
        let mut rows = stdb
            .iter_mut(&ExecutionContext::default(), &tx, table_id)?
            .map(|r| *r.view().elements[0].as_i32().unwrap())
            .collect::<Vec<i32>>();
        rows.sort();

        assert_eq!(rows, vec![-1, 0, 1]);
        Ok(())
    }

    #[test]
    fn test_filter_range_pre_commit() -> ResultTest<()> {
        let (stdb, _tmp_dir) = make_test_db()?;

        let mut tx = stdb.begin_mut_tx();

        let schema = TableDef::from_product("MyTable", ProductType::from_iter([("my_col", AlgebraicType::I32)]));
        let table_id = stdb.create_table(&mut tx, schema)?;

        stdb.insert(&mut tx, table_id, product![AlgebraicValue::I32(-1)])?;
        stdb.insert(&mut tx, table_id, product![AlgebraicValue::I32(0)])?;
        stdb.insert(&mut tx, table_id, product![AlgebraicValue::I32(1)])?;

        let mut rows = stdb
            .iter_by_col_range_mut(
                &ExecutionContext::default(),
                &tx,
                table_id,
                ColId(0),
                AlgebraicValue::I32(0)..,
            )?
            .map(|r| *r.view().elements[0].as_i32().unwrap())
            .collect::<Vec<i32>>();
        rows.sort();

        assert_eq!(rows, vec![0, 1]);
        Ok(())
    }

    #[test]
    fn test_filter_range_post_commit() -> ResultTest<()> {
        let (stdb, _tmp_dir) = make_test_db()?;

        let mut tx = stdb.begin_mut_tx();

        let schema = TableDef::from_product("MyTable", ProductType::from_iter([("my_col", AlgebraicType::I32)]));
        let table_id = stdb.create_table(&mut tx, schema)?;

        stdb.insert(&mut tx, table_id, product![AlgebraicValue::I32(-1)])?;
        stdb.insert(&mut tx, table_id, product![AlgebraicValue::I32(0)])?;
        stdb.insert(&mut tx, table_id, product![AlgebraicValue::I32(1)])?;
        stdb.commit_tx(&ExecutionContext::default(), tx)?;

        let tx = stdb.begin_mut_tx();
        let mut rows = stdb
            .iter_by_col_range_mut(
                &ExecutionContext::default(),
                &tx,
                table_id,
                ColId(0),
                AlgebraicValue::I32(0)..,
            )?
            .map(|r| *r.view().elements[0].as_i32().unwrap())
            .collect::<Vec<i32>>();
        rows.sort();

        assert_eq!(rows, vec![0, 1]);
        Ok(())
    }

    #[test]
    fn test_create_table_rollback() -> ResultTest<()> {
        let (stdb, _tmp_dir) = make_test_db()?;

        let mut tx = stdb.begin_mut_tx();

        let schema = TableDef::from_product("MyTable", ProductType::from_iter([("my_col", AlgebraicType::I32)]));
        let table_id = stdb.create_table(&mut tx, schema)?;
        stdb.rollback_mut_tx(&ExecutionContext::default(), tx);

<<<<<<< HEAD
        let mut tx = stdb.begin_mut_tx();
        let result = stdb.drop_table(&mut tx, table_id);
=======
        let mut tx = stdb.begin_tx();
        let result = stdb.drop_table(&ExecutionContext::default(), &mut tx, table_id);
>>>>>>> 5116ae3d
        result.expect_err("drop_table should fail");
        Ok(())
    }

    #[test]
    fn test_rollback() -> ResultTest<()> {
        let (stdb, _tmp_dir) = make_test_db()?;

        let mut tx = stdb.begin_mut_tx();
        let ctx = ExecutionContext::default();

        let schema = TableDef::from_product("MyTable", ProductType::from_iter([("my_col", AlgebraicType::I32)]));
        let table_id = stdb.create_table(&mut tx, schema)?;
        stdb.commit_tx(&ctx, tx)?;

        let mut tx = stdb.begin_mut_tx();
        stdb.insert(&mut tx, table_id, product![AlgebraicValue::I32(-1)])?;
        stdb.insert(&mut tx, table_id, product![AlgebraicValue::I32(0)])?;
        stdb.insert(&mut tx, table_id, product![AlgebraicValue::I32(1)])?;
        stdb.rollback_mut_tx(&ctx, tx);

        let tx = stdb.begin_mut_tx();
        let mut rows = stdb
            .iter_mut(&ctx, &tx, table_id)?
            .map(|r| *r.view().elements[0].as_i32().unwrap())
            .collect::<Vec<i32>>();
        rows.sort();

        let expected: Vec<i32> = Vec::new();
        assert_eq!(rows, expected);
        Ok(())
    }

    fn table_auto_inc() -> TableDef {
        TableDef::new(
            "MyTable".into(),
            vec![ColumnDef {
                col_name: "my_col".to_string(),
                col_type: AlgebraicType::I64,
            }],
        )
        .with_column_constraint(Constraints::primary_key_auto(), ColId(0))
    }

    #[test]
    fn test_auto_inc() -> ResultTest<()> {
        let (stdb, _tmp_dir) = make_test_db()?;

        let mut tx = stdb.begin_mut_tx();
        let schema = table_auto_inc();
        let table_id = stdb.create_table(&mut tx, schema)?;

        let sequence = stdb.sequence_id_from_name(&tx, "seq_MyTable_my_col_primary_key_auto")?;
        assert!(sequence.is_some(), "Sequence not created");

        stdb.insert(&mut tx, table_id, product![AlgebraicValue::I64(0)])?;
        stdb.insert(&mut tx, table_id, product![AlgebraicValue::I64(0)])?;

        let mut rows = stdb
            .iter_by_col_range_mut(
                &ExecutionContext::default(),
                &tx,
                table_id,
                ColId(0),
                AlgebraicValue::I64(0)..,
            )?
            .map(|r| *r.view().elements[0].as_i64().unwrap())
            .collect::<Vec<i64>>();
        rows.sort();

        assert_eq!(rows, vec![1, 2]);

        Ok(())
    }

    #[test]
    fn test_auto_inc_disable() -> ResultTest<()> {
        let (stdb, _tmp_dir) = make_test_db()?;

        let mut tx = stdb.begin_mut_tx();
        let schema = table_auto_inc();
        let table_id = stdb.create_table(&mut tx, schema)?;

        let sequence = stdb.sequence_id_from_name(&tx, "seq_MyTable_my_col_primary_key_auto")?;
        assert!(sequence.is_some(), "Sequence not created");

        stdb.insert(&mut tx, table_id, product![AlgebraicValue::I64(5)])?;
        stdb.insert(&mut tx, table_id, product![AlgebraicValue::I64(6)])?;

        let mut rows = stdb
            .iter_by_col_range_mut(
                &ExecutionContext::default(),
                &tx,
                table_id,
                ColId(0),
                AlgebraicValue::I64(0)..,
            )?
            .map(|r| *r.view().elements[0].as_i64().unwrap())
            .collect::<Vec<i64>>();
        rows.sort();

        assert_eq!(rows, vec![5, 6]);

        Ok(())
    }

    fn table_indexed(is_unique: bool) -> TableDef {
        TableDef::new(
            "MyTable".into(),
            vec![ColumnDef {
                col_name: "my_col".to_string(),
                col_type: AlgebraicType::I64,
            }],
        )
        .with_indexes(vec![IndexDef {
            columns: NonEmpty::new(0.into()),
            index_name: "MyTable_my_col_idx".to_string(),
            is_unique,
            index_type: IndexType::BTree,
        }])
    }

    #[test]
    fn test_auto_inc_reload() -> ResultTest<()> {
        let (stdb, tmp_dir) = make_test_db()?;

        let mut tx = stdb.begin_mut_tx();
        let schema = TableDef::new(
            "MyTable".into(),
            vec![ColumnDef {
                col_name: "my_col".to_string(),
                col_type: AlgebraicType::I64,
            }],
        )
        .with_column_sequence(ColId(0));

        let table_id = stdb.create_table(&mut tx, schema)?;

        let sequence = stdb.sequence_id_from_name(&tx, "seq_MyTable_my_col")?;
        assert!(sequence.is_some(), "Sequence not created");

        stdb.insert(&mut tx, table_id, product![AlgebraicValue::I64(0)])?;

        let mut rows = stdb
            .iter_by_col_range_mut(
                &ExecutionContext::default(),
                &tx,
                table_id,
                ColId(0),
                AlgebraicValue::I64(0)..,
            )?
            .map(|r| *r.view().elements[0].as_i64().unwrap())
            .collect::<Vec<i64>>();
        rows.sort();

        assert_eq!(rows, vec![1]);

        stdb.commit_tx(&ExecutionContext::default(), tx)?;
        drop(stdb);

        dbg!("reopen...");
        let stdb = open_db(&tmp_dir, false, true)?;

        let mut tx = stdb.begin_mut_tx();

        stdb.insert(&mut tx, table_id, product![AlgebraicValue::I64(0)])?;

        let mut rows = stdb
            .iter_by_col_range_mut(
                &ExecutionContext::default(),
                &tx,
                table_id,
                ColId(0),
                AlgebraicValue::I64(0)..,
            )?
            .map(|r| *r.view().elements[0].as_i64().unwrap())
            .collect::<Vec<i64>>();
        rows.sort();

        // Check the second row start after `SEQUENCE_PREALLOCATION_AMOUNT`
        assert_eq!(rows, vec![1, 4098]);
        Ok(())
    }

    #[test]
    fn test_indexed() -> ResultTest<()> {
        let (stdb, _tmp_dir) = make_test_db()?;

        let mut tx = stdb.begin_mut_tx();
        let schema = table_indexed(false);
        let table_id = stdb.create_table(&mut tx, schema)?;

        assert!(
            stdb.index_id_from_name(&tx, "MyTable_my_col_idx")?.is_some(),
            "Index not created"
        );

        stdb.insert(&mut tx, table_id, product![AlgebraicValue::I64(1)])?;
        stdb.insert(&mut tx, table_id, product![AlgebraicValue::I64(1)])?;

        let mut rows = stdb
            .iter_by_col_range_mut(
                &ExecutionContext::default(),
                &tx,
                table_id,
                ColId(0),
                AlgebraicValue::I64(0)..,
            )?
            .map(|r| *r.view().elements[0].as_i64().unwrap())
            .collect::<Vec<i64>>();
        rows.sort();

        assert_eq!(rows, vec![1]);

        Ok(())
    }

    #[test]
    fn test_unique() -> ResultTest<()> {
        let (stdb, _tmp_dir) = make_test_db()?;

        let mut tx = stdb.begin_mut_tx();

        let schema = table_indexed(true);
        let table_id = stdb.create_table(&mut tx, schema)?;

        assert!(
            stdb.index_id_from_name(&tx, "MyTable_my_col_idx")?.is_some(),
            "Index not created"
        );

        stdb.insert(&mut tx, table_id, product![AlgebraicValue::I64(1)])?;
        match stdb.insert(&mut tx, table_id, product![AlgebraicValue::I64(1)]) {
            Ok(_) => {
                panic!("Allow to insert duplicate row")
            }
            Err(DBError::Index(err)) => match err {
                IndexError::UniqueConstraintViolation { .. } => {}
                err => {
                    panic!("Expected error `UniqueConstraintViolation`, got {err}")
                }
            },
            err => {
                panic!("Expected error `UniqueConstraintViolation`, got {err:?}")
            }
        }

        Ok(())
    }

    #[test]
    fn test_identity() -> ResultTest<()> {
        let (stdb, _tmp_dir) = make_test_db()?;

        let mut tx = stdb.begin_mut_tx();
        let schema = TableDef::new(
            "MyTable".into(),
            vec![ColumnDef {
                col_name: "my_col".to_string(),
                col_type: AlgebraicType::I64,
            }],
        )
        .with_indexes(vec![IndexDef {
            columns: NonEmpty::new(0.into()),
            index_name: "MyTable_my_col_idx".to_string(),
            is_unique: true,
            index_type: IndexType::BTree,
        }])
        .with_column_constraint(Constraints::identity(), ColId(0));

        let table_id = stdb.create_table(&mut tx, schema)?;

        assert!(
            stdb.index_id_from_name(&tx, "MyTable_my_col_idx")?.is_some(),
            "Index not created"
        );

        let sequence = stdb.sequence_id_from_name(&tx, "seq_MyTable_my_col_identity")?;
        assert!(sequence.is_some(), "Sequence not created");

        stdb.insert(&mut tx, table_id, product![AlgebraicValue::I64(0)])?;
        stdb.insert(&mut tx, table_id, product![AlgebraicValue::I64(0)])?;

        let mut rows = stdb
            .iter_by_col_range_mut(
                &ExecutionContext::default(),
                &tx,
                table_id,
                ColId(0),
                AlgebraicValue::I64(0)..,
            )?
            .map(|r| *r.view().elements[0].as_i64().unwrap())
            .collect::<Vec<i64>>();
        rows.sort();

        assert_eq!(rows, vec![1, 2]);

        Ok(())
    }

    #[test]
    fn test_cascade_drop_table() -> ResultTest<()> {
        let (stdb, _tmp_dir) = make_test_db()?;

        let mut tx = stdb.begin_mut_tx();
        let schema = TableDef::new(
            "MyTable".into(),
            vec![
                ColumnDef {
                    col_name: "col1".to_string(),
                    col_type: AlgebraicType::I64,
                },
                ColumnDef {
                    col_name: "col2".to_string(),
                    col_type: AlgebraicType::I64,
                },
                ColumnDef {
                    col_name: "col3".to_string(),
                    col_type: AlgebraicType::I64,
                },
                ColumnDef {
                    col_name: "col4".to_string(),
                    col_type: AlgebraicType::I64,
                },
            ],
        )
        .with_indexes(vec![
            IndexDef::btree("MyTable_col1_idx".into(), ColId(0), true),
            IndexDef::btree("MyTable_col3_idx".into(), ColId(0), false),
            IndexDef::btree("MyTable_col4_idx".into(), ColId(0), true),
        ])
        .with_sequences(vec![SequenceDef::for_column("MyTable", "col1", 0.into())])
        .with_constraints(vec![ConstraintDef::for_column(
            "MyTable",
            "col2",
            Constraints::indexed(),
            NonEmpty::new(1.into()),
        )]);

        let ctx = ExecutionContext::default();
        let table_id = stdb.create_table(&mut tx, schema)?;

        let indexes = stdb
            .iter_mut(&ctx, &tx, ST_INDEXES_ID)?
            .map(|x| StIndexRow::try_from(x.view()).unwrap().to_owned())
            .filter(|x| x.table_id == table_id)
            .collect::<Vec<_>>();
        assert_eq!(indexes.len(), 4, "Wrong number of indexes");

        let sequences = stdb
            .iter_mut(&ctx, &tx, ST_SEQUENCES_ID)?
            .map(|x| StSequenceRow::try_from(x.view()).unwrap().to_owned())
            .filter(|x| x.table_id == table_id)
            .collect::<Vec<_>>();
        assert_eq!(sequences.len(), 1, "Wrong number of sequences");

        let constraints = stdb
            .iter_mut(&ctx, &tx, ST_CONSTRAINTS_ID)?
            .map(|x| StConstraintRow::try_from(x.view()).unwrap().to_owned())
            .filter(|x| x.table_id == table_id)
            .collect::<Vec<_>>();
        assert_eq!(constraints.len(), 4, "Wrong number of constraints");

        stdb.drop_table(&ctx, &mut tx, table_id)?;

        let indexes = stdb
            .iter_mut(&ctx, &tx, ST_INDEXES_ID)?
            .map(|x| StIndexRow::try_from(x.view()).unwrap().to_owned())
            .filter(|x| x.table_id == table_id)
            .collect::<Vec<_>>();
        assert_eq!(indexes.len(), 0, "Wrong number of indexes DROP");

        let sequences = stdb
            .iter_mut(&ctx, &tx, ST_SEQUENCES_ID)?
            .map(|x| StSequenceRow::try_from(x.view()).unwrap().to_owned())
            .filter(|x| x.table_id == table_id)
            .collect::<Vec<_>>();
        assert_eq!(sequences.len(), 0, "Wrong number of sequences DROP");

        let constraints = stdb
            .iter_mut(&ctx, &tx, ST_CONSTRAINTS_ID)?
            .map(|x| StConstraintRow::try_from(x.view()).unwrap().to_owned())
            .filter(|x| x.table_id == table_id)
            .collect::<Vec<_>>();
        assert_eq!(constraints.len(), 0, "Wrong number of constraints DROP");

        Ok(())
    }

    #[test]
    fn test_rename_table() -> ResultTest<()> {
        let (stdb, _tmp_dir) = make_test_db()?;

        let mut tx = stdb.begin_mut_tx();
        let ctx = ExecutionContext::default();

        let schema = TableDef::new(
            "MyTable".into(),
            vec![ColumnDef {
                col_name: "my_col".to_string(),
                col_type: AlgebraicType::I64,
            }],
        )
        .with_indexes(vec![IndexDef {
            columns: NonEmpty::new(0.into()),
            index_name: "MyTable_my_col_idx".to_string(),
            is_unique: true,
            index_type: IndexType::BTree,
        }]);

        let table_id = stdb.create_table(&mut tx, schema)?;
        stdb.rename_table(&mut tx, table_id, "YourTable")?;
        let table_name = stdb.table_name_from_id(&ctx, &tx, table_id)?;

        assert_eq!(Some("YourTable"), table_name.as_ref().map(Cow::as_ref));
        // Also make sure we've removed the old ST_TABLES_ID row
        let mut n = 0;
        for row in stdb.iter_mut(&ctx, &tx, ST_TABLES_ID)? {
            let table = StTableRow::try_from(row.view())?;
            if table.table_id == table_id {
                n += 1;
            }
        }
        assert_eq!(1, n);

        Ok(())
    }

    #[test]
    fn test_multi_column_index() -> ResultTest<()> {
        let (stdb, _tmp_dir) = make_test_db()?;

        let columns = vec![
            column("a", AlgebraicType::U64),
            column("b", AlgebraicType::U64),
            column("c", AlgebraicType::U64),
        ];

        let indexes = vec![index("0", &[0, 1])];
        let schema = table("t", columns, indexes, vec![]);

        let mut tx = stdb.begin_mut_tx();
        let table_id = stdb.create_table(&mut tx, schema)?;

        stdb.insert(
            &mut tx,
            table_id,
            product![AlgebraicValue::U64(0), AlgebraicValue::U64(0), AlgebraicValue::U64(1)],
        )?;
        stdb.insert(
            &mut tx,
            table_id,
            product![AlgebraicValue::U64(0), AlgebraicValue::U64(1), AlgebraicValue::U64(2)],
        )?;
        stdb.insert(
            &mut tx,
            table_id,
            product![AlgebraicValue::U64(1), AlgebraicValue::U64(2), AlgebraicValue::U64(2)],
        )?;

        let cols: NonEmpty<ColId> = NonEmpty::collect(vec![0.into(), 1.into()]).unwrap();
        let value: AlgebraicValue = product![AlgebraicValue::U64(0), AlgebraicValue::U64(1)].into();

        let ctx = ExecutionContext::default();

        let IterByColEq::Index(mut iter) = stdb.iter_by_col_eq_mut(&ctx, &tx, table_id, cols, value)? else {
            panic!("expected index iterator");
        };

        let Some(row) = iter.next() else {
            panic!("expected non-empty iterator");
        };

        assert_eq!(
            row.view(),
            &product![AlgebraicValue::U64(0), AlgebraicValue::U64(1), AlgebraicValue::U64(2)]
        );

        // iter should only return a single row, so this count should now be 0.
        assert_eq!(iter.count(), 0);
        Ok(())
    }

    // #[test]
    // fn test_rename_column() -> ResultTest<()> {
    //     let (mut stdb, _tmp_dir) = make_test_db()?;

    //     let mut tx_ = stdb.begin_mut_tx();
    //     let (tx, stdb) = tx_.get();

    //     let schema = &[("col1", AlgebraicType::U64, ColumnIndexAttribute::Identity)];
    //     let table_id = stdb.create_table(tx, "MyTable", ProductTypeMeta::from_iter(&schema[..1]))?;
    //     let column_id = stdb.column_id_from_name(tx, table_id, "col1")?.unwrap();
    //     stdb.rename_column(tx, table_id, column_id, "id")?;

    //     assert_eq!(Some(column_id), stdb.column_id_from_name(tx, table_id, "id")?);
    //     assert_eq!(None, stdb.column_id_from_name(tx, table_id, "col1")?);

    //     Ok(())
    // }

    #[test]
    fn test_replay_corrupted_log() -> ResultTest<()> {
        let tmp = TempDir::with_prefix("stdb_test")?;
        let mlog_path = tmp.path().join("mlog");

        const NUM_TRANSACTIONS: usize = 10_000;
        // 64KiB should create like 11 segments
        const MAX_SEGMENT_SIZE: u64 = 64 * 1024;

        let mlog = MessageLog::options()
            .max_segment_size(MAX_SEGMENT_SIZE)
            .open(&mlog_path)
            .map(Mutex::new)
            .map(Arc::new)?;
        let odb = SledObjectDB::open(tmp.path().join("odb"))
            .map(|odb| Box::new(odb) as Box<dyn ObjectDB + Send>)
            .map(Mutex::new)
            .map(Arc::new)?;
        let reopen_db = || RelationalDB::open(tmp.path(), Some(mlog.clone()), odb.clone(), Address::zero(), false);
        let db = reopen_db()?;
        let ctx = ExecutionContext::default();

        let table_id = db.with_auto_commit(&ctx, |tx| {
            db.create_table(
                tx,
                table(
                    "Account",
                    vec![ColumnDef {
                        ..column("deposit", AlgebraicType::U64)
                    }],
                    vec![],
                    vec![ConstraintDef::for_column(
                        "Account",
                        "deposit",
                        Constraints::identity(),
                        NonEmpty::new(0.into()),
                    )],
                ),
            )
        })?;

        fn balance(ctx: &ExecutionContext, db: &RelationalDB, table_id: TableId) -> ResultTest<u64> {
            let balance = db.with_auto_commit(ctx, |tx| -> ResultTest<u64> {
                let last = db
                    .iter_mut(ctx, tx, table_id)?
                    .last()
                    .map(|row| row.view().field_as_u64(0, None))
                    .transpose()?
                    .unwrap_or_default();
                Ok(last)
            })?;

            Ok(balance)
        }

        // Invalidate a segment by shrinking the file by one byte.
        fn invalidate_shrink(mlog_path: &Path, segment: SegmentView) -> io::Result<()> {
            let segment_file = File::options().write(true).open(
                mlog_path
                    .join(format!("{:0>20}", segment.offset()))
                    .with_extension("log"),
            )?;
            let len = segment_file.metadata()?.len();
            eprintln!("shrink segment segment={segment:?} len={len}");
            segment_file.set_len(len - 1)?;
            segment_file.sync_all()
        }

        // Invalidate a segment by overwriting some portion of the file.
        fn invalidate_overwrite(mlog_path: &Path, segment: SegmentView) -> io::Result<()> {
            let mut segment_file = File::options().write(true).open(
                mlog_path
                    .join(format!("{:0>20}", segment.offset()))
                    .with_extension("log"),
            )?;

            let len = segment_file.metadata()?.len();
            let ofs = len / 2;
            eprintln!("overwrite segment={segment:?} len={len} ofs={ofs}");
            segment_file.seek(SeekFrom::Start(ofs))?;
            segment_file.write_all(&[255, 255, 255, 255])?;
            segment_file.sync_all()
        }

        // Create transactions.
        for _ in 0..NUM_TRANSACTIONS {
            db.with_auto_commit(&ctx, |tx| db.insert(tx, table_id, product![AlgebraicValue::U64(0)]))?;
        }
        assert_eq!(NUM_TRANSACTIONS as u64, balance(&ctx, &db, table_id)?);

        drop(db);
        odb.lock().unwrap().sync_all()?;
        mlog.lock().unwrap().sync_all()?;

        // The state must be the same after reopening the db.
        let db = reopen_db()?;
        assert_eq!(
            NUM_TRANSACTIONS as u64,
            balance(&ctx, &db, table_id)?,
            "the state should be the same as before reopening the db"
        );

        let total_segments = mlog.lock().unwrap().total_segments();
        assert!(total_segments > 3, "expected more than 3 segments");

        // Close the db and pop a byte from the end of the message log.
        drop(db);
        let last_segment = mlog.lock().unwrap().segments().last().unwrap();
        invalidate_shrink(&mlog_path, last_segment.clone())?;

        // Assert that the final tx is lost.
        let db = reopen_db()?;
        assert_eq!(
            (NUM_TRANSACTIONS - 1) as u64,
            balance(&ctx, &db, table_id)?,
            "the last transaction should have been dropped"
        );
        assert_eq!(
            total_segments,
            mlog.lock().unwrap().total_segments(),
            "no segment should have beeen removed"
        );

        // Overwrite some portion of the last segment.
        drop(db);
        let last_segment = mlog.lock().unwrap().segments().last().unwrap();
        invalidate_overwrite(&mlog_path, last_segment)?;
        let res = reopen_db();
        if !matches!(res, Err(DBError::LogReplay(LogReplayError::OutOfOrderCommit { .. }))) {
            panic!("Expected replay error but got: {res:?}");
        }
        // We can't recover from this, so drop the last segment.
        let mut mlog_guard = mlog.lock().unwrap();
        let drop_segment = mlog_guard.segments().last().unwrap();
        mlog_guard.reset_to(drop_segment.offset() - 1)?;
        let last_segment = mlog_guard.segments().last().unwrap();
        drop(mlog_guard);

        let segment_range = Range {
            start: last_segment.offset(),
            end: drop_segment.offset() - 1,
        };
        let db = reopen_db()?;
        let balance = balance(&ctx, &db, table_id)?;
        assert!(
            segment_range.contains(&balance),
            "balance {balance} should fall within {segment_range:?}"
        );
        assert_eq!(
            total_segments - 1,
            mlog.lock().unwrap().total_segments(),
            "one segment should have beeen removed"
        );

        // Now, let's poke a segment somewhere in the middle of the log.
        drop(db);
        let segment = mlog.lock().unwrap().segments().nth(5).unwrap();
        invalidate_shrink(&mlog_path, segment)?;

        let res = reopen_db();
        if !matches!(res, Err(DBError::LogReplay(LogReplayError::TrailingSegments { .. }))) {
            panic!("Expected `LogReplayError::TrailingSegments` but got: {res:?}")
        }

        // The same should happen if we overwrite instead of shrink.
        let segment = mlog.lock().unwrap().segments().nth(5).unwrap();
        invalidate_overwrite(&mlog_path, segment)?;

        let res = reopen_db();
        if !matches!(res, Err(DBError::LogReplay(LogReplayError::OutOfOrderCommit { .. }))) {
            panic!("Expected `LogReplayError::OutOfOrderCommit` but got: {res:?}")
        }

        Ok(())
    }
}<|MERGE_RESOLUTION|>--- conflicted
+++ resolved
@@ -991,13 +991,8 @@
         let table_id = stdb.create_table(&mut tx, schema)?;
         stdb.rollback_mut_tx(&ExecutionContext::default(), tx);
 
-<<<<<<< HEAD
-        let mut tx = stdb.begin_mut_tx();
-        let result = stdb.drop_table(&mut tx, table_id);
-=======
-        let mut tx = stdb.begin_tx();
+        let mut tx = stdb.begin_mut_tx();
         let result = stdb.drop_table(&ExecutionContext::default(), &mut tx, table_id);
->>>>>>> 5116ae3d
         result.expect_err("drop_table should fail");
         Ok(())
     }
