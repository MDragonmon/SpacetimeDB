use crate::hash::Hash;
use crate::messages::control_db::HostType;
use once_cell::sync::Lazy;
use prometheus::{GaugeVec, HistogramVec, IntCounterVec, IntGaugeVec};
use spacetimedb_datastore::execution_context::WorkloadType;
use spacetimedb_lib::{ConnectionId, Identity};
use spacetimedb_metrics::metrics_group;
use spacetimedb_sats::memory_usage::MemoryUsage;
use spacetimedb_table::page_pool::PagePool;
use std::{sync::Once, time::Duration};
use tokio::{spawn, time::sleep};

metrics_group!(
    pub struct WorkerMetrics {
        #[name = spacetime_worker_connected_clients]
        #[help = "Number of clients connected to the worker."]
        #[labels(database_identity: Identity)]
        pub connected_clients: IntGaugeVec,

        #[name = spacetime_worker_ws_clients_spawned]
        #[help = "Number of new ws client connections spawned. Counted after any on_connect reducers are run."]
        #[labels(database_identity: Identity)]
        pub ws_clients_spawned: IntGaugeVec,

        #[name = spacetime_worker_ws_clients_aborted]
        #[help = "Number of ws client connections aborted by either the server or the client"]
        #[labels(database_identity: Identity)]
        pub ws_clients_aborted: IntGaugeVec,

        #[name = spacetime_worker_ws_clients_closed_connection]
        #[help = "Number of ws client connections closed by the client as opposed to being termiated by the server"]
        #[labels(database_identity: Identity)]
        pub ws_clients_closed_connection: IntGaugeVec,

        #[name = spacetime_websocket_requests_total]
        #[help = "The cumulative number of websocket request messages"]
        #[labels(database_identity: Identity, protocol: str)]
        pub websocket_requests: IntCounterVec,

        #[name = spacetime_websocket_request_msg_size]
        #[help = "The size of messages received on connected sessions"]
        #[labels(database_identity: Identity, protocol: str)]
        pub websocket_request_msg_size: HistogramVec,

        #[name = jemalloc_active_bytes]
        #[help = "Number of bytes in jemallocs heap"]
        #[labels(node_id: str)]
        pub jemalloc_active_bytes: IntGaugeVec,

        #[name = jemalloc_allocated_bytes]
        #[help = "Number of bytes in use by the application"]
        #[labels(node_id: str)]
        pub jemalloc_allocated_bytes: IntGaugeVec,

        #[name = jemalloc_resident_bytes]
        #[help = "Total memory used by jemalloc"]
        #[labels(node_id: str)]
        pub jemalloc_resident_bytes: IntGaugeVec,

        #[name = page_pool_resident_bytes]
        #[help = "Total memory used by the page pool"]
        #[labels(node_id: str)]
        pub page_pool_resident_bytes: IntGaugeVec,

        #[name = page_pool_dropped_pages]
        #[help = "Total number of pages dropped by the page pool"]
        #[labels(node_id: str)]
        pub page_pool_dropped_pages: IntGaugeVec,

        #[name = page_pool_new_pages_allocated]
        #[help = "Total number of fresh pages allocated by the page pool"]
        #[labels(node_id: str)]
        pub page_pool_new_pages_allocated: IntGaugeVec,

        #[name = page_pool_pages_reused]
        #[help = "Total number of pages reused by the page pool"]
        #[labels(node_id: str)]
        pub page_pool_pages_reused: IntGaugeVec,

        #[name = page_pool_pages_returned]
        #[help = "Total number of pages returned to the page pool"]
        #[labels(node_id: str)]
        pub page_pool_pages_returned: IntGaugeVec,

        #[name = tokio_num_workers]
        #[help = "Number of core tokio workers"]
        #[labels(node_id: str)]
        pub tokio_num_workers: IntGaugeVec,

        #[name = tokio_num_blocking_threads]
        #[help = "Number of extra tokio threads for blocking tasks"]
        #[labels(node_id: str)]
        pub tokio_num_blocking_threads: IntGaugeVec,

        #[name = tokio_num_idle_blocking_threads]
        #[help = "Number of tokio blocking threads that are idle"]
        #[labels(node_id: str)]
        pub tokio_num_idle_blocking_threads: IntGaugeVec,

        #[name = tokio_num_alive_tasks]
        #[help = "Number of tokio tasks that are still alive"]
        #[labels(node_id: str)]
        pub tokio_num_alive_tasks: IntGaugeVec,

        #[name = tokio_global_queue_depth]
        #[help = "Number of tasks in tokios global queue"]
        #[labels(node_id: str)]
        pub tokio_global_queue_depth: IntGaugeVec,

        #[name = tokio_blocking_queue_depth]
        #[help = "Number of tasks in tokios blocking task queue"]
        #[labels(node_id: str)]
        pub tokio_blocking_queue_depth: IntGaugeVec,

        #[name = tokio_spawned_tasks_count]
        #[help = "Number of tokio tasks spawned"]
        #[labels(node_id: str)]
        pub tokio_spawned_tasks_count: IntCounterVec,

        #[name = tokio_remote_schedule_count]
        #[help = "Number of tasks spawned from outside the tokio runtime"]
        #[labels(node_id: str)]
        pub tokio_remote_schedule_count: IntCounterVec,

        #[name = tokio_local_queue_depth_total]
        #[help = "Total size of all tokio workers local queues"]
        #[labels(node_id: str)]
        pub tokio_local_queue_depth_total: IntGaugeVec,

        #[name = tokio_local_queue_depth_max]
        #[help = "Length of the longest tokio worker local queue"]
        #[labels(node_id: str)]
        pub tokio_local_queue_depth_max: IntGaugeVec,

        #[name = tokio_local_queue_depth_min]
        #[help = "Length of the shortest tokio worker local queue"]
        #[labels(node_id: str)]
        pub tokio_local_queue_depth_min: IntGaugeVec,

        #[name = tokio_steal_total]
        #[help = "Total number of tasks stolen from other workers"]
        #[labels(node_id: str)]
        pub tokio_steal_total: IntCounterVec,

        #[name = tokio_steal_operations_total]
        #[help = "Total number of times a worker tried to steal a chunk of tasks"]
        #[labels(node_id: str)]
        pub tokio_steal_operations_total: IntCounterVec,

        #[name = tokio_local_schedule_total]
        #[help = "Total number of tasks scheduled from worker threads"]
        #[labels(node_id: str)]
        pub tokio_local_schedule_total: IntCounterVec,

        #[name = tokio_overflow_total]
        #[help = "Total number of times a tokio worker overflowed its local queue"]
        #[labels(node_id: str)]
        pub tokio_overflow_total: IntCounterVec,

        #[name = tokio_busy_ratio_min]
        #[help = "Busy ratio of the least busy tokio worker"]
        #[labels(node_id: str)]
        pub tokio_busy_ratio_min: GaugeVec,

        #[name = tokio_busy_ratio_max]
        #[help = "Busy ratio of the most busy tokio worker"]
        #[labels(node_id: str)]
        pub tokio_busy_ratio_max: GaugeVec,

        #[name = tokio_busy_ratio_avg]
        #[help = "Avg busy ratio of tokio workers"]
        #[labels(node_id: str)]
        pub tokio_busy_ratio_avg: GaugeVec,

        #[name = tokio_mean_polls_per_park]
        #[help = "Number of tasks polls divided by the times an idle worker was parked"]
        #[labels(node_id: str)]
        pub tokio_mean_polls_per_park: GaugeVec,

        #[name = spacetime_websocket_sent_msg_size_bytes]
        #[help = "The size of messages sent to connected sessions"]
        #[labels(db: Identity, workload: WorkloadType)]
        // Prometheus histograms have default buckets,
        // which broadly speaking,
        // are tailored to measure the response time of a network service.
        //
        // Therefore we define specific buckets for this metric,
        // since it has a different unit and a different distribution.
        //
        // In particular incremental update payloads could be smaller than 1KB,
        // whereas initial subscription payloads could exceed 10MB.
        #[buckets(100, 500, 1e3, 10e3, 100e3, 500e3, 1e6, 5e6, 10e6, 25e6, 50e6, 75e6, 100e6, 500e6)]
        pub websocket_sent_msg_size: HistogramVec,

        #[name = spacetime_websocket_sent_num_rows]
        #[help = "The number of rows sent to connected sessions"]
        #[labels(db: Identity, workload: WorkloadType)]
        // Prometheus histograms have default buckets,
        // which broadly speaking,
        // are tailored to measure the response time of a network service.
        //
        // Therefore we define specific buckets for this metric,
        // since it has a different unit and a different distribution.
        //
        // In particular incremental updates could have fewer than 10 rows,
        // whereas initial subscriptions could exceed 100K rows.
        #[buckets(5, 10, 50, 100, 500, 1e3, 5e3, 10e3, 50e3, 100e3, 250e3, 500e3, 750e3, 1e6, 5e6)]
        pub websocket_sent_num_rows: HistogramVec,

        #[name = spacetime_websocket_serialize_secs]
        #[help = "How long it took to serialize and maybe compress an outgoing websocket message"]
        #[labels(db: Identity)]
        #[buckets(0.001, 0.01, 0.05, 0.1, 0.25, 0.5, 1.0)]
        pub websocket_serialize_secs: HistogramVec,

        #[name = spacetime_worker_instance_operation_queue_length]
        #[help = "Length of the wait queue for access to a module instance."]
        #[labels(database_identity: Identity)]
        pub instance_queue_length: IntGaugeVec,

        #[name = spacetime_worker_instance_operation_queue_length_histogram]
        #[help = "Length of the wait queue for access to a module instance."]
        #[labels(database_identity: Identity)]
        // Prometheus histograms have default buckets,
        // which broadly speaking,
        // are tailored to measure the response time of a network service.
        // Hence we need to define specific buckets for queue length.
        #[buckets(0, 1, 2, 5, 10, 25, 50, 75, 100, 200, 300, 400, 500, 1000)]
        pub instance_queue_length_histogram: HistogramVec,

        #[name = spacetime_reducer_wait_time_sec]
        #[help = "The amount of time (in seconds) a reducer spends in the queue waiting to run"]
        #[labels(db: Identity, reducer: str)]
        // Prometheus histograms have default buckets,
        // which broadly speaking,
        // are tailored to measure the response time of a network service.
        //
        // However we expect a different value distribution for this metric.
        // In particular the smallest bucket value is 5ms by default.
        // But we expect many wait times to be on the order of microseconds.
        #[buckets(100e-6, 500e-6, 0.001, 0.005, 0.01, 0.05, 0.1, 0.5, 1, 5, 10)]
        pub reducer_wait_time: HistogramVec,

        #[name = spacetime_worker_wasm_instance_errors_total]
        #[help = "The number of fatal WASM instance errors, such as reducer panics."]
        #[labels(caller_identity: Identity, module_hash: Hash, caller_connection_id: ConnectionId, reducer_symbol: str)]
        pub wasm_instance_errors: IntCounterVec,

        #[name = spacetime_worker_wasm_memory_bytes]
        #[help = "The number of bytes of linear memory allocated by the database's WASM module instance"]
        #[labels(database_identity: Identity)]
        pub wasm_memory_bytes: IntGaugeVec,

        #[name = spacetime_active_queries]
        #[help = "The number of active subscription queries"]
        #[labels(database_identity: Identity)]
        pub subscription_queries: IntGaugeVec,

        #[name = spacetime_request_round_trip_time]
        #[help = "The total time it takes for request to complete"]
        #[labels(txn_type: WorkloadType, database_identity: Identity, reducer_symbol: str)]
        pub request_round_trip: HistogramVec,

        #[name = spacetime_reducer_plus_query_duration_sec]
        #[help = "The time spent executing a reducer (in seconds), plus the time spent evaluating its subscription queries"]
        #[labels(db: Identity, reducer: str)]
        pub reducer_plus_query_duration: HistogramVec,

        #[name = spacetime_num_bytes_sent_to_clients_total]
        #[help = "The cumulative number of bytes sent to clients"]
        #[labels(txn_type: WorkloadType, db: Identity)]
        pub bytes_sent_to_clients: IntCounterVec,

        #[name = spacetime_subscription_send_queue_length]
        #[help = "The number of `ComputedQueries` waiting in the queue to be aggregated and broadcast by the `send_worker`"]
        #[labels(database_identity: Identity)]
        pub subscription_send_queue_length: IntGaugeVec,

        #[name = spacetime_total_incoming_queue_length]
        #[help = "The number of client -> server WebSocket messages waiting any client's incoming queue"]
        #[labels(db: Identity)]
        pub total_incoming_queue_length: IntGaugeVec,

        #[name = spacetime_total_outgoing_queue_length]
        #[help = "The number of server -> client WebSocket messages waiting in any client's outgoing queue"]
        #[labels(db: Identity)]
        pub total_outgoing_queue_length: IntGaugeVec,

        #[name = spacetime_replay_total_time_seconds]
        #[help = "Total time spent replaying a database upon restart, including snapshot read, snapshot restore and commitlog replay"]
        #[labels(db: Identity)]
        // We expect a small number of observations per label
        // (exactly one, for non-replicated databases, and one per leader change for replicated databases)
        // so we'll just store a `Gauge` with the most recent observation for each database.
        pub replay_total_time_seconds: GaugeVec,

        #[name = spacetime_replay_snapshot_read_time_seconds]
        #[help = "Time spent reading a snapshot from disk before restoring the snapshot upon restart"]
        #[labels(db: Identity)]
        pub replay_snapshot_read_time_seconds: GaugeVec,

        #[name = spacetime_replay_snapshot_restore_time_seconds]
        #[help = "Time spent restoring a database from a snapshot after reading the snapshot and before commitlog replay upon restart"]
        #[labels(db: Identity)]
        pub replay_snapshot_restore_time_seconds: GaugeVec,

        #[name = spacetime_replay_commitlog_time_seconds]
        #[help = "Time spent replaying the commitlog after restoring from a snapshot upon restart"]
        #[labels(db: Identity)]
        pub replay_commitlog_time_seconds: GaugeVec,

        #[name = spacetime_replay_commitlog_num_commits]
        #[help = "Number of commits replayed after restoring from a snapshot upon restart"]
        #[labels(db: Identity)]
        pub replay_commitlog_num_commits: IntGaugeVec,

<<<<<<< HEAD
        #[name = spacetime_module_create_instance_time_seconds]
        #[help = "Time taken to construct a WASM instance or V8 isolate to run module code"]
        #[labels(db: Identity, module_type: HostType)]
        // As of writing (pgoldman 2025-09-25), calls to `create_instance` are rare,
        // as they happen only when an instance traps (panics).
        // However, this is not once-per-process, unlike the above replay metrics.
        // I (pgoldman 2025-09-25) am not sure what range or distribution of values to expect,
        // so I'm making up some buckets based on what I imagine are the upper and lower bounds of plausibility.
        #[buckets(0.001, 0.005, 0.01, 0.05, 0.1, 0.5, 1, 5, 10, 50, 100)]
        pub module_create_instance_time_seconds: HistogramVec,
=======
        #[name = spacetime_snapshot_creation_time_total_sec]
        #[help = "The time (in seconds) it took to take and store a database snapshot, including scheduling overhead"]
        #[labels(db: Identity)]
        // Snapshot creation should take in the order of milliseconds,
        // but log data suggests that there are outliers.
        // So let's track a wide range of buckets to get a better picture.
        //
        // We also track the timing without `asyncify` scheduling overhead
        // (`snapshot_creation_time_inner`), and the snapshot compression
        // timing with / without scheduling overhead (`snapshot_compression_time_total`
        // and `snapshot_compression_time_inner`, respectively).
        //
        // Compression may have contributed to observed outliers, but is no
        // longer included in the snapshot creation timing.
        #[buckets(0.0005, 0.001, 0.005, 0.01, 0.1, 1.0, 5.0, 10.0)]
        pub snapshot_creation_time_total: HistogramVec,

        #[name = spacetime_snapshot_creation_time_inner_sec]
        #[help = "The time (in seconds) it took to take and store a database snapshot, excluding scheduling overhead"]
        #[labels(db: Identity)]
        #[buckets(0.0005, 0.001, 0.005, 0.01, 0.1, 1.0, 5.0, 10.0)]
        pub snapshot_creation_time_inner: HistogramVec,

        #[name = spacetime_snapshot_compression_time_total_sec]
        #[help = "The time (in seconds) it took to do a compression pass on the snapshot repository, including scheduling overhead"]
        #[labels(db: Identity)]
        // Not sure what range to expect, but certainly slower than snapshot
        // creation.
        #[buckets(0.001, 0.01, 0.1, 1.0, 5.0, 10.0)]
        pub snapshot_compression_time_total: HistogramVec,

        #[name = spacetime_snapshot_compression_time_inner_sec]
        #[help = "The time (in seconds) it took to do a compression pass on the snapshot repository, excluding scheduling overhead"]
        #[labels(db: Identity)]
        #[buckets(0.001, 0.01, 0.1, 1.0, 5.0, 10.0)]
        pub snapshot_compression_time_inner: HistogramVec,

        #[name = spacetime_snapshot_compression_time_per_snapshot_sec]
        #[help = "The time (in seconds) it took to compress a single snapshot"]
        #[labels(db: Identity)]
        #[buckets(0.001, 0.01, 0.1, 1.0, 5.0, 10.0)]
        pub snapshot_compression_time_single: HistogramVec,

        #[name = spacetime_snapshot_compression_skipped]
        #[help = "The number of snapshots skipped in a single compression pass because they were already compressed"]
        #[labels(db: Identity)]
        pub snapshot_compression_skipped: IntGaugeVec,

        #[name = spacetime_snapshot_compression_compressed]
        #[help = "The number of snapshots compressed in a single compression pass"]
        #[labels(db: Identity)]
        pub snapshot_compression_compressed: IntGaugeVec,

        #[name = spacetime_snapshot_compression_objects_compressed]
        #[help = "The number of snapshot objects compressed in a single compression pass"]
        #[labels(db: Identity)]
        pub snapshot_compression_objects_compressed: IntGaugeVec,

        #[name = spacetime_snapshot_compression_objects_hardlinked]
        #[help = "The number of snapshot objects hardlinked in a single compression pass"]
        #[labels(db: Identity)]
        pub snapshot_compression_objects_hardlinked: IntGaugeVec,
>>>>>>> 5420d146
    }
);

pub static WORKER_METRICS: Lazy<WorkerMetrics> = Lazy::new(WorkerMetrics::new);

#[cfg(not(target_env = "msvc"))]
use tikv_jemalloc_ctl::{epoch, stats};

#[cfg(not(target_env = "msvc"))]
static SPAWN_JEMALLOC_GUARD: Once = Once::new();
pub fn spawn_jemalloc_stats(_node_id: String) {
    #[cfg(not(target_env = "msvc"))]
    SPAWN_JEMALLOC_GUARD.call_once(|| {
        spawn(async move {
            let allocated_bytes = WORKER_METRICS.jemalloc_allocated_bytes.with_label_values(&_node_id);
            let resident_bytes = WORKER_METRICS.jemalloc_resident_bytes.with_label_values(&_node_id);
            let active_bytes = WORKER_METRICS.jemalloc_active_bytes.with_label_values(&_node_id);

            let e = epoch::mib().unwrap();
            loop {
                e.advance().unwrap();

                let allocated = stats::allocated::read().unwrap();
                let resident = stats::resident::read().unwrap();
                let active = stats::active::read().unwrap();

                allocated_bytes.set(allocated as i64);
                resident_bytes.set(resident as i64);
                active_bytes.set(active as i64);

                sleep(Duration::from_secs(10)).await;
            }
        });
    });
}

static SPAWN_PAGE_POOL_GUARD: Once = Once::new();
pub fn spawn_page_pool_stats(node_id: String, page_pool: PagePool) {
    SPAWN_PAGE_POOL_GUARD.call_once(|| {
        spawn(async move {
            let resident_bytes = WORKER_METRICS.page_pool_resident_bytes.with_label_values(&node_id);
            let dropped_pages = WORKER_METRICS.page_pool_dropped_pages.with_label_values(&node_id);
            let new_pages = WORKER_METRICS.page_pool_new_pages_allocated.with_label_values(&node_id);
            let reused_pages = WORKER_METRICS.page_pool_pages_reused.with_label_values(&node_id);
            let returned_pages = WORKER_METRICS.page_pool_pages_returned.with_label_values(&node_id);

            loop {
                resident_bytes.set(page_pool.heap_usage() as i64);
                dropped_pages.set(page_pool.dropped_count() as i64);
                new_pages.set(page_pool.new_allocated_count() as i64);
                reused_pages.set(page_pool.reused_count() as i64);
                returned_pages.set(page_pool.reused_count() as i64);

                sleep(Duration::from_secs(10)).await;
            }
        });
    });
}

// How frequently to update the tokio stats.
#[cfg(all(target_has_atomic = "64", tokio_unstable))]
const TOKIO_STATS_INTERVAL: Duration = Duration::from_secs(10);
#[cfg(all(target_has_atomic = "64", tokio_unstable))]
static SPAWN_TOKIO_STATS_GUARD: Once = Once::new();
pub fn spawn_tokio_stats(node_id: String) {
    // Some of these metrics could still be reported without these settings,
    // but it is simpler to just skip all the tokio metrics if they aren't set.

    #[cfg(not(all(target_has_atomic = "64", tokio_unstable)))]
    log::warn!("Skipping tokio metrics for {node_id}, as they are not enabled in this build.");

    #[cfg(all(target_has_atomic = "64", tokio_unstable))]
    SPAWN_TOKIO_STATS_GUARD.call_once(|| {
        spawn(async move {
            // Set up our metric handles, so we don't keep calling `with_label_values`.
            let num_worker_metric = WORKER_METRICS.tokio_num_workers.with_label_values(&node_id);
            let num_blocking_threads_metric = WORKER_METRICS.tokio_num_blocking_threads.with_label_values(&node_id);
            let num_alive_tasks_metric = WORKER_METRICS.tokio_num_alive_tasks.with_label_values(&node_id);
            let global_queue_depth_metric = WORKER_METRICS.tokio_global_queue_depth.with_label_values(&node_id);
            let num_idle_blocking_threads_metric = WORKER_METRICS
                .tokio_num_idle_blocking_threads
                .with_label_values(&node_id);
            let blocking_queue_depth_metric = WORKER_METRICS.tokio_blocking_queue_depth.with_label_values(&node_id);
            let spawned_tasks_count_metric = WORKER_METRICS.tokio_spawned_tasks_count.with_label_values(&node_id);
            let remote_schedule_count_metric = WORKER_METRICS.tokio_remote_schedule_count.with_label_values(&node_id);

            let local_queue_depth_total_metric =
                WORKER_METRICS.tokio_local_queue_depth_total.with_label_values(&node_id);
            let local_queue_depth_max_metric = WORKER_METRICS.tokio_local_queue_depth_max.with_label_values(&node_id);
            let local_queue_depth_min_metric = WORKER_METRICS.tokio_local_queue_depth_min.with_label_values(&node_id);
            let steal_total_metric = WORKER_METRICS.tokio_steal_total.with_label_values(&node_id);
            let steal_operations_total_metric = WORKER_METRICS.tokio_steal_operations_total.with_label_values(&node_id);
            let local_schedule_total_metric = WORKER_METRICS.tokio_local_schedule_total.with_label_values(&node_id);
            let overflow_total_metric = WORKER_METRICS.tokio_overflow_total.with_label_values(&node_id);
            let busy_ratio_min_metric = WORKER_METRICS.tokio_busy_ratio_min.with_label_values(&node_id);
            let busy_ratio_max_metric = WORKER_METRICS.tokio_busy_ratio_max.with_label_values(&node_id);
            let busy_ratio_avg_metric = WORKER_METRICS.tokio_busy_ratio_avg.with_label_values(&node_id);
            let mean_polls_per_park_metric = WORKER_METRICS.tokio_mean_polls_per_park.with_label_values(&node_id);

            let handle = tokio::runtime::Handle::current();
            // The tokio_metrics library gives us some helpers for aggregating per-worker metrics.
            let runtime_monitor = tokio_metrics::RuntimeMonitor::new(&handle);
            let mut intervals = runtime_monitor.intervals();
            loop {
                let metrics = tokio::runtime::Handle::current().metrics();
                let interval_delta = intervals.next();

                num_worker_metric.set(metrics.num_workers() as i64);
                num_alive_tasks_metric.set(metrics.num_alive_tasks() as i64);
                global_queue_depth_metric.set(metrics.global_queue_depth() as i64);
                num_blocking_threads_metric.set(metrics.num_blocking_threads() as i64);
                num_idle_blocking_threads_metric.set(metrics.num_idle_blocking_threads() as i64);
                blocking_queue_depth_metric.set(metrics.blocking_queue_depth() as i64);

                // The spawned tasks count and remote schedule count are cumulative,
                // so we need to increment them by the difference from the last value.
                {
                    let current_count = metrics.spawned_tasks_count();
                    let previous_value = spawned_tasks_count_metric.get();
                    // The tokio metric should be monotonically increasing, but we are checking just in case.
                    if let Some(diff) = current_count.checked_sub(previous_value) {
                        spawned_tasks_count_metric.inc_by(diff);
                    }
                }
                {
                    let current_count = metrics.remote_schedule_count();
                    let previous_value = remote_schedule_count_metric.get();
                    // The tokio metric should be monotonically increasing, but we are checking just in case.
                    if let Some(diff) = current_count.checked_sub(previous_value) {
                        remote_schedule_count_metric.inc_by(diff);
                    }
                }

                if let Some(interval_delta) = interval_delta {
                    local_queue_depth_total_metric.set(interval_delta.total_local_queue_depth as i64);
                    local_queue_depth_max_metric.set(interval_delta.max_local_queue_depth as i64);
                    local_queue_depth_min_metric.set(interval_delta.min_local_queue_depth as i64);
                    steal_total_metric.inc_by(interval_delta.total_steal_count);
                    steal_operations_total_metric.inc_by(interval_delta.total_steal_operations);
                    local_schedule_total_metric.inc_by(interval_delta.total_local_schedule_count);
                    overflow_total_metric.inc_by(interval_delta.total_overflow_count);
                    mean_polls_per_park_metric.set(interval_delta.mean_polls_per_park());

                    // This is mostly to make sure we don't divide by zero, but we also want to skip the first interval if it is very short.
                    if interval_delta.elapsed.as_millis() > 100 {
                        busy_ratio_avg_metric.set(interval_delta.busy_ratio());
                        busy_ratio_min_metric.set(
                            interval_delta.min_busy_duration.as_nanos() as f64
                                / interval_delta.elapsed.as_nanos() as f64,
                        );
                        busy_ratio_max_metric.set(
                            interval_delta.max_busy_duration.as_nanos() as f64
                                / interval_delta.elapsed.as_nanos() as f64,
                        );
                    }
                }
                sleep(TOKIO_STATS_INTERVAL).await;
            }
        });
    });
}<|MERGE_RESOLUTION|>--- conflicted
+++ resolved
@@ -314,7 +314,6 @@
         #[labels(db: Identity)]
         pub replay_commitlog_num_commits: IntGaugeVec,
 
-<<<<<<< HEAD
         #[name = spacetime_module_create_instance_time_seconds]
         #[help = "Time taken to construct a WASM instance or V8 isolate to run module code"]
         #[labels(db: Identity, module_type: HostType)]
@@ -325,7 +324,7 @@
         // so I'm making up some buckets based on what I imagine are the upper and lower bounds of plausibility.
         #[buckets(0.001, 0.005, 0.01, 0.05, 0.1, 0.5, 1, 5, 10, 50, 100)]
         pub module_create_instance_time_seconds: HistogramVec,
-=======
+
         #[name = spacetime_snapshot_creation_time_total_sec]
         #[help = "The time (in seconds) it took to take and store a database snapshot, including scheduling overhead"]
         #[labels(db: Identity)]
@@ -388,7 +387,6 @@
         #[help = "The number of snapshot objects hardlinked in a single compression pass"]
         #[labels(db: Identity)]
         pub snapshot_compression_objects_hardlinked: IntGaugeVec,
->>>>>>> 5420d146
     }
 );
 
