use spacetimedb_datastore::system_tables::ModuleKind;
use spacetimedb_lib::Identity;
use spacetimedb_sats::de::Deserialize;
use spacetimedb_sats::hash::Hash;
use spacetimedb_sats::ser::Serialize;

#[derive(Clone, PartialEq, Serialize, Deserialize)]
pub struct IdentityEmail {
    pub identity: Identity,
    pub email: String,
}
/// An energy balance (per identity).
#[derive(Clone, PartialEq, Serialize, Deserialize)]
pub struct EnergyBalance {
    pub identity: Identity,
    /// The balance for this identity this identity.
    /// NOTE: This is a signed integer, because it is possible
    /// for a user's balance to go negative. This is allowable
    /// for reasons of eventual consistency motivated by performance.
    pub balance: i128,
}

/// Description of a database.
#[derive(Clone, PartialEq, Serialize, Deserialize)]
pub struct Database {
    /// Internal id of the database, assigned by the control database.
    pub id: u64,
    /// Public identity (i.e. [`Identity`]) of the database.
    pub database_identity: Identity,
    /// [`Identity`] of the database's owner.
    pub owner_identity: Identity,
    /// [`HostType`] of the module associated with the database.
    ///
    /// Valid only for as long as `initial_program` is valid.
    pub host_type: HostType,
    /// [`Hash`] of the compiled module to initialize the database with.
    ///
    /// Updating the database's module will **not** change this value.
    pub initial_program: Hash,
}

#[derive(Clone, PartialEq, Serialize, Deserialize)]
pub struct DatabaseStatus {
    pub state: String,
}
#[derive(Clone, PartialEq, Serialize, Deserialize)]
pub struct Replica {
    pub id: u64,
    pub database_id: u64,
    pub node_id: u64,
    pub leader: bool,
}
#[derive(Clone, PartialEq, Serialize, Deserialize)]
pub struct ReplicaStatus {
    pub state: String,
}
#[derive(Clone, Debug, PartialEq, Serialize, Deserialize)]
pub struct Node {
    pub id: u64,
    /// If `true`, no new user databases will be scheduled on this node.
    pub unschedulable: bool,
    /// The hostname this node is reachable at.
    ///
    /// If `None`, the node is not currently live.
    pub advertise_addr: Option<String>,
    /// The address this node is running its postgres API at.
    ///
    /// If `None`, the node is not currently live.
    pub pg_addr: Option<String>,
}
#[derive(Clone, PartialEq, Serialize, Deserialize)]
pub struct NodeStatus {
    /// TODO: node memory, CPU, and storage capacity
    /// TODO: node memory, CPU, and storage allocatable capacity
    /// SEE: <https://kubernetes.io/docs/reference/kubernetes-api/cluster-resources/node-v1/#NodeStatus>
    pub state: String,
}
#[derive(
<<<<<<< HEAD
    Clone, Copy, Debug, PartialEq, Eq, Hash, PartialOrd, Ord, Serialize, Deserialize, strum::AsRefStr, strum::Display,
=======
    Clone, Copy, Debug, PartialEq, Eq, Hash, PartialOrd, Ord, Default, Serialize, Deserialize, serde::Deserialize,
>>>>>>> abc3a1c0
)]
#[repr(i32)]
pub enum HostType {
    #[default]
    Wasm = 0,
    Js = 1,
}

impl From<crate::messages::control_db::HostType> for ModuleKind {
    fn from(host_type: crate::messages::control_db::HostType) -> Self {
        match host_type {
            crate::messages::control_db::HostType::Wasm => Self::WASM,
            crate::messages::control_db::HostType::Js => Self::JS,
        }
    }
}<|MERGE_RESOLUTION|>--- conflicted
+++ resolved
@@ -76,11 +76,20 @@
     pub state: String,
 }
 #[derive(
-<<<<<<< HEAD
-    Clone, Copy, Debug, PartialEq, Eq, Hash, PartialOrd, Ord, Serialize, Deserialize, strum::AsRefStr, strum::Display,
-=======
-    Clone, Copy, Debug, PartialEq, Eq, Hash, PartialOrd, Ord, Default, Serialize, Deserialize, serde::Deserialize,
->>>>>>> abc3a1c0
+    Clone,
+    Copy,
+    Debug,
+    PartialEq,
+    Eq,
+    Hash,
+    PartialOrd,
+    Ord,
+    Default,
+    Serialize,
+    Deserialize,
+    serde::Deserialize,
+    strum::AsRefStr,
+    strum::Display,
 )]
 #[repr(i32)]
 pub enum HostType {
