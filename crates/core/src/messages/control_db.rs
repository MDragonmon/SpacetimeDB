--- conflicted
+++ resolved
@@ -76,9 +76,6 @@
     pub state: String,
 }
 #[derive(
-<<<<<<< HEAD
-    Clone, Copy, Debug, PartialEq, Eq, Hash, PartialOrd, Ord, Serialize, Deserialize, strum::AsRefStr, strum::Display,
-=======
     Clone,
     Copy,
     Debug,
@@ -93,7 +90,6 @@
     serde::Deserialize,
     strum::AsRefStr,
     strum::Display,
->>>>>>> 544e2edc
 )]
 #[repr(i32)]
 pub enum HostType {
