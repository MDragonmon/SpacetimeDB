--- conflicted
+++ resolved
@@ -386,29 +386,6 @@
         );
 
         let mut guard = self.acquire_write_lock(replica_id).await;
-<<<<<<< HEAD
-        let mut host = match guard.take() {
-            None => {
-                trace!("host not running, try_init");
-                self.try_init_host(database, replica_id).await?
-            }
-            Some(host) => {
-                trace!("host found, updating");
-                host
-            }
-        };
-        let update_result = host
-            .update_module(
-                self.runtimes.clone(),
-                host_type,
-                program,
-                self.energy_monitor.clone(),
-                self.db_cores.take(),
-            )
-            .await?;
-
-        *guard = Some(host);
-=======
 
         // `HostController::clone` is fast,
         // as all of its fields are either `Copy` or wrapped in `Arc`.
@@ -445,7 +422,6 @@
                     host_type,
                     program,
                     this.energy_monitor.clone(),
-                    this.unregister_fn(replica_id),
                     this.db_cores.take(),
                 )
                 .await?;
@@ -455,7 +431,6 @@
         })
         .await??;
 
->>>>>>> 65cbd7f8
         Ok(update_result)
     }
 
@@ -500,46 +475,6 @@
         // which hold a filesystem lock past when `try_init_host` returns or is cancelled.
         // This means that, if `try_init_host` is cancelled, subsequent calls will fail.
         //
-<<<<<<< HEAD
-        // - the desired one from [Database], in which case we do nothing
-        // - `Some` expected hash, in which case we update to the desired one
-        // - `None` expected hash, in which case we also update
-        let stored_hash = stored_program_hash(host.db())?
-            .with_context(|| format!("[{}] database improperly initialized", db_addr))?;
-        if stored_hash == program_hash {
-            info!("[{}] database up-to-date with {}", db_addr, program_hash);
-            *guard = Some(host);
-        } else {
-            if let Some(expected_hash) = expected_hash {
-                ensure!(
-                    expected_hash == stored_hash,
-                    "[{}] expected program {} found {}",
-                    db_addr,
-                    expected_hash,
-                    stored_hash
-                );
-            }
-            info!(
-                "[{}] updating database from `{}` to `{}`",
-                db_addr, stored_hash, program_hash
-            );
-            let program = load_program(&self.program_storage, program_hash).await?;
-            let update_result = host
-                .update_module(
-                    self.runtimes.clone(),
-                    host_type,
-                    program,
-                    self.energy_monitor.clone(),
-                    self.db_cores.take(),
-                )
-                .await?;
-            match update_result {
-                UpdateDatabaseResult::NoUpdateNeeded | UpdateDatabaseResult::UpdatePerformed => {
-                    *guard = Some(host);
-                }
-                UpdateDatabaseResult::AutoMigrateError(e) => {
-                    return Err(anyhow::anyhow!(e));
-=======
         // The rest of this future is also not cancel safe, as it will `Option::take` out of the guard
         // at the start of the block and then store back into it at the end.
         //
@@ -576,7 +511,6 @@
                         expected_hash,
                         stored_hash
                     );
->>>>>>> 65cbd7f8
                 }
                 info!(
                     "[{}] updating database from `{}` to `{}`",
@@ -589,7 +523,6 @@
                         host_type,
                         program,
                         this.energy_monitor.clone(),
-                        this.unregister_fn(replica_id),
                         this.db_cores.take(),
                     )
                     .await?;
