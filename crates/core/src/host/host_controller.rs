use super::module_host::{EntityDef, EventStatus, ModuleHost, NoSuchModule, UpdateDatabaseResult};
use super::scheduler::SchedulerStarter;
use super::Scheduler;
use crate::database_instance_context::DatabaseInstanceContext;
use crate::database_logger::DatabaseLogger;
use crate::db::datastore::traits::Metadata;
use crate::db::db_metrics::DB_METRICS;
use crate::db::relational_db::{self, RelationalDB};
use crate::energy::{EnergyMonitor, EnergyQuanta};
use crate::messages::control_db::{Database, HostType};
use crate::module_host_context::ModuleCreationContext;
use crate::subscription::module_subscription_actor::ModuleSubscriptions;
use crate::util::spawn_rayon;
use crate::{db, host};
use anyhow::{anyhow, bail, ensure, Context};
use async_trait::async_trait;
use durability::EmptyHistory;
use log::{debug, info, trace, warn};
use parking_lot::Mutex;
use serde::Serialize;
use spacetimedb_data_structures::map::IntMap;
use spacetimedb_durability as durability;
use spacetimedb_lib::{hash_bytes, Address};
use spacetimedb_sats::hash::Hash;
use std::fmt;
use std::future::Future;
use std::path::Path;
use std::sync::Arc;
use std::time::{Duration, Instant};
use tokio::sync::{watch, OwnedRwLockReadGuard, OwnedRwLockWriteGuard, RwLock as AsyncRwLock};
use tokio::task::AbortHandle;

// TODO:
//
// - [db::Config] should be per-[Database]

/// A shared mutable cell containing a module host and associated database.
type HostCell = Arc<AsyncRwLock<Option<Host>>>;

/// The registry of all running hosts.
type Hosts = Arc<Mutex<IntMap<u64, HostCell>>>;

#[async_trait]
pub trait ExternalStorage: Send + Sync + 'static {
    async fn lookup(&self, program_hash: Hash) -> anyhow::Result<Option<Box<[u8]>>>;
}
#[async_trait]
impl<F, Fut> ExternalStorage for F
where
    F: Fn(Hash) -> Fut + Send + Sync + 'static,
    Fut: Future<Output = anyhow::Result<Option<Box<[u8]>>>> + Send,
{
    async fn lookup(&self, program_hash: Hash) -> anyhow::Result<Option<Box<[u8]>>> {
        self(program_hash).await
    }
}

pub type ProgramStorage = Arc<dyn ExternalStorage>;

/// A host controller manages the lifecycle of spacetime databases and their
/// associated modules.
#[derive(Clone)]
pub struct HostController {
    /// Map of all hosts managed by this controller,
    /// keyed by database instance id.
    hosts: Hosts,
    /// The directory to create database instances in.
    ///
    /// For example:
    ///
    /// - `$STDB_PATH/worker_node/database_instances`
    /// - `$STDB_PATH/database_instances`
    root_dir: Arc<Path>,
    /// The default configuration to use for databases created by this
    /// controller.
    default_config: db::Config,
    /// The [`ProgramStorage`] to query when instantiating a module.
    program_storage: ProgramStorage,
    /// The [`EnergyMonitor`] used by this controller.
    energy_monitor: Arc<dyn EnergyMonitor>,
}

#[derive(PartialEq, Eq, Hash, Copy, Clone, Serialize, Debug)]
pub enum DescribedEntityType {
    Table,
    Reducer,
}

impl DescribedEntityType {
    pub fn as_str(self) -> &'static str {
        match self {
            DescribedEntityType::Table => "table",
            DescribedEntityType::Reducer => "reducer",
        }
    }
    pub fn from_entitydef(def: &EntityDef) -> Self {
        match def {
            EntityDef::Table(_) => Self::Table,
            EntityDef::Reducer(_) => Self::Reducer,
        }
    }
}
impl std::str::FromStr for DescribedEntityType {
    type Err = ();

    fn from_str(s: &str) -> Result<Self, Self::Err> {
        match s {
            "table" => Ok(DescribedEntityType::Table),
            "reducer" => Ok(DescribedEntityType::Reducer),
            _ => Err(()),
        }
    }
}
impl fmt::Display for DescribedEntityType {
    fn fmt(&self, f: &mut fmt::Formatter<'_>) -> fmt::Result {
        f.write_str(self.as_str())
    }
}

#[derive(Clone, Debug)]
pub struct ReducerCallResult {
    pub outcome: ReducerOutcome,
    pub energy_used: EnergyQuanta,
    pub execution_duration: Duration,
}

impl ReducerCallResult {
    pub fn is_err(&self) -> bool {
        self.outcome.is_err()
    }

    pub fn is_ok(&self) -> bool {
        !self.is_err()
    }
}

impl From<ReducerCallResult> for Result<(), anyhow::Error> {
    fn from(value: ReducerCallResult) -> Self {
        value.outcome.into_result()
    }
}

#[derive(Clone, Debug)]
pub enum ReducerOutcome {
    Committed,
    Failed(String),
    BudgetExceeded,
}

impl ReducerOutcome {
    pub fn into_result(self) -> anyhow::Result<()> {
        match self {
            Self::Committed => Ok(()),
            Self::Failed(e) => Err(anyhow::anyhow!(e)),
            Self::BudgetExceeded => Err(anyhow::anyhow!("reducer ran out of energy")),
        }
    }

    pub fn is_err(&self) -> bool {
        !matches!(self, Self::Committed)
    }
}

impl From<&EventStatus> for ReducerOutcome {
    fn from(status: &EventStatus) -> Self {
        match &status {
            EventStatus::Committed(_) => ReducerOutcome::Committed,
            EventStatus::Failed(e) => ReducerOutcome::Failed(e.clone()),
            EventStatus::OutOfEnergy => ReducerOutcome::BudgetExceeded,
        }
    }
}

impl HostController {
    pub fn new(
        root_dir: Arc<Path>,
        default_config: db::Config,
        program_storage: ProgramStorage,
        energy_monitor: Arc<impl EnergyMonitor>,
    ) -> Self {
        Self {
            hosts: <_>::default(),
            root_dir,
            default_config,
            program_storage,
            energy_monitor,
        }
    }

    /// Replace the [`ProgramStorage`] used by this controller.
    pub fn set_program_storage(&mut self, ps: ProgramStorage) {
        self.program_storage = ps;
    }

    /// Get a [`ModuleHost`] managed by this controller, or launch it from
    /// persistent state.
    ///
    /// If the host is not running, it is started according to the default
    /// [`db::Config`] set for this controller.
    ///   The underlying database is restored from existing data at its
    /// canonical filesystem location _iff_ the default config mandates disk
    /// storage.
    ///
    /// The module will be instantiated from the program bytes stored in an
    /// existing database.
    ///   If the database is empty, the `program_bytes_address` of the given
    /// [`Database`] will be used to load the program from the controller's
    /// [`ProgramStorage`]. The initialization procedure (schema creation,
    /// `__init__` reducer) will be invoked on the found module, and the
    /// database will be marked as initialized.
    ///
    /// See also: [`Self::get_module_host`]
    #[tracing::instrument(skip_all)]
    pub async fn get_or_launch_module_host(&self, database: Database, instance_id: u64) -> anyhow::Result<ModuleHost> {
        let mut rx = self.watch_maybe_launch_module_host(database, instance_id).await?;
        let module = rx.borrow_and_update();
        Ok(module.clone())
    }

    /// Like [`Self::get_or_launch_module_host`], use a [`ModuleHost`] managed
    /// by this controller, or launch it if it is not running.
    ///
    /// Instead of a [`ModuleHost`], this returns a [`watch::Receiver`] which
    /// gets notified each time the module is updated.
    ///
    /// See also: [`Self::watch_module_host`]
    #[tracing::instrument(skip_all)]
    pub async fn watch_maybe_launch_module_host(
        &self,
        database: Database,
        instance_id: u64,
    ) -> anyhow::Result<watch::Receiver<ModuleHost>> {
        // Try a read lock first.
        {
            let guard = self.acquire_read_lock(instance_id).await;
            if let Some(host) = &*guard {
                trace!("cached host {}/{}", database.address, instance_id);
                return Ok(host.module.subscribe());
            }
        }

        // We didn't find a running module, so take a write lock.
        // Since [`tokio::sync::RwLock`] doesn't support upgrading of read locks,
        // we'll need to check again if a module was added meanwhile.
        let mut guard = self.acquire_write_lock(instance_id).await;
        if let Some(host) = &*guard {
            trace!("cached host {}/{} (lock upgrade)", database.address, instance_id);
            return Ok(host.module.subscribe());
        }

        trace!("launch host {}/{}", database.address, instance_id);
        let host = self.try_init_host(database, instance_id).await?;

        let rx = host.module.subscribe();
        *guard = Some(host);

        Ok(rx)
    }

    /// Run a computation on the [`RelationalDB`] of a [`ModuleHost`] managed by
    /// this controller, launching the host if necessary.
    ///
    /// If the computation `F` panics, the host is removed from this controller,
    /// releasing its resources.
    #[tracing::instrument(skip_all)]
    pub async fn using_database<F, T>(&self, database: Database, instance_id: u64, f: F) -> anyhow::Result<T>
    where
        F: FnOnce(&RelationalDB) -> T + Send + 'static,
        T: Send + 'static,
    {
        trace!("using database {}/{}", database.address, instance_id);
        let module = self.get_or_launch_module_host(database, instance_id).await?;
        let on_panic = self.unregister_fn(instance_id);
        let result = tokio::task::spawn_blocking(move || f(&module.dbic().relational_db))
            .await
            .unwrap_or_else(|e| {
                warn!("database operation panicked");
                on_panic();
                std::panic::resume_unwind(e.into_panic())
            });
        Ok(result)
    }

    /// Update the [`ModuleHost`] identified by `instance_id` to the given
    /// program.
    ///
    /// The host may not be running, in which case it is spawned (see
    /// [`Self::get_or_launch_module_host`] for details on what this entails).
    ///
    /// If the host was running, and the update fails, the previous version of
    /// the host keeps running.
    #[tracing::instrument(skip_all)]
    pub async fn update_module_host(
        &self,
        database: Database,
        caller_address: Option<Address>,
        host_type: HostType,
        instance_id: u64,
        program_bytes: Box<[u8]>,
    ) -> anyhow::Result<UpdateDatabaseResult> {
        let program_hash = hash_bytes(&program_bytes);
        trace!(
            "update module host {}/{}: genesis={} update-to={}",
            database.address,
            instance_id,
            database.initial_program,
            program_hash
        );

        let mut guard = self.acquire_write_lock(instance_id).await;
        let (update_result, maybe_updated_host) = match guard.take() {
            // If we don't have a running `Host`, spawn one.
            None => {
                trace!("host not running, try_init");
                let host = self.try_init_host(database, instance_id).await?;
                let module = host.module.borrow().clone();
                // TODO: Make [ModuleHost] check if it supports the host type.
                ensure!(
                    matches!(host_type, HostType::Wasm),
                    "unsupported host type {:?}",
                    host_type,
                );
                let update_result =
                    update_module(host.db(), &module, caller_address, (program_hash, program_bytes)).await?;
                // If the update was not successul, drop the host.
                // The `database` we gave it refers to a program hash which
                // doesn't exist (because we just rejected it).
                let maybe_updated_host = update_result.is_ok().then_some(host);

                (update_result, maybe_updated_host)
            }

            // Otherwise, update the host.
            // Note that we always put back the host -- if the update failed, it
            // will keep running the previous version of the module.
            Some(mut host) => {
                match host.dbic.relational_db.metadata()? {
                    None => bail!("Host improperly initialized: no metadata"),
                    Some(Metadata {
                        database_address,
                        owner_identity,
                        ..
                    }) => {
                        ensure!(
                            database_address == database.address,
                            "cannot change database address when updating module host"
                        );
                        ensure!(
                            owner_identity == database.owner_identity,
                            "cannot change owner identity when updating module host"
                        );
                    }
                }
                trace!("host found, updating");
                let update_result = host
                    .update_module(
                        caller_address,
                        host_type,
                        (program_hash, program_bytes),
                        self.unregister_fn(instance_id),
                    )
                    .await?;

                (update_result, Some(host))
            }
        };

        *guard = maybe_updated_host;
        Ok(update_result)
    }

    // Accomodates control db bootstrap.
    // Lives here to avoid letting the [RelationalDB] escape the controller.
    // TODO: Figure out a non-bracket variant of `using_database`.
    #[doc(hidden)]
    pub async fn custom_bootstrap<F, T>(
        &self,
        caller_address: Option<Address>,
        expected_hash: Option<Hash>,
        database: Database,
        instance_id: u64,
        post_boot: F,
    ) -> anyhow::Result<T>
    where
        F: FnOnce(&RelationalDB) -> anyhow::Result<T> + Send + 'static,
        T: Send + 'static,
    {
        trace!("custom bootstrap {}/{}", database.address, instance_id);

        let db_addr = database.address;
        let host_type = database.host_type;
        let program_hash = database.initial_program;

        let mut guard = self.acquire_write_lock(instance_id).await;
        let mut host = match guard.take() {
            Some(host) => host,
            None => self.try_init_host(database, instance_id).await?,
        };
        let module = host.module.clone();

        // The program is now either:
        //
        // - the desired one from [Database], in which case we do nothing
        // - `Some` expected hash, in which case we update to the desired one
        // - `None` expected hash, in which case we also update
        let stored_hash = stored_program_hash(host.db())?
            .with_context(|| format!("[{}] database improperly initialized", db_addr))?;
        if stored_hash == program_hash {
            info!("[{}] database up-to-date with {}", db_addr, program_hash);
            *guard = Some(host);
        } else {
            if let Some(expected_hash) = expected_hash {
                ensure!(
                    expected_hash == stored_hash,
                    "[{}] expected program {} found {}",
                    db_addr,
                    expected_hash,
                    stored_hash
                );
            }
            info!(
                "[{}] updating database from `{}` to `{}`",
                db_addr, stored_hash, program_hash
            );
            let program_bytes = load_program(&self.program_storage, program_hash).await?;
            let update_result = host
                .update_module(
                    caller_address,
                    host_type,
                    (program_hash, program_bytes),
                    self.unregister_fn(instance_id),
                )
                .await?;
            if update_result.is_ok() {
                *guard = Some(host);
            }
            update_result.map(drop)?;
        }

        let on_panic = self.unregister_fn(instance_id);
        tokio::task::spawn_blocking(move || post_boot(&module.borrow().dbic().relational_db))
            .await
            .unwrap_or_else(|e| {
                warn!("post-boot database operation panicked");
                on_panic();
                std::panic::resume_unwind(e.into_panic())
            })
            .map_err(Into::into)
    }

    /// Release all resources of the [`ModuleHost`] identified by `instance_id`,
    /// and deregister it from the controller.
    #[tracing::instrument(skip_all)]
    pub async fn exit_module_host(&self, instance_id: u64) -> Result<(), anyhow::Error> {
        trace!("exit module host {}", instance_id);
        let lock = self.hosts.lock().remove(&instance_id);
        if let Some(lock) = lock {
            if let Some(host) = lock.write_owned().await.take() {
                let module = host.module.borrow().clone();
                module.exit().await;
                host.scheduler.clear();
            }
        }

        Ok(())
    }

    /// Get the [`ModuleHost`] identified by `instance_id` or return an error
    /// if it is not registered with the controller.
    ///
    /// See [`Self::get_or_launch_module_host`] for a variant which launches
    /// the host if it is not running.
    #[tracing::instrument(skip_all)]
    pub async fn get_module_host(&self, instance_id: u64) -> Result<ModuleHost, NoSuchModule> {
        trace!("get module host {}", instance_id);
        let guard = self.acquire_read_lock(instance_id).await;
        guard
            .as_ref()
            .map(|Host { module, .. }| module.borrow().clone())
            .ok_or(NoSuchModule)
    }

    /// Subscribe to updates of the [`ModuleHost`] identified by `instance_id`,
    /// or return an error if it is not registered with the controller.
    ///
    /// See [`Self::watch_maybe_launch_module_host`] for a variant which
    /// launches the host if it is not running.
    #[tracing::instrument(skip_all)]
    pub async fn watch_module_host(&self, instance_id: u64) -> Result<watch::Receiver<ModuleHost>, NoSuchModule> {
        trace!("watch module host {}", instance_id);
        let guard = self.acquire_read_lock(instance_id).await;
        guard
            .as_ref()
            .map(|Host { module, .. }| module.subscribe())
            .ok_or(NoSuchModule)
    }

    /// `true` if the module host `instance_id` is currently registered with
    /// the controller.
    pub async fn has_module_host(&self, instance_id: u64) -> bool {
        self.acquire_read_lock(instance_id).await.is_some()
    }

    /// On-panic callback passed to [`ModuleHost`]s created by this controller.
    ///
    /// Removes the module with the given `instance_id` from this controller.
    fn unregister_fn(&self, instance_id: u64) -> impl Fn() + Send + Sync + 'static {
        let hosts = Arc::downgrade(&self.hosts);
        move || {
            if let Some(hosts) = hosts.upgrade() {
                hosts.lock().remove(&instance_id);
            }
        }
    }

    async fn acquire_write_lock(&self, instance_id: u64) -> OwnedRwLockWriteGuard<Option<Host>> {
        let lock = self.hosts.lock().entry(instance_id).or_default().clone();
        lock.write_owned().await
    }

    async fn acquire_read_lock(&self, instance_id: u64) -> OwnedRwLockReadGuard<Option<Host>> {
        let lock = self.hosts.lock().entry(instance_id).or_default().clone();
        lock.read_owned().await
    }

    async fn try_init_host(&self, database: Database, instance_id: u64) -> anyhow::Result<Host> {
        Host::try_init(
            &self.root_dir,
            self.default_config,
            database,
            instance_id,
            self.program_storage.clone(),
            self.energy_monitor.clone(),
            self.unregister_fn(instance_id),
        )
        .await
    }
}

fn stored_program_hash(db: &RelationalDB) -> anyhow::Result<Option<Hash>> {
    let meta = db.metadata()?;
    Ok(meta.map(|meta| meta.program_hash))
}

async fn make_dbic(
    database: Database,
    instance_id: u64,
    relational_db: Arc<RelationalDB>,
) -> anyhow::Result<DatabaseInstanceContext> {
    let log_path = DatabaseLogger::filepath(&database.address, instance_id);
    let logger = tokio::task::block_in_place(|| Arc::new(DatabaseLogger::open(log_path)));
    let subscriptions = ModuleSubscriptions::new(relational_db.clone(), database.owner_identity);

    Ok(DatabaseInstanceContext {
        database,
        database_instance_id: instance_id,
        logger,
        relational_db,
        subscriptions,
    })
}

async fn make_module_host(
    host_type: HostType,
    mcc: ModuleCreationContext,
    unregister: impl Fn() + Send + Sync + 'static,
) -> anyhow::Result<ModuleHost> {
    let rt = tokio::runtime::Handle::current();
    spawn_rayon(move || {
        let _rt = rt.enter();
        let module_host = match host_type {
            HostType::Wasm => {
                let start = Instant::now();
                let actor = host::wasmtime::make_actor(mcc)?;
                trace!("wasmtime::make_actor blocked for {:?}", start.elapsed());
                ModuleHost::new(actor, unregister)
            }
        };
        Ok(module_host)
    })
    .await
}

async fn load_program(storage: &ProgramStorage, hash: Hash) -> anyhow::Result<Box<[u8]>> {
    debug!("lookup program {}", hash);
    storage
        .lookup(hash)
        .await?
        .with_context(|| format!("program {} not found", hash))
}

async fn launch_module(
    root_dir: &Path,
    database: Database,
    instance_id: u64,
<<<<<<< HEAD
) -> anyhow::Result<(DatabaseInstanceContext, Option<ConnectedClients>)> {
    let root_dir = root_dir.to_path_buf();
    let rt = tokio::runtime::Handle::current();
    spawn_rayon(move || {
        let _rt = rt.enter();
        let start = Instant::now();
        let dbic = DatabaseInstanceContext::from_database(config, database, instance_id, root_dir, rt)?;
        trace!("dbic::from_database blocked for {:?}", start.elapsed());
        Ok(dbic)
    })
    .await
=======
    program_bytes: Box<[u8]>,
    on_panic: impl Fn() + Send + Sync + 'static,
    relational_db: Arc<RelationalDB>,
    energy_monitor: Arc<dyn EnergyMonitor>,
) -> anyhow::Result<(Arc<DatabaseInstanceContext>, ModuleHost, Scheduler, SchedulerStarter)> {
    let program_hash = database.initial_program;
    let host_type = database.host_type;

    let dbic = make_dbic(database, instance_id, relational_db).await.map(Arc::new)?;
    let (scheduler, scheduler_starter) = Scheduler::open(dbic.scheduler_db_path(root_dir.to_path_buf()))?;
    let module_host = make_module_host(
        host_type,
        ModuleCreationContext {
            dbic: dbic.clone(),
            scheduler: scheduler.clone(),
            program_hash,
            program_bytes: program_bytes.into(),
            energy_monitor: energy_monitor.clone(),
        },
        on_panic,
    )
    .await?;

    debug!("launch done");

    Ok((dbic, module_host, scheduler, scheduler_starter))
>>>>>>> c2831d06
}

/// Update a module.
///
/// If the `db` is not initialized yet (i.e. its program hash is `None`),
/// return an error.
///
/// Otherwise, if `db.program_hash` matches the given `program_hash`, do
/// nothing and return an empty `UpdateDatabaseResult`.
///
/// Otherwise, invoke `module.update_database` and return the result.
async fn update_module(
    db: &RelationalDB,
    module: &ModuleHost,
    caller_address: Option<Address>,
    (program_hash, program_bytes): (Hash, Box<[u8]>),
) -> anyhow::Result<UpdateDatabaseResult> {
    let addr = db.address();
    match stored_program_hash(db)? {
        None => Err(anyhow!("database `{}` not yet initialized", addr)),
        Some(stored) if stored == program_hash => {
            info!("database `{}` up to date with program `{}`", addr, program_hash);
            anyhow::Ok(Ok(<_>::default()))
        }
        Some(stored) => {
            info!("updating `{}` from {} to {}", addr, stored, program_hash);
            let update_result = module
                .update_database(caller_address, program_hash, program_bytes)
                .await?;
            Ok(update_result)
        }
    }
}

/// Encapsulates a database, associated module, and auxiliary state.
struct Host {
    /// The [`ModuleHost`], providing the callable reducer API.
    ///
    /// Modules may be updated via [`Host::update_module`].
    /// The module is wrapped in a [`watch::Sender`] to allow for "hot swapping":
    /// clients may subscribe to the channel, so they get the most recent
    /// [`ModuleHost`] version or an error if the [`Host`] was dropped.
    module: watch::Sender<ModuleHost>,
    /// Pointer to the `module`'s [`DatabaseInstanceContext`].
    ///
    /// The database stays the same if and when the module is updated via
    /// [`Host::update_module`].
    dbic: Arc<DatabaseInstanceContext>,
    /// Scheduler for repeating reducers, operating on the current `module`.
    scheduler: Scheduler,
    /// Handle to the metrics collection task started via [`disk_monitor`].
    ///
    /// The task collects metrics from the `dbic`, and so stays alive as long
    /// as the `dbic` is live. The task is aborted when [`Host`] is dropped.
    metrics_task: AbortHandle,

    /// [`EnergyMonitor`] to use for [`Host::update_module`].
    energy_monitor: Arc<dyn EnergyMonitor>,
}

impl Host {
    /// Attempt to instantiate a [`Host`] from persistent storage.
    ///
    /// Note that this does **not** run module initialization routines, but may
    /// create on-disk artifacts if the host / database did not exist.
    #[tracing::instrument(skip_all)]
    async fn try_init(
        root_dir: &Path,
        config: db::Config,
        database: Database,
        instance_id: u64,
        program_storage: ProgramStorage,
        energy_monitor: Arc<dyn EnergyMonitor>,
        on_panic: impl Fn() + Send + Sync + 'static,
    ) -> anyhow::Result<Self> {
        let mut db_path = root_dir.to_path_buf();
        db_path.extend([&*database.address.to_hex(), &*instance_id.to_string()]);
        db_path.push("database");

        let (db, connected_clients) = match config.storage {
            db::Storage::Memory => RelationalDB::open(
                &db_path,
                database.address,
                database.owner_identity,
                EmptyHistory::new(),
                None,
            )?,
            db::Storage::Disk => {
                let (durability, disk_size_fn) = relational_db::local_durability(&db_path).await?;
                let history = durability.clone();
                RelationalDB::open(
                    &db_path,
                    database.address,
                    database.owner_identity,
                    history,
                    Some((durability, disk_size_fn)),
                )?
            }
        };
        let (dbic, module_host, scheduler, scheduler_starter) = match db.program_bytes()? {
            // Launch module with program from existing database.
            Some(program_bytes) => {
                launch_module(
                    root_dir,
                    database,
                    instance_id,
                    program_bytes,
                    on_panic,
                    Arc::new(db),
                    energy_monitor.clone(),
                )
                .await?
            }

            // Database is empty, load program from external storage and run
            // initialization.
            None => {
                let program_hash = database.initial_program;
                let program_bytes = load_program(&program_storage, program_hash).await?;
                let res = launch_module(
                    root_dir,
                    database,
                    instance_id,
                    program_bytes.clone(),
                    on_panic,
                    Arc::new(db),
                    energy_monitor.clone(),
                )
                .await?;

                let module_host = &res.1;
                let call_result = module_host.init_database(program_hash, program_bytes).await?;
                if let Some(call_result) = call_result {
                    Result::from(call_result)?;
                }

                res
            }
        };

        // Disconnect dangling clients.
        for (identity, address) in connected_clients {
            module_host
                .call_identity_connected_disconnected(identity, address, false)
                .await
                .with_context(|| {
                    format!(
                        "Error calling disconnect for {} {} on {}",
                        identity, address, dbic.address
                    )
                })?;
        }

        scheduler_starter.start(&module_host)?;
        let metrics_task = tokio::spawn(disk_monitor(dbic.clone(), energy_monitor.clone())).abort_handle();

        Ok(Host {
            module: watch::Sender::new(module_host),
            dbic,
            scheduler,
            metrics_task,

            energy_monitor,
        })
    }

    /// Attempt to replace this [`Host`]'s [`ModuleHost`] with a new one running
    /// the program `program_hash`.
    ///
    /// The associated [`DatabaseInstanceContext`] stays the same.
    ///
    /// Executes [`ModuleHost::update_database`] on the newly instantiated
    /// module, updating the database schema and invoking the `__update__`
    /// reducer if it is defined.
    /// If this succeeds, the current module is replaced with the new one,
    /// otherwise it stays the same.
    ///
    /// Either way, the [`UpdateDatabaseResult`] is returned.
    async fn update_module(
        &mut self,
        caller_address: Option<Address>,
        host_type: HostType,
        (program_hash, program_bytes): (Hash, Box<[u8]>),
        on_panic: impl Fn() + Send + Sync + 'static,
    ) -> anyhow::Result<UpdateDatabaseResult> {
        let dbic = &self.dbic;
        let (scheduler, scheduler_starter) = self.scheduler.new_with_same_db();
        let module = make_module_host(
            host_type,
            ModuleCreationContext {
                dbic: dbic.clone(),
                scheduler: scheduler.clone(),
                program_bytes: program_bytes.clone().into(),
                program_hash,
                energy_monitor: self.energy_monitor.clone(),
            },
            on_panic,
        )
        .await?;

        let update_result = update_module(
            &dbic.relational_db,
            &module,
            caller_address,
            (program_hash, program_bytes),
        )
        .await?;
        debug!("update result: {update_result:?}");
        if update_result.is_ok() {
            scheduler_starter.start(&module)?;
            let old_module = self.module.send_replace(module);
            old_module.exit().await;
        }

        Ok(update_result)
    }

    fn db(&self) -> &RelationalDB {
        &self.dbic.relational_db
    }
}

impl Drop for Host {
    fn drop(&mut self) {
        self.metrics_task.abort();
    }
}

const DISK_METERING_INTERVAL: Duration = Duration::from_secs(5);

/// Periodically collect the disk usage of `dbic` and update metrics as well as
/// the `energy_monitor` accordingly.
async fn disk_monitor(dbic: Arc<DatabaseInstanceContext>, energy_monitor: Arc<dyn EnergyMonitor>) {
    let mut interval = tokio::time::interval(DISK_METERING_INTERVAL);
    // We don't care about happening precisely every 5 seconds - it just matters
    // that the time between ticks is accurate.
    interval.set_missed_tick_behavior(tokio::time::MissedTickBehavior::Delay);

    let mut prev_disk_usage = dbic.total_disk_usage();
    let mut prev_tick = interval.tick().await;
    loop {
        let tick = interval.tick().await;
        let dt = tick - prev_tick;
        let disk_usage = tokio::task::block_in_place(|| dbic.total_disk_usage());
        if let Some(num_bytes) = disk_usage.durability {
            DB_METRICS
                .message_log_size
                .with_label_values(&dbic.address)
                .set(num_bytes as i64);
        }
        if let Some(num_bytes) = disk_usage.logs {
            DB_METRICS
                .module_log_file_size
                .with_label_values(&dbic.address)
                .set(num_bytes as i64);
        }
        let disk_usage = disk_usage.or(prev_disk_usage);
        energy_monitor.record_disk_usage(&dbic.database, dbic.database_instance_id, disk_usage.sum(), dt);
        prev_disk_usage = disk_usage;
        prev_tick = tick;
    }
}<|MERGE_RESOLUTION|>--- conflicted
+++ resolved
@@ -593,19 +593,6 @@
     root_dir: &Path,
     database: Database,
     instance_id: u64,
-<<<<<<< HEAD
-) -> anyhow::Result<(DatabaseInstanceContext, Option<ConnectedClients>)> {
-    let root_dir = root_dir.to_path_buf();
-    let rt = tokio::runtime::Handle::current();
-    spawn_rayon(move || {
-        let _rt = rt.enter();
-        let start = Instant::now();
-        let dbic = DatabaseInstanceContext::from_database(config, database, instance_id, root_dir, rt)?;
-        trace!("dbic::from_database blocked for {:?}", start.elapsed());
-        Ok(dbic)
-    })
-    .await
-=======
     program_bytes: Box<[u8]>,
     on_panic: impl Fn() + Send + Sync + 'static,
     relational_db: Arc<RelationalDB>,
@@ -632,7 +619,6 @@
     debug!("launch done");
 
     Ok((dbic, module_host, scheduler, scheduler_starter))
->>>>>>> c2831d06
 }
 
 /// Update a module.
@@ -719,9 +705,11 @@
                 database.owner_identity,
                 EmptyHistory::new(),
                 None,
+                None,
             )?,
             db::Storage::Disk => {
                 let (durability, disk_size_fn) = relational_db::local_durability(&db_path).await?;
+                let snapshot_repo = relational_db::open_snapshot_repo(&db_path, database.address, instance_id)?;
                 let history = durability.clone();
                 RelationalDB::open(
                     &db_path,
@@ -729,6 +717,7 @@
                     database.owner_identity,
                     history,
                     Some((durability, disk_size_fn)),
+                    Some(snapshot_repo),
                 )?
             }
         };
