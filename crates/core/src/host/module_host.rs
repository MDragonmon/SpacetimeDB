--- conflicted
+++ resolved
@@ -17,12 +17,8 @@
 use crate::subscription::module_subscription_actor::ModuleSubscriptions;
 use crate::subscription::tx::DeltaTx;
 use crate::util::asyncify;
-<<<<<<< HEAD
 use crate::util::jobs::{JobCore, JobThread, WeakJobThread};
-use crate::util::lending_pool::{LendingPool, LentResource, PoolClosed};
-=======
 use crate::util::lending_pool::{LendingPool, PoolClosed};
->>>>>>> 48f1a3db
 use crate::vm::check_row_limit;
 use crate::worker_metrics::WORKER_METRICS;
 use anyhow::Context;
@@ -449,12 +445,7 @@
     inner: Arc<dyn DynModuleHost>,
     /// Called whenever a reducer call on this host panics.
     on_panic: Arc<dyn Fn() + Send + Sync + 'static>,
-<<<<<<< HEAD
-    job_tx: JobThread<()>,
-=======
-    // job_tx: mpsc::Sender<Box<dyn FnOnce() + Send>>,
-    job_tx: mpsc::Sender<Box<dyn FnOnce(&mut dyn ModuleInstance) + Send>>,
->>>>>>> 48f1a3db
+    job_tx: JobThread<dyn ModuleInstance>,
 }
 
 impl fmt::Debug for ModuleHost {
@@ -553,11 +544,7 @@
     info: Arc<ModuleInfo>,
     inner: Weak<dyn DynModuleHost>,
     on_panic: Weak<dyn Fn() + Send + Sync + 'static>,
-<<<<<<< HEAD
-    tx: WeakJobThread<()>,
-=======
-    tx: mpsc::WeakSender<Box<dyn FnOnce(&mut dyn ModuleInstance) + Send>>,
->>>>>>> 48f1a3db
+    tx: WeakJobThread<dyn ModuleInstance>,
 }
 
 #[derive(Debug)]
@@ -618,15 +605,7 @@
 }
 
 impl ModuleHost {
-<<<<<<< HEAD
-    pub(super) fn new(mut module: impl Module, on_panic: impl Fn() + Send + Sync + 'static, core: JobCore) -> Self {
-=======
-    pub(super) fn new(
-        module: impl Module,
-        on_panic: impl Fn() + Send + Sync + 'static,
-        core: DatabaseCore,
-    ) -> Self {
->>>>>>> 48f1a3db
+    pub(super) fn new(module: impl Module, on_panic: impl Fn() + Send + Sync + 'static, core: JobCore) -> Self {
         let info = module.info();
         let instance_pool = LendingPool::new();
         let module = Arc::new(module);
@@ -635,22 +614,15 @@
             instance_pool,
         });
         let on_panic = Arc::new(on_panic);
-<<<<<<< HEAD
-        let job_tx = core.start(|| (), |x| x);
-=======
-        let (tx, mut rx) = mpsc::channel::<Box<dyn FnOnce(&mut dyn ModuleInstance) + Send>>(50);
 
         let module_clone = module.clone();
-        core.spawn(move || {
-            let mut instance = AutoReplacingModuleInstance {
+        let job_tx = core.start(
+            move || AutoReplacingModuleInstance {
                 inst: module_clone.create_instance(),
                 module: module_clone,
-            };
-            while let Some(f) = rx.blocking_recv() {
-                f(&mut instance);
-            }
-        });
->>>>>>> 48f1a3db
+            },
+            |x| x as &mut dyn ModuleInstance,
+        );
         ModuleHost {
             info,
             inner,
@@ -693,19 +665,13 @@
             log::warn!("reducer {reducer} panicked");
             (self.on_panic)();
         });
-<<<<<<< HEAD
-        let result = self.job_tx.run(move |()| f(&mut *inst)).await;
-=======
-        let (ret_tx, ret_rx) = oneshot::channel();
-        self.job_tx
-            .send(Box::new(move |inst| {
+        let result = self
+            .job_tx
+            .run(move |inst| {
                 queue_timer.stop_and_record();
-                let _ = ret_tx.send(std::panic::catch_unwind(std::panic::AssertUnwindSafe(|| f(inst))));
-            }))
-            .await
-            .unwrap();
-        let result = ret_rx.await.unwrap().unwrap_or_else(|e| std::panic::resume_unwind(e));
->>>>>>> 48f1a3db
+                f(inst)
+            })
+            .await;
         Ok(result)
     }
 
