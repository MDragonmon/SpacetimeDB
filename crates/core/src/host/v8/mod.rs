#![allow(dead_code)]

use super::module_common::{build_common_module_from_raw, ModuleCommon};
use super::module_host::{CallReducerParams, DynModule, Module, ModuleInfo, ModuleInstance, ModuleRuntime};
use super::UpdateDatabaseResult;
use crate::database_logger::{BacktraceFrame, BacktraceProvider, ModuleBacktrace, Record};
use crate::host::instance_env::{ChunkPool, InstanceEnv};
use crate::host::module_common::run_describer;
use crate::host::v8::de::{scratch_buf, v8_interned_string};
use crate::host::wasm_common::instrumentation::CallTimes;
use crate::host::wasm_common::module_host_actor::{
    DescribeError, EnergyStats, ExecuteResult, ExecutionTimings, InstanceCommon, ReducerOp,
};
use crate::host::wasm_common::{RowIterIdx, RowIters, TimingSpan, TimingSpanIdx, TimingSpanSet};
use crate::host::wasmtime::{epoch_ticker, ticks_in_duration, EPOCH_TICKS_PER_SECOND};
use crate::host::ArgsTuple;
use crate::{host::Scheduler, module_host_context::ModuleCreationContext, replica_context::ReplicaContext};
use anyhow::Context as _;
use core::ffi::c_void;
use core::sync::atomic::{AtomicBool, Ordering};
use core::time::Duration;
use core::{ptr, str};
use de::deserialize_js;
use error::{catch_exception, exception_already_thrown, log_traceback, ExcResult, Throwable};
use from_value::cast;
use key_cache::get_or_create_key_cache;
use ser::serialize_to_js;
use spacetimedb_client_api_messages::energy::ReducerBudget;
use spacetimedb_datastore::locking_tx_datastore::MutTxId;
use spacetimedb_datastore::traits::Program;
<<<<<<< HEAD
use spacetimedb_lib::{ConnectionId, Identity, RawModuleDef, Timestamp};
use spacetimedb_primitives::{ColId, IndexId, TableId};
use spacetimedb_sats::Serialize;
=======
use spacetimedb_lib::RawModuleDef;
use spacetimedb_lib::{ConnectionId, Identity};
use spacetimedb_schema::auto_migrate::MigrationPolicy;
>>>>>>> 8adef2b9
use std::sync::{Arc, LazyLock};
use std::time::Instant;
use v8::{
    Context, ContextOptions, ContextScope, Function, FunctionCallbackArguments, HandleScope, Isolate, IsolateHandle,
    Local, Object, OwnedIsolate, Value,
};

mod de;
mod error;
mod from_value;
mod key_cache;
mod ser;
mod to_value;

/// The V8 runtime, for modules written in e.g., JS or TypeScript.
#[derive(Default)]
pub struct V8Runtime {
    _priv: (),
}

impl ModuleRuntime for V8Runtime {
    fn make_actor(&self, mcc: ModuleCreationContext<'_>) -> anyhow::Result<impl Module> {
        V8_RUNTIME_GLOBAL.make_actor(mcc)
    }
}

#[cfg(test)]
impl V8Runtime {
    fn init_for_test() {
        LazyLock::force(&V8_RUNTIME_GLOBAL);
    }
}

static V8_RUNTIME_GLOBAL: LazyLock<V8RuntimeInner> = LazyLock::new(V8RuntimeInner::init);

/// The actual V8 runtime, with initialization of V8.
struct V8RuntimeInner {
    _priv: (),
}

impl V8RuntimeInner {
    fn init() -> Self {
        // Our current configuration:
        // - will pick a number of worker threads for background jobs based on the num CPUs.
        // - does not allow idle tasks
        let platform = v8::new_default_platform(0, false).make_shared();
        // Initialize V8. Internally, this uses a global lock so it's safe that we don't.
        v8::V8::initialize_platform(platform);
        v8::V8::initialize();

        Self { _priv: () }
    }

    fn make_actor(&self, mcc: ModuleCreationContext<'_>) -> anyhow::Result<impl Module> {
        #![allow(unreachable_code, unused_variables)]

        log::trace!(
            "Making new V8 module host actor for database {} with module {}",
            mcc.replica_ctx.database_identity,
            mcc.program.hash,
        );

        // TODO(v8): determine min required ABI by module and check that it's supported?

        // TODO(v8): validate function signatures like in WASM? Is that possible with V8?

        // Convert program to a string.
        let program: Arc<str> = str::from_utf8(&mcc.program.bytes)?.into();

        // Run the program as a script and extract the raw module def.
        let desc = extract_description(&program)?;

        // Validate and create a common module rom the raw definition.
        let common = build_common_module_from_raw(mcc, desc)?;

        Ok(JsModule { common, program })
    }
}

#[derive(Clone)]
struct JsModule {
    common: ModuleCommon,
    program: Arc<str>,
}

impl DynModule for JsModule {
    fn replica_ctx(&self) -> &Arc<ReplicaContext> {
        self.common.replica_ctx()
    }

    fn scheduler(&self) -> &Scheduler {
        self.common.scheduler()
    }
}

impl Module for JsModule {
    type Instance = JsInstance;

    type InitialInstances<'a> = std::iter::Empty<JsInstance>;

    fn initial_instances(&mut self) -> Self::InitialInstances<'_> {
        std::iter::empty()
    }

    fn info(&self) -> Arc<ModuleInfo> {
        self.common.info().clone()
    }

    fn create_instance(&self) -> Self::Instance {
        // TODO(v8): do we care about preinits / setup or are they unnecessary?

        let common = &self.common;
        let instance_env = InstanceEnv::new(common.replica_ctx().clone(), common.scheduler().clone());
        let instance = Some(JsInstanceEnv {
            instance_env,
            reducer_start: Instant::now(),
            call_times: CallTimes::new(),
            iters: Default::default(),
            reducer_name: String::from("<initializing>"),
            chunk_pool: <_>::default(),
            timing_spans: <_>::default(),
        });

        // NOTE(centril): We don't need to do `extract_description` here
        // as unlike WASM, we have to recreate the isolate every time.

        let common = InstanceCommon::new(common);
        let program = self.program.clone();

        JsInstance {
            common,
            instance,
            program,
        }
    }
}

const EXPECT_ENV: &str = "there should be a `JsInstanceEnv`";

fn env_on_isolate(isolate: &mut Isolate) -> &mut JsInstanceEnv {
    isolate.get_slot_mut().expect(EXPECT_ENV)
}

fn env_on_instance(inst: &mut JsInstance) -> &mut JsInstanceEnv {
    inst.instance.as_mut().expect(EXPECT_ENV)
}

struct JsInstanceEnv {
    instance_env: InstanceEnv,

    /// The slab of `BufferIters` created for this instance.
    iters: RowIters,

    /// Track time spent in module-defined spans.
    timing_spans: TimingSpanSet,

    /// The point in time the last reducer call started at.
    reducer_start: Instant,

    /// Track time spent in all wasm instance env calls (aka syscall time).
    ///
    /// Each function, like `insert`, will add the `Duration` spent in it
    /// to this tracker.
    call_times: CallTimes,

    /// The last, including current, reducer to be executed by this environment.
    reducer_name: String,

    /// A pool of unused allocated chunks that can be reused.
    // TODO(Centril): consider using this pool for `console_timer_start` and `bytes_sink_write`.
    chunk_pool: ChunkPool,
}

impl JsInstanceEnv {
    /// Signal to this `WasmInstanceEnv` that a reducer call is beginning.
    ///
    /// Returns the handle used by reducers to read from `args`
    /// as well as the handle used to write the error message, if any.
    pub fn start_reducer(&mut self, name: &str, ts: Timestamp) {
        self.reducer_start = Instant::now();
        name.clone_into(&mut self.reducer_name);
        self.instance_env.start_reducer(ts);
    }

    /// Returns the name of the most recent reducer to be run in this environment.
    pub fn reducer_name(&self) -> &str {
        &self.reducer_name
    }

    /// Returns the name of the most recent reducer to be run in this environment.
    pub fn reducer_start(&self) -> Instant {
        self.reducer_start
    }

    /// Signal to this `WasmInstanceEnv` that a reducer call is over.
    /// This resets all of the state associated to a single reducer call,
    /// and returns instrumentation records.
    pub fn finish_reducer(&mut self) -> ExecutionTimings {
        let total_duration = self.reducer_start.elapsed();

        // Taking the call times record also resets timings to 0s for the next call.
        let wasm_instance_env_call_times = self.call_times.take();

        ExecutionTimings {
            total_duration,
            wasm_instance_env_call_times,
        }
    }
}

struct JsInstance {
    common: InstanceCommon,
    instance: Option<JsInstanceEnv>,
    program: Arc<str>,
}

impl ModuleInstance for JsInstance {
    fn trapped(&self) -> bool {
        self.common.trapped
    }

    fn update_database(
        &mut self,
        program: Program,
        old_module_info: Arc<ModuleInfo>,
        policy: MigrationPolicy,
    ) -> anyhow::Result<UpdateDatabaseResult> {
<<<<<<< HEAD
        let replica_ctx = &env_on_instance(self).instance_env.replica_ctx.clone();
        self.common.update_database(replica_ctx, program, old_module_info)
=======
        let replica_ctx = &self.replica_ctx;
        self.common
            .update_database(replica_ctx, program, old_module_info, policy)
>>>>>>> 8adef2b9
    }

    fn call_reducer(&mut self, tx: Option<MutTxId>, params: CallReducerParams) -> super::ReducerCallResult {
        let replica_ctx = env_on_instance(self).instance_env.replica_ctx.clone();

        self.common
            .call_reducer_with_tx(&replica_ctx, tx, params, log_traceback, |tx, op, budget| {
                let callback_every = EPOCH_TICKS_PER_SECOND;
                extern "C" fn callback(isolate: &mut Isolate, _: *mut c_void) {
                    let env = env_on_isolate(isolate);
                    let database = env.instance_env.replica_ctx.database_identity;
                    let reducer = env.reducer_name();
                    let dur = env.reducer_start().elapsed();
                    tracing::warn!(reducer, ?database, "Wasm has been running for {dur:?}");
                }

                // Prepare the isolate with the env.
                let mut isolate = Isolate::new(<_>::default());
                isolate.set_slot(self.instance.take().expect(EXPECT_ENV));

                // TODO(v8): snapshots, module->host calls
                // Call the reducer.
                env_on_isolate(&mut isolate).instance_env.start_reducer(op.timestamp);
                let (mut isolate, (tx, call_result)) =
                    with_script(isolate, &self.program, callback_every, callback, budget, |scope, _| {
                        let (tx, call_result) = env_on_isolate(scope)
                            .instance_env
                            .tx
                            .clone()
                            .set(tx, || call_call_reducer_from_op(scope, op));
                        (tx, call_result)
                    });
                let timings = env_on_isolate(&mut isolate).finish_reducer();
                self.instance = isolate.remove_slot();

                // Derive energy stats.
                let used = duration_to_budget(timings.total_duration);
                let remaining = budget - used;
                let energy = EnergyStats { budget, remaining };

                // Fetch the currently used heap size in V8.
                // The used size is ostensibly fairer than the total size.
                let memory_allocation = isolate.get_heap_statistics().used_heap_size();

                let exec_result = ExecuteResult {
                    energy,
                    timings,
                    memory_allocation,
                    call_result,
                };
                (tx, exec_result)
            })
    }
}

fn with_script<R>(
    isolate: OwnedIsolate,
    code: &str,
    callback_every: u64,
    callback: IsolateCallback,
    budget: ReducerBudget,
    logic: impl for<'scope> FnOnce(&mut HandleScope<'scope>, Local<'scope, Value>) -> R,
) -> (OwnedIsolate, R) {
    with_scope(isolate, callback_every, callback, budget, |scope| {
        let code = v8::String::new(scope, code).unwrap();
        let script_val = v8::Script::compile(scope, code, None).unwrap().run(scope).unwrap();

        register_host_funs(scope);

        logic(scope, script_val)
    })
}

/// Sets up an isolate and run `logic` with a [`HandleScope`].
pub(crate) fn with_scope<R>(
    mut isolate: OwnedIsolate,
    callback_every: u64,
    callback: IsolateCallback,
    budget: ReducerBudget,
    logic: impl FnOnce(&mut HandleScope<'_>) -> R,
) -> (OwnedIsolate, R) {
    isolate.set_capture_stack_trace_for_uncaught_exceptions(true, 1024);
    let isolate_handle = isolate.thread_safe_handle();
    let mut scope_1 = HandleScope::new(&mut isolate);
    let context = Context::new(&mut scope_1, ContextOptions::default());
    let mut scope_2 = ContextScope::new(&mut scope_1, context);

    let timeout_thread_cancel_flag = run_reducer_timeout(callback_every, callback, budget, isolate_handle);

    let ret = logic(&mut scope_2);
    drop(scope_2);
    drop(scope_1);

    // Cancel the execution timeout in `run_reducer_timeout`.
    timeout_thread_cancel_flag.store(true, Ordering::Relaxed);

    (isolate, ret)
}

type IsolateCallback = extern "C" fn(&mut Isolate, *mut c_void);

/// Spawns a thread that will terminate reducer execution
/// when `budget` has been used up.
///
/// Every `callback_every` ticks, `callback` is called.
fn run_reducer_timeout(
    callback_every: u64,
    callback: IsolateCallback,
    budget: ReducerBudget,
    isolate_handle: IsolateHandle,
) -> Arc<AtomicBool> {
    let execution_done_flag = Arc::new(AtomicBool::new(false));
    let execution_done_flag2 = execution_done_flag.clone();
    let timeout = budget_to_duration(budget);
    let max_ticks = ticks_in_duration(timeout);

    let mut num_ticks = 0;
    epoch_ticker(move || {
        // Check if execution completed.
        if execution_done_flag2.load(Ordering::Relaxed) {
            return None;
        }

        // We've reached the number of ticks to call `callback`.
        if num_ticks % callback_every == 0 && isolate_handle.request_interrupt(callback, ptr::null_mut()) {
            return None;
        }

        if num_ticks == max_ticks {
            // Execution still ongoing while budget has been exhausted.
            // Terminate V8 execution.
            // This implements "gas" for v8.
            isolate_handle.terminate_execution();
        }

        num_ticks += 1;
        Some(())
    });

    execution_done_flag
}

/// Converts a [`ReducerBudget`] to a [`Duration`].
fn budget_to_duration(_budget: ReducerBudget) -> Duration {
    // TODO(v8): This is fake logic that allows a maximum timeout.
    // Replace with sensible math.
    Duration::MAX
}

/// Converts a [`Duration`] to a [`ReducerBudget`].
fn duration_to_budget(_duration: Duration) -> ReducerBudget {
    // TODO(v8): This is fake logic that allows minimum energy usage.
    // Replace with sensible math.
    ReducerBudget::ZERO
}

fn global<'scope>(scope: &mut HandleScope<'scope>) -> Local<'scope, Object> {
    scope.get_current_context().global(scope)
}

/// Returns the global property `key`.
fn get_global_property<'scope>(
    scope: &mut HandleScope<'scope>,
    key: Local<'scope, v8::String>,
) -> ExcResult<Local<'scope, Value>> {
    global(scope)
        .get(scope, key.into())
        .ok_or_else(exception_already_thrown)
}

fn call_free_fun<'scope>(
    scope: &mut HandleScope<'scope>,
    fun: Local<'scope, Function>,
    args: &[Local<'scope, Value>],
) -> ExcResult<Local<'scope, Value>> {
    let receiver = v8::undefined(scope).into();
    fun.call(scope, receiver, args).ok_or_else(exception_already_thrown)
}

// Calls the `__call_reducer__` function on the global proxy object using `op`.
fn call_call_reducer_from_op(scope: &mut HandleScope<'_>, op: ReducerOp<'_>) -> anyhow::Result<Result<(), Box<str>>> {
    call_call_reducer(
        scope,
        op.id.into(),
        op.caller_identity,
        op.caller_connection_id,
        op.timestamp.to_micros_since_unix_epoch(),
        op.args,
    )
}

// Calls the `__call_reducer__` function on the global proxy object.
fn call_call_reducer(
    scope: &mut HandleScope<'_>,
    reducer_id: u32,
    sender: &Identity,
    conn_id: &ConnectionId,
    timestamp: i64,
    reducer_args: &ArgsTuple,
) -> anyhow::Result<Result<(), Box<str>>> {
    // Get a cached version of the `__call_reducer__` property.
    let key_cache = get_or_create_key_cache(scope);
    let call_reducer_key = key_cache.borrow_mut().call_reducer(scope);

    catch_exception(scope, |scope| {
        // Serialize the arguments.
        let reducer_id = serialize_to_js(scope, &reducer_id)?;
        let sender = serialize_to_js(scope, &sender.to_u256())?;
        let conn_id: v8::Local<'_, v8::Value> = serialize_to_js(scope, &conn_id.to_u128())?;
        let timestamp = serialize_to_js(scope, &timestamp)?;
        let reducer_args = serialize_to_js(scope, &reducer_args.tuple.elements)?;
        let args = &[reducer_id, sender, conn_id, timestamp, reducer_args];

        // Get the function on the global proxy object and convert to a function.
        let object = get_global_property(scope, call_reducer_key)?;
        let fun =
            cast!(scope, object, Function, "function export for `__call_reducer__`").map_err(|e| e.throw(scope))?;

        // Call the function.
        let ret = call_free_fun(scope, fun, args)?;

        // Deserialize the user result.
        let user_res = deserialize_js(scope, ret)?;

        Ok(user_res)
    })
    .map_err(Into::into)
}

/// Extracts the raw module def by running `__describe_module__` in `program`.
fn extract_description(program: &str) -> Result<RawModuleDef, DescribeError> {
    let budget = ReducerBudget::DEFAULT_BUDGET;
    let callback_every = EPOCH_TICKS_PER_SECOND;
    extern "C" fn callback(_: &mut Isolate, _: *mut c_void) {}

    let (_, ret) = with_script(
        Isolate::new(<_>::default()),
        program,
        callback_every,
        callback,
        budget,
        |scope, _| run_describer(log_traceback, || call_describe_module(scope)),
    );
    ret
}

// Calls the `__describe_module__` function on the global proxy object to extract a [`RawModuleDef`].
fn call_describe_module(scope: &mut HandleScope<'_>) -> anyhow::Result<RawModuleDef> {
    // Get a cached version of the `__describe_module__` property.
    let key_cache = get_or_create_key_cache(scope);
    let describe_module_key = key_cache.borrow_mut().describe_module(scope);

    catch_exception(scope, |scope| {
        // Get the function on the global proxy object and convert to a function.
        let object = get_global_property(scope, describe_module_key)?;
        let fun =
            cast!(scope, object, Function, "function export for `__describe_module__`").map_err(|e| e.throw(scope))?;

        // Call the function.
        let raw_mod_js = call_free_fun(scope, fun, &[])?;

        // Deserialize the raw module.
        let raw_mod: RawModuleDef = deserialize_js(scope, raw_mod_js)?;
        Ok(raw_mod)
    })
    .map_err(Into::into)
}

fn table_id_from_name<'s>(scope: &mut HandleScope<'s>, args: FunctionCallbackArguments<'s>) -> FnRet<'s> {
    let name: &str = deserialize_js(scope, args.get(0))?;
    let id = env_on_isolate(scope).instance_env.table_id_from_name(name).unwrap();
    let ret = serialize_to_js(scope, &id)?;
    Ok(ret)
}

fn index_id_from_name<'s>(scope: &mut HandleScope<'s>, args: FunctionCallbackArguments<'s>) -> FnRet<'s> {
    let name: &str = deserialize_js(scope, args.get(0))?;
    let id = env_on_isolate(scope).instance_env.index_id_from_name(name).unwrap();
    let ret = serialize_to_js(scope, &id)?;
    Ok(ret)
}

fn datastore_table_row_count<'s>(scope: &mut HandleScope<'s>, args: FunctionCallbackArguments<'s>) -> FnRet<'s> {
    let table_id: TableId = deserialize_js(scope, args.get(0))?;
    let count = env_on_isolate(scope)
        .instance_env
        .datastore_table_row_count(table_id)
        .unwrap();
    serialize_to_js(scope, &count)
}

fn datastore_table_scan_bsatn<'s>(scope: &mut HandleScope<'s>, args: FunctionCallbackArguments<'s>) -> FnRet<'s> {
    let table_id: TableId = deserialize_js(scope, args.get(0))?;

    let env = env_on_isolate(scope);
    // Collect the iterator chunks.
    let chunks = env
        .instance_env
        .datastore_table_scan_bsatn_chunks(&mut env.chunk_pool, table_id)
        .unwrap();

    // Register the iterator and get back the index to write to `out`.
    // Calls to the iterator are done through dynamic dispatch.
    let idx = env.iters.insert(chunks.into_iter());

    let ret = serialize_to_js(scope, &idx.0)?;
    Ok(ret)
}

fn convert_u32_to_col_id(col_id: u32) -> anyhow::Result<ColId> {
    let col_id: u16 = col_id.try_into().context("ABI violation, a `ColId` must be a `u16`")?;
    Ok(col_id.into())
}

fn datastore_index_scan_range_bsatn<'s>(scope: &mut HandleScope<'s>, args: FunctionCallbackArguments<'s>) -> FnRet<'s> {
    let index_id: IndexId = deserialize_js(scope, args.get(0))?;

    let prefix_elems: u32 = deserialize_js(scope, args.get(2))?;
    let prefix_elems = convert_u32_to_col_id(prefix_elems).unwrap();

    let prefix: &[u8] = if prefix_elems.idx() == 0 {
        &[]
    } else {
        deserialize_js(scope, args.get(1))?
    };

    let rstart: &[u8] = deserialize_js(scope, args.get(3))?;
    let rend: &[u8] = deserialize_js(scope, args.get(4))?;

    let env = env_on_isolate(scope);

    // Find the relevant rows.
    let chunks = env
        .instance_env
        .datastore_index_scan_range_bsatn_chunks(&mut env.chunk_pool, index_id, prefix, prefix_elems, rstart, rend)
        .unwrap();

    // Insert the encoded + concatenated rows into a new buffer and return its id.
    let idx = env.iters.insert(chunks.into_iter());

    let ret = serialize_to_js(scope, &idx.0)?;
    Ok(ret)
}

fn row_iter_bsatn_advance<'s>(scope: &mut HandleScope<'s>, args: FunctionCallbackArguments<'s>) -> FnRet<'s> {
    let row_iter_idx: u32 = deserialize_js(scope, args.get(0))?;
    let row_iter_idx = RowIterIdx(row_iter_idx);
    let buffer_max_len: u32 = deserialize_js(scope, args.get(1))?;

    // Retrieve the iterator by `row_iter_idx`, or error.
    let env = env_on_isolate(scope);
    let iter = env.iters.get_mut(row_iter_idx).unwrap();

    // Allocate a buffer with `buffer_max_len` capacity.
    let mut buffer = vec![0; buffer_max_len as usize];
    // Fill the buffer as much as possible.
    let written = InstanceEnv::fill_buffer_from_iter(iter, &mut buffer, &mut env.chunk_pool);
    buffer.truncate(written);

    let ret = match (written, iter.as_slice().first()) {
        // Nothing was written and the iterator is not exhausted.
        (0, Some(_chunk)) => {
            unimplemented!()
        }
        // The iterator is exhausted, destroy it, and tell the caller.
        (_, None) => {
            env.iters.take(row_iter_idx);
            serialize_to_js(scope, &AdvanceRet { flag: -1, buffer })?
        }
        // Something was written, but the iterator is not exhausted.
        (_, Some(_)) => serialize_to_js(scope, &AdvanceRet { flag: 0, buffer })?,
    };
    Ok(ret)
}

#[derive(Serialize)]
struct AdvanceRet {
    buffer: Vec<u8>,
    flag: i32,
}

fn row_iter_bsatn_close<'s>(scope: &mut HandleScope<'s>, args: FunctionCallbackArguments<'s>) -> FnRet<'s> {
    let row_iter_idx: u32 = deserialize_js(scope, args.get(0))?;
    let row_iter_idx = RowIterIdx(row_iter_idx);

    // Retrieve the iterator by `row_iter_idx`, or error.
    let env = env_on_isolate(scope);

    // Retrieve the iterator by `row_iter_idx`, or error.
    Ok(match env.iters.take(row_iter_idx) {
        None => unimplemented!(),
        // TODO(Centril): consider putting these into a pool for reuse.
        Some(_) => serialize_to_js(scope, &0u32)?,
    })
}

fn datastore_insert_bsatn<'s>(scope: &mut HandleScope<'s>, args: FunctionCallbackArguments<'s>) -> FnRet<'s> {
    let table_id: TableId = deserialize_js(scope, args.get(0))?;
    let mut row: Vec<u8> = deserialize_js(scope, args.get(1))?;

    // Insert the row into the DB and write back the generated column values.
    let env: &mut JsInstanceEnv = env_on_isolate(scope);
    let row_len = env.instance_env.insert(table_id, &mut row).unwrap();
    row.truncate(row_len);

    serialize_to_js(scope, &row)
}

fn datastore_update_bsatn<'s>(scope: &mut HandleScope<'s>, args: FunctionCallbackArguments<'s>) -> FnRet<'s> {
    let table_id: TableId = deserialize_js(scope, args.get(0))?;
    let index_id: IndexId = deserialize_js(scope, args.get(1))?;
    let mut row: Vec<u8> = deserialize_js(scope, args.get(2))?;

    // Insert the row into the DB and write back the generated column values.
    let env: &mut JsInstanceEnv = env_on_isolate(scope);
    let row_len = env.instance_env.update(table_id, index_id, &mut row).unwrap();
    row.truncate(row_len);

    serialize_to_js(scope, &row)
}

fn datastore_delete_by_index_scan_range_bsatn<'s>(
    scope: &mut HandleScope<'s>,
    args: FunctionCallbackArguments<'s>,
) -> FnRet<'s> {
    let index_id: IndexId = deserialize_js(scope, args.get(0))?;

    let prefix_elems: u32 = deserialize_js(scope, args.get(2))?;
    let prefix_elems = convert_u32_to_col_id(prefix_elems).unwrap();

    let prefix: &[u8] = if prefix_elems.idx() == 0 {
        &[]
    } else {
        deserialize_js(scope, args.get(1))?
    };

    let rstart: &[u8] = deserialize_js(scope, args.get(3))?;
    let rend: &[u8] = deserialize_js(scope, args.get(4))?;

    let env = env_on_isolate(scope);

    // Delete the relevant rows.
    let num = env
        .instance_env
        .datastore_delete_by_index_scan_range_bsatn(index_id, prefix, prefix_elems, rstart, rend)
        .unwrap();

    serialize_to_js(scope, &num)
}

fn datastore_delete_all_by_eq_bsatn<'s>(scope: &mut HandleScope<'s>, args: FunctionCallbackArguments<'s>) -> FnRet<'s> {
    let table_id: TableId = deserialize_js(scope, args.get(0))?;
    let relation: &[u8] = deserialize_js(scope, args.get(1))?;

    let env = env_on_isolate(scope);
    let num = env
        .instance_env
        .datastore_delete_all_by_eq_bsatn(table_id, relation)
        .unwrap();

    serialize_to_js(scope, &num)
}

fn volatile_nonatomic_schedule_immediate<'s>(
    scope: &mut HandleScope<'s>,
    args: FunctionCallbackArguments<'s>,
) -> FnRet<'s> {
    let name: String = deserialize_js(scope, args.get(0))?;
    let args: Vec<u8> = deserialize_js(scope, args.get(1))?;

    let env = env_on_isolate(scope);
    env.instance_env
        .scheduler
        .volatile_nonatomic_schedule_immediate(name, crate::host::ReducerArgs::Bsatn(args.into()));

    Ok(v8::undefined(scope).into())
}

fn console_log<'s>(scope: &mut HandleScope<'s>, args: FunctionCallbackArguments<'s>) -> FnRet<'s> {
    let level: u32 = deserialize_js(scope, args.get(0))?;

    let msg = args.get(1).cast::<v8::String>();
    let mut buf = scratch_buf::<128>();
    let msg = msg.to_rust_cow_lossy(scope, &mut buf);
    let frame: Local<'_, v8::StackFrame> = v8::StackTrace::current_stack_trace(scope, 2)
        .ok_or_else(exception_already_thrown)?
        .get_frame(scope, 1)
        .ok_or_else(exception_already_thrown)?;
    let mut buf = scratch_buf::<32>();
    let filename = frame
        .get_script_name(scope)
        .map(|s| s.to_rust_cow_lossy(scope, &mut buf));
    let record = Record {
        // TODO: figure out whether to use walltime now or logical reducer now (env.reducer_start)
        ts: chrono::Utc::now(),
        target: None,
        filename: filename.as_deref(),
        line_number: Some(frame.get_line_number() as u32),
        message: &msg,
    };

    let env = env_on_isolate(scope);
    env.instance_env.console_log((level as u8).into(), &record, &Noop);

    Ok(v8::undefined(scope).into())
}

struct Noop;
impl BacktraceProvider for Noop {
    fn capture(&self) -> Box<dyn ModuleBacktrace> {
        Box::new(Noop)
    }
}
impl ModuleBacktrace for Noop {
    fn frames(&self) -> Vec<BacktraceFrame<'_>> {
        Vec::new()
    }
}

fn console_timer_start<'s>(scope: &mut HandleScope<'s>, args: FunctionCallbackArguments<'s>) -> FnRet<'s> {
    let name = args.get(0).cast::<v8::String>();
    let mut buf = scratch_buf::<128>();
    let name = name.to_rust_cow_lossy(scope, &mut buf).into_owned();

    let env = env_on_isolate(scope);
    let span_id = env.timing_spans.insert(TimingSpan::new(name)).0;
    serialize_to_js(scope, &span_id)
}

fn console_timer_end<'s>(scope: &mut HandleScope<'s>, args: FunctionCallbackArguments<'s>) -> FnRet<'s> {
    let span_id: u32 = deserialize_js(scope, args.get(0))?;

    let env = env_on_isolate(scope);
    let span = env.timing_spans.take(TimingSpanIdx(span_id)).unwrap();
    env.instance_env.console_timer_end(&span, &Noop);

    serialize_to_js(scope, &0u32)
}

fn identity<'s>(scope: &mut HandleScope<'s>, _: FunctionCallbackArguments<'s>) -> FnRet<'s> {
    let env = env_on_isolate(scope);
    let identity = *env.instance_env.database_identity();
    serialize_to_js(scope, &identity)
}

fn register_host_funs(scope: &mut HandleScope<'_>) {
    register_host_fun(scope, "table_id_from_name", table_id_from_name);
    register_host_fun(scope, "index_id_from_name", index_id_from_name);
    register_host_fun(scope, "datastore_table_row_count", datastore_table_row_count);
    register_host_fun(scope, "datastore_table_scan_bsatn", datastore_table_scan_bsatn);
    register_host_fun(
        scope,
        "datastore_index_scan_range_bsatn",
        datastore_index_scan_range_bsatn,
    );
    register_host_fun(scope, "row_iter_bsatn_advance", row_iter_bsatn_advance);
    register_host_fun(scope, "row_iter_bsatn_close", row_iter_bsatn_close);
    register_host_fun(scope, "datastore_insert_bsatn", datastore_insert_bsatn);
    register_host_fun(scope, "datastore_update_bsatn", datastore_update_bsatn);
    register_host_fun(
        scope,
        "datastore_delete_by_index_scan_range_bsatn",
        datastore_delete_by_index_scan_range_bsatn,
    );
    register_host_fun(
        scope,
        "datastore_delete_all_by_eq_bsatn",
        datastore_delete_all_by_eq_bsatn,
    );
    register_host_fun(
        scope,
        "volatile_nonatomic_schedule_immediate",
        volatile_nonatomic_schedule_immediate,
    );
    register_host_fun(scope, "console_log", console_log);
    register_host_fun(scope, "console_timer_start", console_timer_start);
    register_host_fun(scope, "console_timer_end", console_timer_end);
    register_host_fun(scope, "identity", identity);
}

type FnRet<'s> = ExcResult<Local<'s, Value>>;

fn register_host_fun(
    scope: &mut HandleScope<'_>,
    name: &str,
    fun: impl for<'s> Fn(&mut HandleScope<'s>, FunctionCallbackArguments<'s>) -> FnRet<'s>,
) {
    let name = v8_interned_string(scope, name).into();
    let fun = Function::new(scope, &adapt_fun(fun)).unwrap().into();
    global(scope).set(scope, name, fun).unwrap();
}

fn adapt_fun(
    fun: impl for<'s> Fn(&mut HandleScope<'s>, FunctionCallbackArguments<'s>) -> FnRet<'s>,
) -> impl for<'s> Fn(&mut HandleScope<'s>, FunctionCallbackArguments<'s>, v8::ReturnValue<Value>) {
    move |scope, args, mut rv| {
        if let Ok(value) = fun(scope, args) {
            rv.set(value);
        }
    }
}

#[cfg(test)]
mod test {
    use super::*;
    use crate::host::v8::to_value::test::with_scope;
    use v8::{Local, Value};

    fn with_script<R>(
        code: &str,
        logic: impl for<'scope> FnOnce(&mut HandleScope<'scope>, Local<'scope, Value>) -> R,
    ) -> R {
        with_scope(|scope| {
            let code = v8::String::new(scope, code).unwrap();
            let script_val = v8::Script::compile(scope, code, None).unwrap().run(scope).unwrap();
            logic(scope, script_val)
        })
    }

    #[test]
    fn call_call_reducer_works() {
        let call = |code| {
            with_script(code, |scope, _| {
                call_call_reducer(
                    scope,
                    42,
                    &Identity::ONE,
                    &ConnectionId::ZERO,
                    24,
                    &ArgsTuple::nullary(),
                )
            })
        };

        // Test the trap case.
        let ret = call(
            r#"
            function __call_reducer__(reducer_id, sender, conn_id, timestamp, args) {
                throw new Error("foobar");
            }
        "#,
        );
        let actual = format!("{}", ret.expect_err("should trap")).replace("\t", "    ");
        let expected = r#"
js error Uncaught Error: foobar
    at __call_reducer__ (<unknown location>:3:23)
        "#;
        assert_eq!(actual.trim(), expected.trim());

        // Test the error case.
        let ret = call(
            r#"
            function __call_reducer__(reducer_id, sender, conn_id, timestamp, args) {
                return {
                    "tag": "err",
                    "value": "foobar",
                };
            }
        "#,
        );
        assert_eq!(&*ret.expect("should not trap").expect_err("should error"), "foobar");

        // Test the error case.
        let ret = call(
            r#"
            function __call_reducer__(reducer_id, sender, conn_id, timestamp, args) {
                return {
                    "tag": "ok",
                    "value": {},
                };
            }
        "#,
        );
        ret.expect("should not trap").expect("should not error");
    }

    #[test]
    fn call_describe_module_works() {
        let code = r#"
            function __describe_module__() {
                return {
                    "tag": "V9",
                    "value": {
                        "typespace": {
                            "types": [],
                        },
                        "tables": [],
                        "reducers": [],
                        "types": [],
                        "misc_exports": [],
                        "row_level_security": [],
                    },
                };
            }
        "#;
        let raw_mod = with_script(code, |scope, _| call_describe_module(scope).unwrap());
        assert_eq!(raw_mod, RawModuleDef::V9(<_>::default()));
    }
}<|MERGE_RESOLUTION|>--- conflicted
+++ resolved
@@ -28,15 +28,10 @@
 use spacetimedb_client_api_messages::energy::ReducerBudget;
 use spacetimedb_datastore::locking_tx_datastore::MutTxId;
 use spacetimedb_datastore::traits::Program;
-<<<<<<< HEAD
 use spacetimedb_lib::{ConnectionId, Identity, RawModuleDef, Timestamp};
 use spacetimedb_primitives::{ColId, IndexId, TableId};
 use spacetimedb_sats::Serialize;
-=======
-use spacetimedb_lib::RawModuleDef;
-use spacetimedb_lib::{ConnectionId, Identity};
 use spacetimedb_schema::auto_migrate::MigrationPolicy;
->>>>>>> 8adef2b9
 use std::sync::{Arc, LazyLock};
 use std::time::Instant;
 use v8::{
@@ -264,14 +259,9 @@
         old_module_info: Arc<ModuleInfo>,
         policy: MigrationPolicy,
     ) -> anyhow::Result<UpdateDatabaseResult> {
-<<<<<<< HEAD
         let replica_ctx = &env_on_instance(self).instance_env.replica_ctx.clone();
-        self.common.update_database(replica_ctx, program, old_module_info)
-=======
-        let replica_ctx = &self.replica_ctx;
         self.common
             .update_database(replica_ctx, program, old_module_info, policy)
->>>>>>> 8adef2b9
     }
 
     fn call_reducer(&mut self, tx: Option<MutTxId>, params: CallReducerParams) -> super::ReducerCallResult {
