#![allow(dead_code)]

use super::module_common::{build_common_module_from_raw, ModuleCommon};
use super::module_host::{CallReducerParams, DynModule, Module, ModuleInfo, ModuleInstance, ModuleRuntime};
use super::UpdateDatabaseResult;
use crate::host::wasm_common::module_host_actor::InstanceCommon;
use crate::host::ArgsTuple;
use crate::{host::Scheduler, module_host_context::ModuleCreationContext, replica_context::ReplicaContext};
use anyhow::anyhow;
use de::deserialize_js;
use error::{catch_exception, exception_already_thrown, ExcResult, Throwable};
use from_value::cast;
use key_cache::get_or_create_key_cache;
use ser::serialize_to_js;
use spacetimedb_datastore::locking_tx_datastore::MutTxId;
<<<<<<< HEAD
use spacetimedb_lib::RawModuleDef;
use spacetimedb_schema::auto_migrate::MigrationPolicy;
=======
use spacetimedb_datastore::traits::Program;
use spacetimedb_lib::{ConnectionId, Identity, RawModuleDef};
>>>>>>> 8b0e5b1e
use std::sync::{Arc, LazyLock};
use v8::{Function, HandleScope, Local, Value};

mod de;
mod error;
mod from_value;
mod key_cache;
mod ser;
mod to_value;

/// The V8 runtime, for modules written in e.g., JS or TypeScript.
#[derive(Default)]
pub struct V8Runtime {
    _priv: (),
}

impl ModuleRuntime for V8Runtime {
    fn make_actor(&self, mcc: ModuleCreationContext<'_>) -> anyhow::Result<impl Module> {
        V8_RUNTIME_GLOBAL.make_actor(mcc)
    }
}

#[cfg(test)]
impl V8Runtime {
    fn init_for_test() {
        LazyLock::force(&V8_RUNTIME_GLOBAL);
    }
}

static V8_RUNTIME_GLOBAL: LazyLock<V8RuntimeInner> = LazyLock::new(V8RuntimeInner::init);

/// The actual V8 runtime, with initialization of V8.
struct V8RuntimeInner {
    _priv: (),
}

impl V8RuntimeInner {
    fn init() -> Self {
        // Our current configuration:
        // - will pick a number of worker threads for background jobs based on the num CPUs.
        // - does not allow idle tasks
        let platform = v8::new_default_platform(0, false).make_shared();
        // Initialize V8. Internally, this uses a global lock so it's safe that we don't.
        v8::V8::initialize_platform(platform);
        v8::V8::initialize();

        Self { _priv: () }
    }

    fn make_actor(&self, mcc: ModuleCreationContext<'_>) -> anyhow::Result<impl Module> {
        #![allow(unreachable_code, unused_variables)]

        log::trace!(
            "Making new V8 module host actor for database {} with module {}",
            mcc.replica_ctx.database_identity,
            mcc.program.hash,
        );

        if true {
            return Err::<JsModule, _>(anyhow!("v8_todo"));
        }

        let desc = todo!();
        // Validate and create a common module rom the raw definition.
        let common = build_common_module_from_raw(mcc, desc)?;

        Ok(JsModule { common })
    }
}

#[derive(Clone)]
struct JsModule {
    common: ModuleCommon,
}

impl DynModule for JsModule {
    fn replica_ctx(&self) -> &Arc<ReplicaContext> {
        self.common.replica_ctx()
    }

    fn scheduler(&self) -> &Scheduler {
        self.common.scheduler()
    }
}

impl Module for JsModule {
    type Instance = JsInstance;

    type InitialInstances<'a> = std::iter::Empty<JsInstance>;

    fn initial_instances(&mut self) -> Self::InitialInstances<'_> {
        std::iter::empty()
    }

    fn info(&self) -> Arc<ModuleInfo> {
        todo!()
    }

    fn create_instance(&self) -> Self::Instance {
        todo!()
    }
}

struct JsInstance {
    common: InstanceCommon,
    replica_ctx: Arc<ReplicaContext>,
}

impl ModuleInstance for JsInstance {
    fn trapped(&self) -> bool {
        self.common.trapped
    }

    fn update_database(
        &mut self,
<<<<<<< HEAD
        _program: spacetimedb_datastore::traits::Program,
        _old_module_info: Arc<ModuleInfo>,
        _policy: MigrationPolicy,
    ) -> anyhow::Result<super::UpdateDatabaseResult> {
        todo!()
=======
        program: Program,
        old_module_info: Arc<ModuleInfo>,
    ) -> anyhow::Result<UpdateDatabaseResult> {
        let replica_ctx = &self.replica_ctx;
        self.common.update_database(replica_ctx, program, old_module_info)
>>>>>>> 8b0e5b1e
    }

    fn call_reducer(&mut self, _tx: Option<MutTxId>, _params: CallReducerParams) -> super::ReducerCallResult {
        todo!()
    }
}

/// Returns the global property `key`.
fn get_global_property<'scope>(
    scope: &mut HandleScope<'scope>,
    key: Local<'scope, v8::String>,
) -> ExcResult<Local<'scope, Value>> {
    scope
        .get_current_context()
        .global(scope)
        .get(scope, key.into())
        .ok_or_else(exception_already_thrown)
}

fn call_free_fun<'scope>(
    scope: &mut HandleScope<'scope>,
    fun: Local<'scope, Function>,
    args: &[Local<'scope, Value>],
) -> ExcResult<Local<'scope, Value>> {
    let receiver = v8::undefined(scope).into();
    fun.call(scope, receiver, args).ok_or_else(exception_already_thrown)
}

// Calls the `__call_reducer__` function on the global proxy object.
fn call_call_reducer(
    scope: &mut HandleScope<'_>,
    reducer_id: u32,
    sender: &Identity,
    conn_id: &ConnectionId,
    timestamp: u64,
    reducer_args: &ArgsTuple,
) -> anyhow::Result<Result<(), Box<str>>> {
    // Get a cached version of the `__call_reducer__` property.
    let key_cache = get_or_create_key_cache(scope);
    let call_reducer_key = key_cache.borrow_mut().call_reducer(scope);

    catch_exception(scope, |scope| {
        // Serialize the arguments.
        let reducer_id = serialize_to_js(scope, &reducer_id)?;
        let sender = serialize_to_js(scope, &sender.to_u256())?;
        let conn_id: v8::Local<'_, v8::Value> = serialize_to_js(scope, &conn_id.to_u128())?;
        let timestamp = serialize_to_js(scope, &timestamp)?;
        let reducer_args = serialize_to_js(scope, &reducer_args.tuple.elements)?;
        let args = &[reducer_id, sender, conn_id, timestamp, reducer_args];

        // Get the function on the global proxy object and convert to a function.
        let object = get_global_property(scope, call_reducer_key)?;
        let fun =
            cast!(scope, object, Function, "function export for `__call_reducer__`").map_err(|e| e.throw(scope))?;

        // Call the function.
        let ret = call_free_fun(scope, fun, args)?;

        // Deserialize the user result.
        let user_res = deserialize_js(scope, ret)?;

        Ok(user_res)
    })
    .map_err(Into::into)
}

// Calls the `__describe_module__` function on the global proxy object to extract a [`RawModuleDef`].
fn call_describe_module(scope: &mut HandleScope<'_>) -> anyhow::Result<RawModuleDef> {
    // Get a cached version of the `__describe_module__` property.
    let key_cache = get_or_create_key_cache(scope);
    let describe_module_key = key_cache.borrow_mut().describe_module(scope);

    catch_exception(scope, |scope| {
        // Get the function on the global proxy object and convert to a function.
        let object = get_global_property(scope, describe_module_key)?;
        let fun =
            cast!(scope, object, Function, "function export for `__describe_module__`").map_err(|e| e.throw(scope))?;

        // Call the function.
        let raw_mod_js = call_free_fun(scope, fun, &[])?;

        // Deserialize the raw module.
        let raw_mod: RawModuleDef = deserialize_js(scope, raw_mod_js)?;
        Ok(raw_mod)
    })
    .map_err(Into::into)
}

#[cfg(test)]
mod test {
    use super::*;
    use crate::host::v8::to_value::test::with_scope;
    use v8::{Local, Value};

    fn with_script<R>(
        code: &str,
        logic: impl for<'scope> FnOnce(&mut HandleScope<'scope>, Local<'scope, Value>) -> R,
    ) -> R {
        with_scope(|scope| {
            let code = v8::String::new(scope, code).unwrap();
            let script_val = v8::Script::compile(scope, code, None).unwrap().run(scope).unwrap();
            logic(scope, script_val)
        })
    }

    #[test]
    fn call_call_reducer_works() {
        let call = |code| {
            with_script(code, |scope, _| {
                call_call_reducer(
                    scope,
                    42,
                    &Identity::ONE,
                    &ConnectionId::ZERO,
                    24,
                    &ArgsTuple::nullary(),
                )
            })
        };

        // Test the trap case.
        let ret = call(
            r#"
            function __call_reducer__(reducer_id, sender, conn_id, timestamp, args) {
                throw new Error("foobar");
            }
        "#,
        );
        let actual = format!("{}", ret.expect_err("should trap")).replace("\t", "    ");
        let expected = r#"
js error Uncaught Error: foobar
    at __call_reducer__ (<unknown location>:3:23)
        "#;
        assert_eq!(actual.trim(), expected.trim());

        // Test the error case.
        let ret = call(
            r#"
            function __call_reducer__(reducer_id, sender, conn_id, timestamp, args) {
                return {
                    "tag": "err",
                    "value": "foobar",
                };
            }
        "#,
        );
        assert_eq!(&*ret.expect("should not trap").expect_err("should error"), "foobar");

        // Test the error case.
        let ret = call(
            r#"
            function __call_reducer__(reducer_id, sender, conn_id, timestamp, args) {
                return {
                    "tag": "ok",
                    "value": {},
                };
            }
        "#,
        );
        ret.expect("should not trap").expect("should not error");
    }

    #[test]
    fn call_describe_module_works() {
        let code = r#"
            function __describe_module__() {
                return {
                    "tag": "V9",
                    "value": {
                        "typespace": {
                            "types": [],
                        },
                        "tables": [],
                        "reducers": [],
                        "types": [],
                        "misc_exports": [],
                        "row_level_security": [],
                    },
                };
            }
        "#;
        let raw_mod = with_script(code, |scope, _| call_describe_module(scope).unwrap());
        assert_eq!(raw_mod, RawModuleDef::V9(<_>::default()));
    }
}<|MERGE_RESOLUTION|>--- conflicted
+++ resolved
@@ -13,13 +13,10 @@
 use key_cache::get_or_create_key_cache;
 use ser::serialize_to_js;
 use spacetimedb_datastore::locking_tx_datastore::MutTxId;
-<<<<<<< HEAD
+use spacetimedb_datastore::traits::Program;
 use spacetimedb_lib::RawModuleDef;
+use spacetimedb_lib::{ConnectionId, Identity};
 use spacetimedb_schema::auto_migrate::MigrationPolicy;
-=======
-use spacetimedb_datastore::traits::Program;
-use spacetimedb_lib::{ConnectionId, Identity, RawModuleDef};
->>>>>>> 8b0e5b1e
 use std::sync::{Arc, LazyLock};
 use v8::{Function, HandleScope, Local, Value};
 
@@ -135,19 +132,13 @@
 
     fn update_database(
         &mut self,
-<<<<<<< HEAD
-        _program: spacetimedb_datastore::traits::Program,
-        _old_module_info: Arc<ModuleInfo>,
-        _policy: MigrationPolicy,
-    ) -> anyhow::Result<super::UpdateDatabaseResult> {
-        todo!()
-=======
         program: Program,
         old_module_info: Arc<ModuleInfo>,
+        policy: MigrationPolicy,
     ) -> anyhow::Result<UpdateDatabaseResult> {
         let replica_ctx = &self.replica_ctx;
-        self.common.update_database(replica_ctx, program, old_module_info)
->>>>>>> 8b0e5b1e
+        self.common
+            .update_database(replica_ctx, program, old_module_info, policy)
     }
 
     fn call_reducer(&mut self, _tx: Option<MutTxId>, _params: CallReducerParams) -> super::ReducerCallResult {
