#![allow(clippy::too_many_arguments)]

<<<<<<< HEAD
use std::future::Future;
use std::num::NonZeroU32;
use std::time::Instant;

=======
use super::{Mem, MemView, NullableMemOp, WasmError, WasmPointee, WasmPtr};
>>>>>>> 544e2edc
use crate::database_logger::{BacktraceFrame, BacktraceProvider, ModuleBacktrace, Record};
use crate::host::instance_env::{ChunkPool, InstanceEnv};
use crate::host::wasm_common::instrumentation::{span, CallTimes};
use crate::host::wasm_common::module_host_actor::ExecutionTimings;
use crate::host::wasm_common::{err_to_errno_and_log, RowIterIdx, RowIters, TimingSpan, TimingSpanIdx, TimingSpanSet};
use crate::host::AbiCall;
use anyhow::Context as _;
use spacetimedb_data_structures::map::IntMap;
use spacetimedb_lib::Timestamp;
use spacetimedb_primitives::{errno, ColId};
use std::num::NonZeroU32;
use std::time::Instant;
use wasmtime::{AsContext, Caller, StoreContextMut};

/// A stream of bytes which the WASM module can read from
/// using [`WasmInstanceEnv::bytes_source_read`].
///
/// These are managed in the `bytes_sources` of [`WasmInstanceEnv`],
/// where each one is paired with an integer ID.
/// This is basically a massively-simplified version of Unix read files and file descriptors.
///
/// Unlike Unix read files, we implicitly close `BytesSource`s once they are read to the end.
/// This is sensible because we don't provide a seek operation,
/// so the `BytesSource` becomes useless once read to the end.
struct BytesSource {
    /// The actual bytes which will be returned by calls to `byte_source_read`.
    ///
    /// When this becomes empty, this `ByteSource` is expended and should be discarded.
    bytes: bytes::Bytes,
}

/// Identifier for a [`BytesSource`] stored in the `bytes_sources` of a [`WasmInstanceEnv`].
///
/// The special sentinel [`Self::INVALID`] (zero) is used for a never-readable [`BytesSource`].
/// We pass this to guests for a [`BytesSource`] with a length of zero
/// so that they can avoid host calls.
#[derive(Copy, Clone, PartialEq, Eq, Debug)]
pub(super) struct BytesSourceId(pub(super) u32);

// `nohash_hasher` recommends impling `Hash` explicitly rather than using the derive macro,
// as the derive macro is not technically guaranteed to only call `hasher.write_{int}` for an integer newtype,
// even though any other behavior would be deranged.
impl std::hash::Hash for BytesSourceId {
    fn hash<H: std::hash::Hasher>(&self, hasher: &mut H) {
        hasher.write_u32(self.0)
    }
}

impl nohash_hasher::IsEnabled for BytesSourceId {}

impl BytesSourceId {
    const INVALID: Self = Self(0);
}

/// A `WasmInstanceEnv` provides the connection between a module
/// and the database.
///
/// A `WasmInstanceEnv` associates an `InstanceEnv` (responsible for
/// the database instance and its associated state) with a wasm
/// `Mem`. It also contains the resources (`Buffers` and
/// `BufferIters`) needed to manage the ABI contract between modules
/// and the host.
///
/// Once created, a `WasmInstanceEnv` must be instantiated with a `Mem`
/// exactly once.
///
/// Some of the state associated to a `WasmInstanceEnv` is per reducer invocation.
/// For instance, module-defined timing spans are per reducer.
pub(super) struct WasmInstanceEnv {
    /// The database `InstanceEnv` associated to this instance.
    instance_env: InstanceEnv,

    /// The `Mem` associated to this instance. At construction time,
    /// this is always `None`. The `Mem` instance is extracted from the
    /// instance exports, and after instantiation is complete, this will
    /// always be `Some`.
    mem: Option<Mem>,

    /// `File`-like [`BytesSource`]s which guest code can read via [`Self::bytes_source_read`].
    ///
    /// These are essentially simplified versions of Unix read files,
    /// with [`BytesSourceId`] being file descriptors.
    ///
    /// Unlike Unix files, we implicitly close a [`BytesSource`] when it is read to the end.
    /// This is because we don't provide a seek operation and a [`BytesSource`] never grows after initialization.
    bytes_sources: IntMap<BytesSourceId, BytesSource>,

    /// Counter as a source of [`BytesSourceId`] values.
    ///
    /// Recall that zero is [`BytesSourceId::INVALID`], so we have to start at 1.
    next_bytes_source_id: NonZeroU32,

    /// The standard sink used for [`Self::bytes_sink_write`].
    standard_bytes_sink: Option<Vec<u8>>,

    /// The slab of `BufferIters` created for this instance.
    iters: RowIters,

    /// Track time spent in module-defined spans.
    timing_spans: TimingSpanSet,

    /// The point in time the last, or current, reducer or procedure call started at.
    funcall_start: Instant,

    /// Track time spent in all wasm instance env calls (aka syscall time).
    ///
    /// Each function, like `insert`, will add the `Duration` spent in it
    /// to this tracker.
    call_times: CallTimes,

<<<<<<< HEAD
    /// The last, or current, reducer or procedure to be executed by this environment.
    funcall_name: String,
=======
    /// The last, including current, reducer to be executed by this environment.
    reducer_name: String,

>>>>>>> 544e2edc
    /// A pool of unused allocated chunks that can be reused.
    // TODO(Centril): consider using this pool for `console_timer_start` and `bytes_sink_write`.
    chunk_pool: ChunkPool,
}

const STANDARD_BYTES_SINK: u32 = 1;

type WasmResult<T> = Result<T, WasmError>;
type RtResult<T> = anyhow::Result<T>;

/// Wraps an `InstanceEnv` with the magic necessary to push
/// and pull bytes from webassembly memory.
impl WasmInstanceEnv {
    /// Create a new `WasmEnstanceEnv` from the given `InstanceEnv`.
    pub fn new(instance_env: InstanceEnv) -> Self {
        let funcall_start = Instant::now();
        Self {
            instance_env,
            mem: None,
            bytes_sources: IntMap::default(),
            next_bytes_source_id: NonZeroU32::new(1).unwrap(),
            standard_bytes_sink: None,
            iters: Default::default(),
            timing_spans: Default::default(),
            funcall_start,
            call_times: CallTimes::new(),
            funcall_name: String::from("<initializing>"),
            chunk_pool: <_>::default(),
        }
    }

    fn alloc_bytes_source_id(&mut self) -> RtResult<BytesSourceId> {
        let id = self.next_bytes_source_id;
        self.next_bytes_source_id = id
            .checked_add(1)
            .context("Allocating next `BytesSourceId` overflowed `u32`")?;
        Ok(BytesSourceId(id.into()))
    }

    /// Binds `bytes` to the environment and assigns it an ID.
    ///
    /// If `bytes` is empty, `BytesSourceId::INVALID` is returned.
    fn create_bytes_source(&mut self, bytes: bytes::Bytes) -> RtResult<BytesSourceId> {
        // Pass an invalid source when the bytes were empty.
        // This allows the module to avoid allocating and make a system call in those cases.
        if bytes.is_empty() {
            Ok(BytesSourceId::INVALID)
        } else if bytes.len() > u32::MAX as usize {
            // There's no inherent reason we need to error here,
            // other than that it makes it impossible to report the length in `bytes_source_remaining_length`
            // and that all of our usage of `BytesSource`s as of writing (pgoldman 2025-09-26)
            // are to immediately slurp the whole thing into a buffer in guest memory,
            // which can't hold buffers this big because it's WASM32.
            Err(anyhow::anyhow!(
                "`create_bytes_source`: `Bytes` has length {}, which is greater than `u32::MAX` {}",
                bytes.len(),
                u32::MAX,
            ))
        } else {
            let id = self.alloc_bytes_source_id()?;
            self.bytes_sources.insert(id, BytesSource { bytes });
            Ok(id)
        }
    }

    fn free_bytes_source(&mut self, id: BytesSourceId) {
        if self.bytes_sources.remove(&id).is_none() {
            log::warn!("`free_bytes_source` on non-existent source {id:?}");
        }
    }

    /// Finish the instantiation of this instance with the provided `Mem`.
    pub fn instantiate(&mut self, mem: Mem) {
        assert!(self.mem.is_none());
        self.mem = Some(mem);
    }

    /// Returns a reference to the memory, assumed to be initialized.
    pub fn get_mem(&self) -> Mem {
        self.mem.expect("Initialized memory")
    }
    fn mem_env<'a>(ctx: impl Into<StoreContextMut<'a, Self>>) -> (&'a mut MemView, &'a mut Self) {
        let ctx = ctx.into();
        let mem = ctx.data().get_mem();
        mem.view_and_store_mut(ctx)
    }

    /// Return a reference to the `InstanceEnv`,
    /// which is responsible for DB instance and associated state.
    pub fn instance_env(&self) -> &InstanceEnv {
        &self.instance_env
    }

    /// Setup the standard bytes sink and return a handle to it for writing.
    pub fn setup_standard_bytes_sink(&mut self) -> u32 {
        self.standard_bytes_sink = Some(Vec::new());
        STANDARD_BYTES_SINK
    }

    /// Extract all the bytes written to the standard bytes sink
    /// and prevent further writes to it.
    pub fn take_standard_bytes_sink(&mut self) -> Vec<u8> {
        self.standard_bytes_sink.take().unwrap_or_default()
    }

    /// Signal to this `WasmInstanceEnv` that a reducer call is beginning.
    ///
    /// Returns the handle used by reducers to read from `args`
    /// as well as the handle used to write the error message, if any.
    pub fn start_funcall(&mut self, name: &str, args: bytes::Bytes, ts: Timestamp) -> (BytesSourceId, u32) {
        // Create the output sink.
        // Reducers which fail will write their error message here.
        // Procedures will write their result here.
        let errors = self.setup_standard_bytes_sink();

        let args = self.create_bytes_source(args).unwrap();

        self.funcall_start = Instant::now();
        name.clone_into(&mut self.funcall_name);
        self.instance_env.start_funcall(ts);

        (args, errors)
    }

    /// Returns the name of the most recent reducer or procedure to be run in this environment.
    pub fn funcall_name(&self) -> &str {
        &self.funcall_name
    }

    /// Returns the start time of the current or most recent reducer or procedure to be run in this environment.
    pub fn funcall_start(&self) -> Instant {
        self.funcall_start
    }

    /// Returns the name of the most recent reducer to be run in this environment,
    /// or `None` if no reducer is actively being invoked.
    fn log_record_function(&self) -> Option<&str> {
        let function = self.funcall_name();
        (!function.is_empty()).then_some(function)
    }

    /// Signal to this `WasmInstanceEnv` that a reducer or procedure call is over.
    ///
    /// Returns time measurements which can be recorded as metrics,
    /// and the errors written by the WASM code to hte standard error sink.
    ///
    /// This resets the call times and clears the arguments source and error sink.
    pub fn finish_funcall(&mut self) -> (ExecutionTimings, Vec<u8>) {
        // For the moment,
        // we only explicitly clear the source/sink buffers and the "syscall" times.
        // TODO: should we be clearing `iters` and/or `timing_spans`?

        let total_duration = self.funcall_start.elapsed();

        // Taking the call times record also resets timings to 0s for the next call.
        let wasm_instance_env_call_times = self.call_times.take();

        let timings = ExecutionTimings {
            total_duration,
            wasm_instance_env_call_times,
        };

        // Drop any outstanding bytes sources and reset the ID counter,
        // so that we don't leak either the IDs or the buffers themselves.
        self.bytes_sources = IntMap::default();
        self.next_bytes_source_id = NonZeroU32::new(1).unwrap();

        (timings, self.take_standard_bytes_sink())
    }

    fn with_span<R>(mut caller: Caller<'_, Self>, func: AbiCall, run: impl FnOnce(&mut Caller<'_, Self>) -> R) -> R {
        let span_start = span::CallSpanStart::new(func);

        // Call `run` with the caller and a handle to the memory.
        let result = run(&mut caller);

        // Track the span of this call.
        let span = span_start.end();
        span::record_span(&mut caller.data_mut().call_times, span);

        result
    }

    fn convert_wasm_result<T: From<u16>>(func: AbiCall, err: WasmError) -> RtResult<T> {
        match err {
            WasmError::Db(err) => err_to_errno_and_log(func, err),
            WasmError::BufferTooSmall => Ok(errno::BUFFER_TOO_SMALL.get().into()),
            WasmError::Wasm(err) => Err(err),
        }
    }

    /// Call the function `run` with the name `func`.
    /// The function `run` is provided with the callers environment and the host's memory.
    ///
    /// One of `cvt_custom`, `cvt`, `cvt_ret`, or `cvt_noret` should be used in the implementation of any
    /// host call, to provide consistent error handling and instrumentation.
    ///
    /// Some database errors are logged but are otherwise regarded as `Ok(_)`.
    /// See `err_to_errno` for a list.
    ///
    /// This variant should be used when more control is needed over the success value.
    fn cvt_custom<T: From<u16>>(
        caller: Caller<'_, Self>,
        func: AbiCall,
        run: impl FnOnce(&mut Caller<'_, Self>) -> WasmResult<T>,
    ) -> RtResult<T> {
        Self::with_span(caller, func, run).or_else(|err| Self::convert_wasm_result(func, err))
    }

    /// Call the function `run` with the name `func`.
    /// The function `run` is provided with the callers environment and the host's memory.
    ///
    /// One of `cvt`, `cvt_ret`, or `cvt_noret` should be used in the implementation of any
    /// host call, to provide consistent error handling and instrumentation.
    ///
    /// Some database errors are logged but are otherwise regarded as `Ok(_)`.
    /// See `err_to_errno` for a list.
    fn cvt<T: From<u16>>(
        caller: Caller<'_, Self>,
        func: AbiCall,
        run: impl FnOnce(&mut Caller<'_, Self>) -> WasmResult<()>,
    ) -> RtResult<T> {
        Self::cvt_custom(caller, func, |c| run(c).map(|()| 0u16.into()))
    }

    /// Call the function `f` with any return value being written to the pointer `out`.
    ///
    /// Otherwise, `cvt_ret` (this function) behaves as `cvt`.
    ///
    /// One of `cvt`, `cvt_ret`, or `cvt_noret` should be used in the implementation of any
    /// host call, to provide consistent error handling and instrumentation.
    ///
    /// This method should be used as opposed to a manual implementation,
    /// as it helps with upholding the safety invariants of [`bindings_sys::call`].
    ///
    /// Returns an error if writing `T` to `out` errors.
    fn cvt_ret<O: WasmPointee>(
        caller: Caller<'_, Self>,
        call: AbiCall,
        out: WasmPtr<O>,
        f: impl FnOnce(&mut Caller<'_, Self>) -> WasmResult<O>,
    ) -> RtResult<u32> {
        Self::cvt(caller, call, |caller| {
            f(caller).and_then(|ret| {
                let (mem, _) = Self::mem_env(caller);
                ret.write_to(mem, out).map_err(|e| e.into())
            })
        })
    }

    /// Call the function `f`.
    ///
    /// This is the version of `cvt` or `cvt_ret` for functions with no return value.
    /// One of `cvt`, `cvt_ret`, or `cvt_noret` should be used in the implementation of any
    /// host call, to provide consistent error handling and instrumentation.
    fn cvt_noret(caller: Caller<'_, Self>, call: AbiCall, f: impl FnOnce(&mut Caller<'_, Self>)) {
        Self::with_span(caller, call, f)
    }

    fn convert_u32_to_col_id(col_id: u32) -> WasmResult<ColId> {
        let col_id: u16 = col_id
            .try_into()
            .context("ABI violation, a `ColId` must be a `u16`")
            .map_err(WasmError::Wasm)?;
        Ok(col_id.into())
    }

    /// Queries the `table_id` associated with the given (table) `name`
    /// where `name` is the UTF-8 slice in WASM memory at `name_ptr[..name_len]`.
    ///
    /// The table id is written into the `out` pointer.
    ///
    /// # Traps
    ///
    /// Traps if:
    /// - `name_ptr` is NULL or `name` is not in bounds of WASM memory.
    /// - `name` is not valid UTF-8.
    /// - `out` is NULL or `out[..size_of::<TableId>()]` is not in bounds of WASM memory.
    ///
    /// # Errors
    ///
    /// Returns an error:
    ///
    /// - `NOT_IN_TRANSACTION`, when called outside of a transaction.
    /// - `NO_SUCH_TABLE`, when `name` is not the name of a table.
    #[tracing::instrument(level = "trace", skip_all)]
    pub fn table_id_from_name(
        caller: Caller<'_, Self>,
        name: WasmPtr<u8>,
        name_len: u32,
        out: WasmPtr<u32>,
    ) -> RtResult<u32> {
        Self::cvt_ret::<u32>(caller, AbiCall::TableIdFromName, out, |caller| {
            let (mem, env) = Self::mem_env(caller);
            // Read the table name from WASM memory.
            let name = mem.deref_str(name, name_len)?;

            // Query the table id.
            Ok(env.instance_env.table_id_from_name(name)?.into())
        })
    }

    /// Queries the `index_id` associated with the given (index) `name`
    /// where `name` is the UTF-8 slice in WASM memory at `name_ptr[..name_len]`.
    ///
    /// The index id is written into the `out` pointer.
    ///
    /// # Traps
    ///
    /// Traps if:
    /// - `name_ptr` is NULL or `name` is not in bounds of WASM memory.
    /// - `name` is not valid UTF-8.
    /// - `out` is NULL or `out[..size_of::<IndexId>()]` is not in bounds of WASM memory.
    ///
    /// # Errors
    ///
    /// Returns an error:
    ///
    /// - `NOT_IN_TRANSACTION`, when called outside of a transaction.
    /// - `NO_SUCH_INDEX`, when `name` is not the name of an index.
    #[tracing::instrument(level = "trace", skip_all)]
    pub fn index_id_from_name(
        caller: Caller<'_, Self>,
        name: WasmPtr<u8>,
        name_len: u32,
        out: WasmPtr<u32>,
    ) -> RtResult<u32> {
        Self::cvt_ret::<u32>(caller, AbiCall::IndexIdFromName, out, |caller| {
            let (mem, env) = Self::mem_env(caller);
            // Read the index name from WASM memory.
            let name = mem.deref_str(name, name_len)?;

            // Query the index id.
            Ok(env.instance_env.index_id_from_name(name)?.into())
        })
    }

    /// Writes the number of rows currently in table identified by `table_id` to `out`.
    ///
    /// # Traps
    ///
    /// Traps if:
    /// - `out` is NULL or `out[..size_of::<u64>()]` is not in bounds of WASM memory.
    ///
    /// # Errors
    ///
    /// Returns an error:
    ///
    /// - `NOT_IN_TRANSACTION`, when called outside of a transaction.
    /// - `NO_SUCH_TABLE`, when `table_id` is not a known ID of a table.
    #[tracing::instrument(level = "trace", skip_all)]
    pub fn datastore_table_row_count(caller: Caller<'_, Self>, table_id: u32, out: WasmPtr<u64>) -> RtResult<u32> {
        Self::cvt_ret::<u64>(caller, AbiCall::DatastoreTableRowCount, out, |caller| {
            let (_, env) = Self::mem_env(caller);
            Ok(env.instance_env.datastore_table_row_count(table_id.into())?)
        })
    }

    /// Starts iteration on each row, as BSATN-encoded, of a table identified by `table_id`.
    ///
    /// On success, the iterator handle is written to the `out` pointer.
    /// This handle can be advanced by [`row_iter_bsatn_advance`].
    ///
    /// # Traps
    ///
    /// This function does not trap.
    ///
    /// # Errors
    ///
    /// Returns an error:
    ///
    /// - `NOT_IN_TRANSACTION`, when called outside of a transaction.
    /// - `NO_SUCH_TABLE`, when `table_id` is not a known ID of a table.
    // #[tracing::instrument(level = "trace", skip_all)]
    pub fn datastore_table_scan_bsatn(
        caller: Caller<'_, Self>,
        table_id: u32,
        out: WasmPtr<RowIterIdx>,
    ) -> RtResult<u32> {
        Self::cvt_ret(caller, AbiCall::DatastoreTableScanBsatn, out, |caller| {
            let env = caller.data_mut();
            // Collect the iterator chunks.
            let chunks = env
                .instance_env
                .datastore_table_scan_bsatn_chunks(&mut env.chunk_pool, table_id.into())?;
            // Register the iterator and get back the index to write to `out`.
            // Calls to the iterator are done through dynamic dispatch.
            Ok(env.iters.insert(chunks.into_iter()))
        })
    }

    /// Finds all rows in the index identified by `index_id`,
    /// according to the:
    /// - `prefix = prefix_ptr[..prefix_len]`,
    /// - `rstart = rstart_ptr[..rstart_len]`,
    /// - `rend = rend_ptr[..rend_len]`,
    ///
    /// in WASM memory.
    ///
    /// The index itself has a schema/type.
    /// The `prefix` is decoded to the initial `prefix_elems` `AlgebraicType`s
    /// whereas `rstart` and `rend` are decoded to the `prefix_elems + 1` `AlgebraicType`
    /// where the `AlgebraicValue`s are wrapped in `Bound`.
    /// That is, `rstart, rend` are BSATN-encoded `Bound<AlgebraicValue>`s.
    ///
    /// Matching is then defined by equating `prefix`
    /// to the initial `prefix_elems` columns of the index
    /// and then imposing `rstart` as the starting bound
    /// and `rend` as the ending bound on the `prefix_elems + 1` column of the index.
    /// Remaining columns of the index are then unbounded.
    /// Note that the `prefix` in this case can be empty (`prefix_elems = 0`),
    /// in which case this becomes a ranged index scan on a single-col index
    /// or even a full table scan if `rstart` and `rend` are both unbounded.
    ///
    /// The relevant table for the index is found implicitly via the `index_id`,
    /// which is unique for the module.
    ///
    /// On success, the iterator handle is written to the `out` pointer.
    /// This handle can be advanced by [`row_iter_bsatn_advance`].
    ///
    /// # Non-obvious queries
    ///
    /// For an index on columns `[a, b, c]`:
    ///
    /// - `a = x, b = y` is encoded as a prefix `[x, y]`
    ///   and a range `Range::Unbounded`,
    ///   or as a  prefix `[x]` and a range `rstart = rend = Range::Inclusive(y)`.
    /// - `a = x, b = y, c = z` is encoded as a prefix `[x, y]`
    ///   and a  range `rstart = rend = Range::Inclusive(z)`.
    /// - A sorted full scan is encoded as an empty prefix
    ///   and a range `Range::Unbounded`.
    ///
    /// # Traps
    ///
    /// Traps if:
    /// - `prefix_elems > 0`
    ///   and (`prefix_ptr` is NULL or `prefix` is not in bounds of WASM memory).
    /// - `rstart` is NULL or `rstart` is not in bounds of WASM memory.
    /// - `rend` is NULL or `rend` is not in bounds of WASM memory.
    /// - `out` is NULL or `out[..size_of::<RowIter>()]` is not in bounds of WASM memory.
    ///
    /// # Errors
    ///
    /// Returns an error:
    ///
    /// - `NOT_IN_TRANSACTION`, when called outside of a transaction.
    /// - `NO_SUCH_INDEX`, when `index_id` is not a known ID of an index.
    /// - `WRONG_INDEX_ALGO` if the index is not a range-scan compatible index.
    /// - `BSATN_DECODE_ERROR`, when `prefix` cannot be decoded to
    ///   a `prefix_elems` number of `AlgebraicValue`
    ///   typed at the initial `prefix_elems` `AlgebraicType`s of the index's key type.
    ///   Or when `rstart` or `rend` cannot be decoded to an `Bound<AlgebraicValue>`
    ///   where the inner `AlgebraicValue`s are
    ///   typed at the `prefix_elems + 1` `AlgebraicType` of the index's key type.
    pub fn datastore_index_scan_range_bsatn(
        caller: Caller<'_, Self>,
        index_id: u32,
        prefix_ptr: WasmPtr<u8>,
        prefix_len: u32,
        prefix_elems: u32,
        rstart_ptr: WasmPtr<u8>, // Bound<AlgebraicValue>
        rstart_len: u32,
        rend_ptr: WasmPtr<u8>, // Bound<AlgebraicValue>
        rend_len: u32,
        out: WasmPtr<RowIterIdx>,
    ) -> RtResult<u32> {
        Self::cvt_ret(caller, AbiCall::DatastoreIndexScanRangeBsatn, out, |caller| {
            let prefix_elems = Self::convert_u32_to_col_id(prefix_elems)?;

            let (mem, env) = Self::mem_env(caller);
            // Read the prefix and range start & end from WASM memory.
            let prefix = if prefix_elems.idx() == 0 {
                &[]
            } else {
                mem.deref_slice(prefix_ptr, prefix_len)?
            };
            let rstart = mem.deref_slice(rstart_ptr, rstart_len)?;
            let rend = mem.deref_slice(rend_ptr, rend_len)?;

            // Find the relevant rows.
            let chunks = env.instance_env.datastore_index_scan_range_bsatn_chunks(
                &mut env.chunk_pool,
                index_id.into(),
                prefix,
                prefix_elems,
                rstart,
                rend,
            )?;

            // Insert the encoded + concatenated rows into a new buffer and return its id.
            Ok(env.iters.insert(chunks.into_iter()))
        })
    }

    /// Deprecated name for [`Self::datastore_index_scan_range_bsatn`].
    #[deprecated = "use `datastore_index_scan_range_bsatn` instead"]
    pub fn datastore_btree_scan_bsatn(
        caller: Caller<'_, Self>,
        index_id: u32,
        prefix_ptr: WasmPtr<u8>,
        prefix_len: u32,
        prefix_elems: u32,
        rstart_ptr: WasmPtr<u8>, // Bound<AlgebraicValue>
        rstart_len: u32,
        rend_ptr: WasmPtr<u8>, // Bound<AlgebraicValue>
        rend_len: u32,
        out: WasmPtr<RowIterIdx>,
    ) -> RtResult<u32> {
        Self::datastore_index_scan_range_bsatn(
            caller,
            index_id,
            prefix_ptr,
            prefix_len,
            prefix_elems,
            rstart_ptr,
            rstart_len,
            rend_ptr,
            rend_len,
            out,
        )
    }

    /// Reads rows from the given iterator registered under `iter`.
    ///
    /// Takes rows from the iterator
    /// and stores them in the memory pointed to by `buffer = buffer_ptr[..buffer_len]`,
    /// encoded in BSATN format.
    ///
    /// The `buffer_len = buffer_len_ptr[..size_of::<usize>()]` stores the capacity of `buffer`.
    /// On success (`0` or `-1` is returned),
    /// `buffer_len` is set to the combined length of the encoded rows.
    /// When `-1` is returned, the iterator has been exhausted
    /// and there are no more rows to read,
    /// leading to the iterator being immediately destroyed.
    /// Note that the host is free to reuse allocations in a pool,
    /// destroying the handle logically does not entail that memory is necessarily reclaimed.
    ///
    /// # Traps
    ///
    /// Traps if:
    ///
    /// - `buffer_len_ptr` is NULL or `buffer_len` is not in bounds of WASM memory.
    /// - `buffer_ptr` is NULL or `buffer` is not in bounds of WASM memory.
    ///
    /// # Errors
    ///
    /// Returns an error:
    ///
    /// - `NO_SUCH_ITER`, when `iter` is not a valid iterator.
    /// - `BUFFER_TOO_SMALL`, when there are rows left but they cannot fit in `buffer`.
    ///   When this occurs, `buffer_len` is set to the size of the next item in the iterator.
    ///   To make progress, the caller should reallocate the buffer to at least that size and try again.
    // #[tracing::instrument(level = "trace", skip_all)]
    pub fn row_iter_bsatn_advance(
        caller: Caller<'_, Self>,
        iter: u32,
        buffer_ptr: WasmPtr<u8>,
        buffer_len_ptr: WasmPtr<u32>,
    ) -> RtResult<i32> {
        let row_iter_idx = RowIterIdx(iter);
        Self::cvt_custom(caller, AbiCall::RowIterBsatnAdvance, |caller| {
            let (mem, env) = Self::mem_env(caller);

            // Retrieve the iterator by `row_iter_idx`, or error.
            let Some(iter) = env.iters.get_mut(row_iter_idx) else {
                return Ok(errno::NO_SUCH_ITER.get().into());
            };

            // Read `buffer_len`, i.e., the capacity of `buffer` pointed to by `buffer_ptr`.
            let buffer_len = u32::read_from(mem, buffer_len_ptr)?;
            let write_buffer_len = |mem, len| u32::try_from(len).unwrap().write_to(mem, buffer_len_ptr);

            // Get a mutable view to the `buffer`.
            let buffer = mem.deref_slice_mut(buffer_ptr, buffer_len)?;

            // Fill the buffer as much as possible.
            let written = InstanceEnv::fill_buffer_from_iter(iter, buffer, &mut env.chunk_pool);

            let ret = match (written, iter.as_slice().first()) {
                // Nothing was written and the iterator is not exhausted.
                (0, Some(chunk)) => {
                    write_buffer_len(mem, chunk.len())?;
                    return Ok(errno::BUFFER_TOO_SMALL.get().into());
                }
                // The iterator is exhausted, destroy it, and tell the caller.
                (_, None) => {
                    env.iters.take(row_iter_idx);
                    -1
                }
                // Something was written, but the iterator is not exhausted.
                (_, Some(_)) => 0,
            };
            write_buffer_len(mem, written)?;
            Ok(ret)
        })
    }

    /// Destroys the iterator registered under `iter`.
    ///
    /// Once `row_iter_bsatn_close` is called on `iter`, the `iter` is invalid.
    /// That is, `row_iter_bsatn_close(iter)` the second time will yield `NO_SUCH_ITER`.
    ///
    /// # Errors
    ///
    /// Returns an error:
    ///
    /// - `NO_SUCH_ITER`, when `iter` is not a valid iterator.
    // #[tracing::instrument(level = "trace", skip_all)]
    pub fn row_iter_bsatn_close(caller: Caller<'_, Self>, iter: u32) -> RtResult<u32> {
        let row_iter_idx = RowIterIdx(iter);
        Self::cvt_custom(caller, AbiCall::RowIterBsatnClose, |caller| {
            let (_, env) = Self::mem_env(caller);

            // Retrieve the iterator by `row_iter_idx`, or error.
            Ok(match env.iters.take(row_iter_idx) {
                None => errno::NO_SUCH_ITER.get().into(),
                // TODO(Centril): consider putting these into a pool for reuse.
                Some(_) => 0,
            })
        })
    }

    /// Inserts a row into the table identified by `table_id`,
    /// where the row is read from the byte string `row = row_ptr[..row_len]` in WASM memory
    /// where `row_len = row_len_ptr[..size_of::<usize>()]` stores the capacity of `row`.
    ///
    /// The byte string `row` must be a BSATN-encoded `ProductValue`
    /// typed at the table's `ProductType` row-schema.
    ///
    /// To handle auto-incrementing columns,
    /// when the call is successful,
    /// the `row` is written back to with the generated sequence values.
    /// These values are written as a BSATN-encoded `pv: ProductValue`.
    /// Each `v: AlgebraicValue` in `pv` is typed at the sequence's column type.
    /// The `v`s in `pv` are ordered by the order of the columns, in the schema of the table.
    /// When the table has no sequences,
    /// this implies that the `pv`, and thus `row`, will be empty.
    /// The `row_len` is set to the length of `bsatn(pv)`.
    ///
    /// # Traps
    ///
    /// Traps if:
    /// - `row_len_ptr` is NULL or `row_len` is not in bounds of WASM memory.
    /// - `row_ptr` is NULL or `row` is not in bounds of WASM memory.
    ///
    /// # Errors
    ///
    /// Returns an error:
    ///
    /// - `NOT_IN_TRANSACTION`, when called outside of a transaction.
    /// - `NO_SUCH_TABLE`, when `table_id` is not a known ID of a table.
    /// - `BSATN_DECODE_ERROR`, when `row` cannot be decoded to a `ProductValue`.
    ///   typed at the `ProductType` the table's schema specifies.
    /// - `UNIQUE_ALREADY_EXISTS`, when inserting `row` would violate a unique constraint.
    /// - `SCHEDULE_AT_DELAY_TOO_LONG`, when the delay specified in the row was too long.
    #[tracing::instrument(level = "trace", skip_all)]
    pub fn datastore_insert_bsatn(
        caller: Caller<'_, Self>,
        table_id: u32,
        row_ptr: WasmPtr<u8>,
        row_len_ptr: WasmPtr<u32>,
    ) -> RtResult<u32> {
        Self::cvt(caller, AbiCall::DatastoreInsertBsatn, |caller| {
            let (mem, env) = Self::mem_env(caller);

            // Read `row-len`, i.e., the capacity of `row` pointed to by `row_ptr`.
            let row_len = u32::read_from(mem, row_len_ptr)?;
            // Get a mutable view to the `row`.
            let row = mem.deref_slice_mut(row_ptr, row_len)?;

            // Insert the row into the DB and write back the generated column values.
            let row_len = env.instance_env.insert(table_id.into(), row)?;
            u32::try_from(row_len).unwrap().write_to(mem, row_len_ptr)?;
            Ok(())
        })
    }

    /// Updates a row in the table identified by `table_id` to `row`
    /// where the row is read from the byte string `row = row_ptr[..row_len]` in WASM memory
    /// where `row_len = row_len_ptr[..size_of::<usize>()]` stores the capacity of `row`.
    ///
    /// The byte string `row` must be a BSATN-encoded `ProductValue`
    /// typed at the table's `ProductType` row-schema.
    ///
    /// The row to update is found by projecting `row`
    /// to the type of the *unique* index identified by `index_id`.
    /// If no row is found, the error `NO_SUCH_ROW` is returned.
    ///
    /// To handle auto-incrementing columns,
    /// when the call is successful,
    /// the `row` is written back to with the generated sequence values.
    /// These values are written as a BSATN-encoded `pv: ProductValue`.
    /// Each `v: AlgebraicValue` in `pv` is typed at the sequence's column type.
    /// The `v`s in `pv` are ordered by the order of the columns, in the schema of the table.
    /// When the table has no sequences,
    /// this implies that the `pv`, and thus `row`, will be empty.
    /// The `row_len` is set to the length of `bsatn(pv)`.
    ///
    /// # Traps
    ///
    /// Traps if:
    /// - `row_len_ptr` is NULL or `row_len` is not in bounds of WASM memory.
    /// - `row_ptr` is NULL or `row` is not in bounds of WASM memory.
    ///
    /// # Errors
    ///
    /// Returns an error:
    ///
    /// - `NOT_IN_TRANSACTION`, when called outside of a transaction.
    /// - `NO_SUCH_TABLE`, when `table_id` is not a known ID of a table.
    /// - `NO_SUCH_INDEX`, when `index_id` is not a known ID of an index.
    /// - `INDEX_NOT_UNIQUE`, when the index was not unique.
    /// - `BSATN_DECODE_ERROR`, when `row` cannot be decoded to a `ProductValue`
    ///    typed at the `ProductType` the table's schema specifies
    ///    or when it cannot be projected to the index identified by `index_id`.
    /// - `NO_SUCH_ROW`, when the row was not found in the unique index.
    /// - `UNIQUE_ALREADY_EXISTS`, when inserting `row` would violate a unique constraint.
    /// - `SCHEDULE_AT_DELAY_TOO_LONG`, when the delay specified in the row was too long.
    #[tracing::instrument(level = "trace", skip_all)]
    pub fn datastore_update_bsatn(
        caller: Caller<'_, Self>,
        table_id: u32,
        index_id: u32,
        row_ptr: WasmPtr<u8>,
        row_len_ptr: WasmPtr<u32>,
    ) -> RtResult<u32> {
        Self::cvt(caller, AbiCall::DatastoreUpdateBsatn, |caller| {
            let (mem, env) = Self::mem_env(caller);

            // Read `row-len`, i.e., the capacity of `row` pointed to by `row_ptr`.
            let row_len = u32::read_from(mem, row_len_ptr)?;
            // Get a mutable view to the `row`.
            let row = mem.deref_slice_mut(row_ptr, row_len)?;

            // Update the row in the DB and write back the generated column values.
            let row_len = env.instance_env.update(table_id.into(), index_id.into(), row)?;
            u32::try_from(row_len).unwrap().write_to(mem, row_len_ptr)?;
            Ok(())
        })
    }

    /// Deletes all rows found in the index identified by `index_id`,
    /// according to the:
    /// - `prefix = prefix_ptr[..prefix_len]`,
    /// - `rstart = rstart_ptr[..rstart_len]`,
    /// - `rend = rend_ptr[..rend_len]`,
    ///
    /// in WASM memory.
    ///
    /// This syscall will delete all the rows found by
    /// [`datastore_index_scan_range_bsatn`] with the same arguments passed,
    /// including `prefix_elems`.
    /// See `datastore_index_scan_range_bsatn` for details.
    ///
    /// The number of rows deleted is written to the WASM pointer `out`.
    ///
    /// # Traps
    ///
    /// Traps if:
    /// - `prefix_elems > 0`
    ///   and (`prefix_ptr` is NULL or `prefix` is not in bounds of WASM memory).
    /// - `rstart` is NULL or `rstart` is not in bounds of WASM memory.
    /// - `rend` is NULL or `rend` is not in bounds of WASM memory.
    /// - `out` is NULL or `out[..size_of::<u32>()]` is not in bounds of WASM memory.
    ///
    /// # Errors
    ///
    /// Returns an error:
    ///
    /// - `NOT_IN_TRANSACTION`, when called outside of a transaction.
    /// - `NO_SUCH_INDEX`, when `index_id` is not a known ID of an index.
    /// - `WRONG_INDEX_ALGO` if the index is not a range-compatible index.
    /// - `BSATN_DECODE_ERROR`, when `prefix` cannot be decoded to
    ///   a `prefix_elems` number of `AlgebraicValue`
    ///   typed at the initial `prefix_elems` `AlgebraicType`s of the index's key type.
    ///   Or when `rstart` or `rend` cannot be decoded to an `Bound<AlgebraicValue>`
    ///   where the inner `AlgebraicValue`s are
    ///   typed at the `prefix_elems + 1` `AlgebraicType` of the index's key type.
    pub fn datastore_delete_by_index_scan_range_bsatn(
        caller: Caller<'_, Self>,
        index_id: u32,
        prefix_ptr: WasmPtr<u8>,
        prefix_len: u32,
        prefix_elems: u32,
        rstart_ptr: WasmPtr<u8>, // Bound<AlgebraicValue>
        rstart_len: u32,
        rend_ptr: WasmPtr<u8>, // Bound<AlgebraicValue>
        rend_len: u32,
        out: WasmPtr<u32>,
    ) -> RtResult<u32> {
        Self::cvt_ret(caller, AbiCall::DatastoreDeleteByIndexScanRangeBsatn, out, |caller| {
            let prefix_elems = Self::convert_u32_to_col_id(prefix_elems)?;

            let (mem, env) = Self::mem_env(caller);
            // Read the prefix and range start & end from WASM memory.
            let prefix = if prefix_elems.idx() == 0 {
                &[]
            } else {
                mem.deref_slice(prefix_ptr, prefix_len)?
            };
            let rstart = mem.deref_slice(rstart_ptr, rstart_len)?;
            let rend = mem.deref_slice(rend_ptr, rend_len)?;

            // Delete the relevant rows.
            Ok(env.instance_env.datastore_delete_by_index_scan_range_bsatn(
                index_id.into(),
                prefix,
                prefix_elems,
                rstart,
                rend,
            )?)
        })
    }

    /// Deprecated name for [`Self::datastore_delete_by_index_scan_range_bsatn`].
    #[deprecated = "use `datastore_delete_by_index_scan_range_bsatn` instead"]
    pub fn datastore_delete_by_btree_scan_bsatn(
        caller: Caller<'_, Self>,
        index_id: u32,
        prefix_ptr: WasmPtr<u8>,
        prefix_len: u32,
        prefix_elems: u32,
        rstart_ptr: WasmPtr<u8>, // Bound<AlgebraicValue>
        rstart_len: u32,
        rend_ptr: WasmPtr<u8>, // Bound<AlgebraicValue>
        rend_len: u32,
        out: WasmPtr<u32>,
    ) -> RtResult<u32> {
        Self::datastore_delete_by_index_scan_range_bsatn(
            caller,
            index_id,
            prefix_ptr,
            prefix_len,
            prefix_elems,
            rstart_ptr,
            rstart_len,
            rend_ptr,
            rend_len,
            out,
        )
    }

    /// Deletes those rows, in the table identified by `table_id`,
    /// that match any row in the byte string `rel = rel_ptr[..rel_len]` in WASM memory.
    ///
    /// Matching is defined by first BSATN-decoding
    /// the byte string pointed to at by `relation` to a `Vec<ProductValue>`
    /// according to the row schema of the table
    /// and then using `Ord for AlgebraicValue`.
    /// A match happens when `Ordering::Equal` is returned from `fn cmp`.
    /// This occurs exactly when the row's BSATN-encoding is equal to the encoding of the `ProductValue`.
    ///
    /// The number of rows deleted is written to the WASM pointer `out`.
    ///
    /// # Traps
    ///
    /// Traps if:
    /// - `rel_ptr` is NULL or `rel` is not in bounds of WASM memory.
    /// - `out` is NULL or `out[..size_of::<u32>()]` is not in bounds of WASM memory.
    ///
    /// # Errors
    ///
    /// Returns an error:
    ///
    /// - `NOT_IN_TRANSACTION`, when called outside of a transaction.
    /// - `NO_SUCH_TABLE`, when `table_id` is not a known ID of a table.
    /// - `BSATN_DECODE_ERROR`, when `rel` cannot be decoded to `Vec<ProductValue>`
    ///   where each `ProductValue` is typed at the `ProductType` the table's schema specifies.
    #[tracing::instrument(level = "trace", skip_all)]
    pub fn datastore_delete_all_by_eq_bsatn(
        caller: Caller<'_, Self>,
        table_id: u32,
        rel_ptr: WasmPtr<u8>,
        rel_len: u32,
        out: WasmPtr<u32>,
    ) -> RtResult<u32> {
        Self::cvt_ret(caller, AbiCall::DatastoreDeleteAllByEqBsatn, out, |caller| {
            let (mem, env) = Self::mem_env(caller);
            let relation = mem.deref_slice(rel_ptr, rel_len)?;
            Ok(env
                .instance_env
                .datastore_delete_all_by_eq_bsatn(table_id.into(), relation)?)
        })
    }

    pub fn volatile_nonatomic_schedule_immediate(
        caller: Caller<'_, Self>,
        name: WasmPtr<u8>,
        name_len: u32,
        args: WasmPtr<u8>,
        args_len: u32,
    ) -> RtResult<()> {
        Self::with_span(caller, AbiCall::VolatileNonatomicScheduleImmediate, |caller| {
            let (mem, env) = Self::mem_env(caller);
            let name = mem.deref_str(name, name_len)?;
            let args = mem.deref_slice(args, args_len)?;
            env.instance_env.scheduler.volatile_nonatomic_schedule_immediate(
                name.to_owned(),
                crate::host::ReducerArgs::Bsatn(args.to_vec().into()),
            );

            Ok(())
        })
    }

    /// Reads bytes from `source`, registered in the host environment,
    /// and stores them in the memory pointed to by `buffer = buffer_ptr[..buffer_len]`.
    ///
    /// The `buffer_len = buffer_len_ptr[..size_of::<usize>()]` stores the capacity of `buffer`.
    /// On success (`0` or `-1` is returned),
    /// `buffer_len` is set to the number of bytes written to `buffer`.
    /// When `-1` is returned, the resource has been exhausted
    /// and there are no more bytes to read,
    /// leading to the resource being immediately destroyed.
    /// Note that the host is free to reuse allocations in a pool,
    /// destroying the handle logically does not entail that memory is necessarily reclaimed.
    ///
    /// # Traps
    ///
    /// Traps if:
    ///
    /// - `buffer_len_ptr` is NULL or `buffer_len` is not in bounds of WASM memory.
    /// - `buffer_ptr` is NULL or `buffer` is not in bounds of WASM memory.
    ///
    /// # Errors
    ///
    /// Returns an error:
    ///
    /// - `NO_SUCH_BYTES`, when `source` is not a valid bytes source.
    ///
    /// # Example
    ///
    /// The typical use case for this ABI is in `__call_reducer__`,
    /// to read and deserialize the `args`.
    /// An example definition, dealing with `args` might be:
    /// ```rust,ignore
    /// /// #[no_mangle]
    /// extern "C" fn __call_reducer__(..., args: BytesSource, ...) -> i16 {
    ///     // ...
    ///
    ///     let mut buf = Vec::<u8>::with_capacity(1024);
    ///     loop {
    ///         // Write into the spare capacity of the buffer.
    ///         let buf_ptr = buf.spare_capacity_mut();
    ///         let spare_len = buf_ptr.len();
    ///         let mut buf_len = buf_ptr.len();
    ///         let buf_ptr = buf_ptr.as_mut_ptr().cast();
    ///         let ret = unsafe { bytes_source_read(args, buf_ptr, &mut buf_len) };
    ///         // SAFETY: `bytes_source_read` just appended `spare_len` bytes to `buf`.
    ///         unsafe { buf.set_len(buf.len() + spare_len) };
    ///         match ret {
    ///             // Host side source exhausted, we're done.
    ///             -1 => break,
    ///             // Wrote the entire spare capacity.
    ///             // Need to reserve more space in the buffer.
    ///             0 if spare_len == buf_len => buf.reserve(1024),
    ///             // Host didn't write as much as possible.
    ///             // Try to read some more.
    ///             // The host will likely not trigger this branch,
    ///             // but a module should be prepared for it.
    ///             0 => {}
    ///             _ => unreachable!(),
    ///         }
    ///     }
    ///
    ///     // ...
    /// }
    /// ```
    pub fn bytes_source_read(
        caller: Caller<'_, Self>,
        source: u32,
        buffer_ptr: WasmPtr<u8>,
        buffer_len_ptr: WasmPtr<u32>,
    ) -> RtResult<i32> {
        Self::cvt_custom(caller, AbiCall::BytesSourceRead, |caller| {
            let (mem, env) = Self::mem_env(caller);

            let source = BytesSourceId(source);

            // Retrieve the reducer args if available and requested, or error.
            let Some(bytes_source) = env.bytes_sources.get_mut(&source) else {
                return Ok(errno::NO_SUCH_BYTES.get().into());
            };

            // Read `buffer_len`, i.e., the capacity of `buffer` pointed to by `buffer_ptr`.
            let buffer_len = u32::read_from(mem, buffer_len_ptr)?;
            // Get a mutable view to the `buffer`.
            let buffer = mem.deref_slice_mut(buffer_ptr, buffer_len)?;
            let buffer_len = buffer_len as usize;

            // Derive the portion that we can read and what remains,
            // based on what is left to read and the capacity.
            let can_read_len = buffer_len.min(bytes_source.bytes.len());
            let can_read = bytes_source.bytes.split_to(can_read_len);
            // Copy to the `buffer` and write written bytes count to `buffer_len`.
            buffer[..can_read_len].copy_from_slice(&can_read);
            (can_read_len as u32).write_to(mem, buffer_len_ptr)?;

            // Destroy the source if exhausted, or advance `cursor`.
            if bytes_source.bytes.is_empty() {
                env.free_bytes_source(source);
                Ok(-1i32)
            } else {
                Ok(0)
            }
        })
    }

    /// Read the remaining length of a [`BytesSource`] and write it to `out`.
    ///
    /// Note that the host automatically frees byte sources which are exhausted.
    /// Such sources are invalid, and this method will return an error when passed one.
    /// Callers of [`Self::bytes_source_read`] should check for a return of -1
    /// before invoking this function on the same `source`.
    ///
    /// Also note that the special [`BytesSourceId::INVALID`] (zero) is always invalid.
    /// Callers should check for that value before invoking this function.
    ///
    /// # Traps
    ///
    /// Traps if:
    ///
    /// - `out` is NULL or `out` is not in bounds of WASM memory.
    ///
    /// # Errors
    ///
    /// Returns an error:
    ///
    /// - `NO_SUCH_BYTES`, when `source` is not a valid bytes source.
    ///
    /// If this function returns an error, `out` is not written.
    pub fn bytes_source_remaining_length(caller: Caller<'_, Self>, source: u32, out: WasmPtr<u32>) -> RtResult<i32> {
        Self::cvt_custom(caller, AbiCall::BytesSourceRemainingLength, |caller| {
            let (mem, env) = Self::mem_env(caller);

            let Some(bytes_source) = env.bytes_sources.get(&BytesSourceId(source)) else {
                return Ok(errno::NO_SUCH_BYTES.get().into());
            };

            let remaining: u32 = bytes_source
                .bytes
                .len()
                .try_into()
                // TODO: Change this into an `errno::BYTES_SOURCE_LENGTH_UNKNOWN` rather than a trap,
                // so that we can support very large `BytesSource`s, streams, and other file-like things that aren't just `Bytes`.
                // This is not currently (pgoldman 2025-09-26) a useful thing to do,
                // as all of our uses of `BytesSource` are to slurp the whole source into a single buffer in guest memory,
                // `File::read_to_end`-style, and we don't have any use for large or streaming `BytesSource`s.
                .context("Bytes object in `BytesSource` had length greater than range of u32")?;

            u32::write_to(remaining, mem, out)
                .context("Failed to write output from `bytes_source_remaining_length`")?;

            Ok(0)
        })
    }

    /// Writes up to `buffer_len` bytes from `buffer = buffer_ptr[..buffer_len]`,
    /// to the `sink`, registered in the host environment.
    ///
    /// The `buffer_len = buffer_len_ptr[..size_of::<usize>()]` stores the capacity of `buffer`.
    /// On success (`0` is returned),
    /// `buffer_len` is set to the number of bytes written to `sink`.
    ///
    /// # Traps
    ///
    /// - `buffer_len_ptr` is NULL or `buffer_len` is not in bounds of WASM memory.
    /// - `buffer_ptr` is NULL or `buffer` is not in bounds of WASM memory.
    ///
    /// # Errors
    ///
    /// Returns an error:
    ///
    /// - `NO_SUCH_BYTES`, when `sink` is not a valid bytes sink.
    /// - `NO_SPACE`, when there is no room for more bytes in `sink`.
    ///   (Doesn't currently happen.)
    pub fn bytes_sink_write(
        caller: Caller<'_, Self>,
        sink: u32,
        buffer_ptr: WasmPtr<u8>,
        buffer_len_ptr: WasmPtr<u32>,
    ) -> RtResult<u32> {
        Self::cvt_custom(caller, AbiCall::BytesSinkWrite, |caller| {
            let (mem, env) = Self::mem_env(caller);

            // Retrieve the reducer args if available and requested, or error.
            let Some(sink) = env.standard_bytes_sink.as_mut().filter(|_| sink == STANDARD_BYTES_SINK) else {
                return Ok(errno::NO_SUCH_BYTES.get().into());
            };

            // Read `buffer_len`, i.e., the capacity of `buffer` pointed to by `buffer_ptr`.
            let buffer_len = u32::read_from(mem, buffer_len_ptr)?;
            // Write `buffer` to `sink`.
            let buffer = mem.deref_slice(buffer_ptr, buffer_len)?;
            sink.extend(buffer);

            Ok(0)
        })
    }

    /// Logs at `level` a `message` message occurring in `filename:line_number`
    /// with [`target`](target) being the module path at the `log!` invocation site.
    ///
    /// These various pointers are interpreted lossily as UTF-8 strings with a corresponding `_len`.
    ///
    /// The `target` and `filename` pointers are ignored by passing `NULL`.
    /// The line number is ignored if `line_number == u32::MAX`.
    ///
    /// No message is logged if
    /// - `target != NULL && target + target_len > u64::MAX`
    /// - `filename != NULL && filename + filename_len > u64::MAX`
    /// - `message + message_len > u64::MAX`
    ///
    /// # Traps
    ///
    /// Traps if:
    /// - `target` is not NULL and `target_ptr[..target_len]` is not in bounds of WASM memory.
    /// - `filename` is not NULL and `filename_ptr[..filename_len]` is not in bounds of WASM memory.
    /// - `message` is not NULL and `message_ptr[..message_len]` is not in bounds of WASM memory.
    ///
    /// [target]: https://docs.rs/log/latest/log/struct.Record.html#method.target
    #[tracing::instrument(level = "trace", skip_all)]
    pub fn console_log(
        caller: Caller<'_, Self>,
        level: u32,
        target_ptr: WasmPtr<u8>,
        target_len: u32,
        filename_ptr: WasmPtr<u8>,
        filename_len: u32,
        line_number: u32,
        message_ptr: WasmPtr<u8>,
        message_len: u32,
    ) {
        let do_console_log = |caller: &mut Caller<'_, Self>| -> WasmResult<()> {
            let env = caller.data();
            let mem = env.get_mem().view(&caller);

            // Read the `target`, `filename`, and `message` strings from WASM memory.
            let target = mem.deref_str_lossy(target_ptr, target_len).check_nullptr()?;
            let filename = mem.deref_str_lossy(filename_ptr, filename_len).check_nullptr()?;
            let message = mem.deref_str_lossy(message_ptr, message_len)?;

            // The line number cannot be `u32::MAX` as this represents `Option::None`.
            let line_number = (line_number != u32::MAX).then_some(line_number);

            let function = env.log_record_function();

            let record = Record {
                // TODO: figure out whether to use walltime now or logical reducer now (env.reducer_start)
                ts: chrono::Utc::now(),
                target: target.as_deref(),
                filename: filename.as_deref(),
                line_number,
                function,
                message: &message,
            };

            // Write the log record to the `DatabaseLogger` in the database instance context (replica_ctx).
            env.instance_env
                .console_log((level as u8).into(), &record, &caller.as_context());
            Ok(())
        };
        Self::cvt_noret(caller, AbiCall::ConsoleLog, |caller| {
            let _ = do_console_log(caller);
        })
    }

    /// Begins a timing span with `name = name_ptr[..name_len]`.
    ///
    /// When the returned `ConsoleTimerId` is passed to [`console_timer_end`],
    /// the duration between the calls will be printed to the module's logs.
    ///
    /// The `name` is interpreted lossily as a UTF-8 string.
    ///
    /// # Traps
    ///
    /// Traps if:
    /// - `name_ptr` is NULL or `name` is not in bounds of WASM memory.
    pub fn console_timer_start(caller: Caller<'_, Self>, name_ptr: WasmPtr<u8>, name_len: u32) -> RtResult<u32> {
        Self::with_span(caller, AbiCall::ConsoleTimerStart, |caller| {
            let (mem, env) = Self::mem_env(caller);
            let name = mem.deref_str_lossy(name_ptr, name_len)?.into_owned();
            Ok(env.timing_spans.insert(TimingSpan::new(name)).0)
        })
    }

    pub fn console_timer_end(caller: Caller<'_, Self>, span_id: u32) -> RtResult<u32> {
        Self::cvt_custom(caller, AbiCall::ConsoleTimerEnd, |caller| {
            let Some(span) = caller.data_mut().timing_spans.take(TimingSpanIdx(span_id)) else {
                return Ok(errno::NO_SUCH_CONSOLE_TIMER.get().into());
            };
            let function = caller.data().log_record_function();
            caller.data().instance_env.console_timer_end(&span, function);
            Ok(0)
        })
    }

    /// Writes the identity of the module into `out = out_ptr[..32]`.
    ///
    /// # Traps
    ///
    /// Traps if:
    ///
    /// - `out_ptr` is NULL or `out` is not in bounds of WASM memory.
    pub fn identity(caller: Caller<'_, Self>, out_ptr: WasmPtr<u8>) -> RtResult<()> {
        // Use `with_span` rather than one of the `cvt_*` functions,
        // as we want to possibly trap, but not to return an error code.
        Self::with_span(caller, AbiCall::Identity, |caller| {
            let (mem, env) = Self::mem_env(caller);
            let identity = env.instance_env.database_identity();
            // We're implicitly casting `out_ptr` to `WasmPtr<Identity>` here.
            // (Both types are actually `u32`.)
            // This works because `Identity::write_to` does not require an aligned pointer,
            // as it gets a `&mut [u8]` from WASM memory and does `copy_from_slice` with it.
            identity.write_to(mem, out_ptr)?;
            Ok(())
        })
    }

    pub fn procedure_sleep_until<'caller>(
        mut caller: Caller<'caller, Self>,
        (wake_at_micros_since_unix_epoch,): (i64,),
    ) -> Box<dyn Future<Output = i64> + Send + 'caller> {
        Box::new(async move {
            use std::time::SystemTime;
            let span_start = span::CallSpanStart::new(AbiCall::ProcedureSleepUntil);

            let get_current_time = || Timestamp::now().to_micros_since_unix_epoch();

            if wake_at_micros_since_unix_epoch < 0 {
                return get_current_time();
            }

            let wake_at = Timestamp::from_micros_since_unix_epoch(wake_at_micros_since_unix_epoch);
            let Ok(duration) = SystemTime::from(wake_at).duration_since(SystemTime::now()) else {
                return get_current_time();
            };

            tokio::time::sleep(duration).await;

            let res = get_current_time();

            let span = span_start.end();
            span::record_span(&mut caller.data_mut().call_times, span);

            res
        })
    }
}

impl<T> BacktraceProvider for wasmtime::StoreContext<'_, T> {
    fn capture(&self) -> Box<dyn ModuleBacktrace> {
        Box::new(wasmtime::WasmBacktrace::capture(self))
    }
}

impl ModuleBacktrace for wasmtime::WasmBacktrace {
    fn frames(&self) -> Vec<BacktraceFrame<'_>> {
        self.frames()
            .iter()
            .map(|f| BacktraceFrame {
                module_name: None,
                func_name: f.func_name(),
            })
            .collect()
    }
}<|MERGE_RESOLUTION|>--- conflicted
+++ resolved
@@ -1,13 +1,10 @@
 #![allow(clippy::too_many_arguments)]
 
-<<<<<<< HEAD
 use std::future::Future;
 use std::num::NonZeroU32;
 use std::time::Instant;
 
-=======
 use super::{Mem, MemView, NullableMemOp, WasmError, WasmPointee, WasmPtr};
->>>>>>> 544e2edc
 use crate::database_logger::{BacktraceFrame, BacktraceProvider, ModuleBacktrace, Record};
 use crate::host::instance_env::{ChunkPool, InstanceEnv};
 use crate::host::wasm_common::instrumentation::{span, CallTimes};
@@ -118,14 +115,8 @@
     /// to this tracker.
     call_times: CallTimes,
 
-<<<<<<< HEAD
-    /// The last, or current, reducer or procedure to be executed by this environment.
     funcall_name: String,
-=======
-    /// The last, including current, reducer to be executed by this environment.
-    reducer_name: String,
-
->>>>>>> 544e2edc
+
     /// A pool of unused allocated chunks that can be reused.
     // TODO(Centril): consider using this pool for `console_timer_start` and `bytes_sink_write`.
     chunk_pool: ChunkPool,
