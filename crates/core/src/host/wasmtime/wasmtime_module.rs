use self::module_host_actor::ReducerOp;

use super::wasm_instance_env::WasmInstanceEnv;
use super::{Mem, WasmtimeFuel, EPOCH_TICKS_PER_SECOND};
use crate::energy::ReducerBudget;
use crate::host::instance_env::InstanceEnv;
use crate::host::module_common::run_describer;
use crate::host::wasm_common::module_host_actor::{DescribeError, InitializationError};
use crate::host::wasm_common::*;
use crate::util::string_from_utf8_lossy_owned;
use futures_util::FutureExt;
<<<<<<< HEAD
use spacetimedb_lib::{ConnectionId, Identity};
=======
>>>>>>> 544e2edc
use spacetimedb_primitives::errno::HOST_CALL_FAILURE;
use wasmtime::{
    AsContext, AsContextMut, ExternType, Instance, InstancePre, Linker, Store, TypedFunc, WasmBacktrace, WasmParams,
    WasmResults,
};

fn log_traceback(func_type: &str, func: &str, e: &wasmtime::Error) {
    log::info!("{func_type} \"{func}\" runtime error: {e}");
    if let Some(bt) = e.downcast_ref::<WasmBacktrace>() {
        let frames_len = bt.frames().len();
        for (i, frame) in bt.frames().iter().enumerate() {
            log::info!(
                "  Frame #{}: {}",
                frames_len - i,
                rustc_demangle::demangle(frame.func_name().unwrap_or("<unknown>"))
            );
        }
    }
}

#[derive(Clone)]
pub struct WasmtimeModule {
    module: InstancePre<WasmInstanceEnv>,
}

impl WasmtimeModule {
    pub(super) fn new(module: InstancePre<WasmInstanceEnv>) -> Self {
        WasmtimeModule { module }
    }

    pub const IMPLEMENTED_ABI: abi::VersionTuple = abi::VersionTuple::new(10, 1);

    pub(super) fn link_imports(linker: &mut Linker<WasmInstanceEnv>) -> anyhow::Result<()> {
        const { assert!(WasmtimeModule::IMPLEMENTED_ABI.major == spacetimedb_lib::MODULE_ABI_MAJOR_VERSION) };
        macro_rules! link_functions {
            ($($module:literal :: $func:ident,)*) => {
                #[allow(deprecated)]
                linker$(.func_wrap($module, stringify!($func), WasmInstanceEnv::$func)?)*;
            }
        }
        macro_rules! link_async_functions {
            ($($module:literal :: $func:ident,)*) => {
                #[allow(deprecated)]
                linker$(.func_wrap_async($module, stringify!($func), WasmInstanceEnv::$func)?)*;
            }
        }
        abi_funcs!(link_functions, link_async_functions);
        Ok(())
    }
}

impl module_host_actor::WasmModule for WasmtimeModule {
    type Instance = WasmtimeInstance;
    type InstancePre = Self;

    type ExternType = ExternType;

    fn get_export(&self, s: &str) -> Option<Self::ExternType> {
        self.module
            .module()
            .exports()
            .find(|exp| exp.name() == s)
            .map(|exp| exp.ty())
    }

    fn for_each_export<E>(&self, mut f: impl FnMut(&str, &Self::ExternType) -> Result<(), E>) -> Result<(), E> {
        self.module
            .module()
            .exports()
            .try_for_each(|exp| f(exp.name(), &exp.ty()))
    }

    fn instantiate_pre(&self) -> Result<Self::InstancePre, InitializationError> {
        Ok(self.clone())
    }
}

fn handle_error_sink_code(code: i32, error: Vec<u8>) -> Result<(), Box<str>> {
    match code {
        0 => Ok(()),
        CALL_FAILURE => Err(string_from_utf8_lossy_owned(error).into()),
        _ => Err("unknown return code".into()),
    }
}

const CALL_FAILURE: i32 = HOST_CALL_FAILURE.get() as i32;

/// Invoke `typed_func` and assert that it doesn't yield.
///
/// Our Wasmtime is configured for `async` execution, and will panic if we use the non-async [`TypedFunc::call`].
/// The `async` config is necessary to allow procedures to suspend, e.g. when making HTTP calls or acquiring transactions.
/// However, most of the WASM we execute, incl. reducers and startup functions, should never block/yield.
/// Rather than crossing our fingers and trusting, we run [`TypedFunc::call_async`] in [`FutureExt::now_or_never`],
/// an "async executor" which invokes [`std::task::Future::poll`] exactly once.
fn call_sync_typed_func<Args: WasmParams, Ret: WasmResults>(
    typed_func: &TypedFunc<Args, Ret>,
    store: &mut Store<WasmInstanceEnv>,
    args: Args,
) -> anyhow::Result<Ret> {
    let fut = typed_func.call_async(store, args);
    fut.now_or_never()
        .expect("`call_async` of supposedly synchronous WASM function returned `Poll::Pending`")
}

impl module_host_actor::WasmInstancePre for WasmtimeModule {
    type Instance = WasmtimeInstance;

    fn instantiate(&self, env: InstanceEnv, func_names: &FuncNames) -> Result<Self::Instance, InitializationError> {
        let env = WasmInstanceEnv::new(env);
        let mut store = Store::new(self.module.module().engine(), env);
        let instance_fut = self.module.instantiate_async(&mut store);

        let instance = instance_fut
            .now_or_never()
            .expect("`instantiate_async` did not immediately return `Ready`")
            .map_err(InitializationError::Instantiation)?;

        let mem = Mem::extract(&instance, &mut store).unwrap();
        store.data_mut().instantiate(mem);

        store.epoch_deadline_callback(|store| {
            let env = store.data();
            let database = env.instance_env().replica_ctx.database_identity;
            let funcall = env.funcall_name();
            let dur = env.funcall_start().elapsed();
            tracing::warn!(funcall, ?database, "Wasm has been running for {dur:?}");
            Ok(wasmtime::UpdateDeadline::Continue(EPOCH_TICKS_PER_SECOND))
        });

        // Note: this budget is just for initializers
        set_store_fuel(&mut store, ReducerBudget::DEFAULT_BUDGET.into());
        store.set_epoch_deadline(EPOCH_TICKS_PER_SECOND);

        for preinit in &func_names.preinits {
            let func = instance.get_typed_func::<(), ()>(&mut store, preinit).unwrap();
            call_sync_typed_func(&func, &mut store, ()).map_err(|err| InitializationError::RuntimeError {
                err,
                func: preinit.clone(),
            })?;
        }

        if let Ok(init) = instance.get_typed_func::<u32, i32>(&mut store, SETUP_DUNDER) {
            let setup_error = store.data_mut().setup_standard_bytes_sink();
            let res = call_sync_typed_func(&init, &mut store, setup_error);
            let error = store.data_mut().take_standard_bytes_sink();
            match res {
                // TODO: catch this and return the error message to the http client
                Ok(code) => handle_error_sink_code(code, error).map_err(InitializationError::Setup)?,
                Err(err) => {
                    let func = SETUP_DUNDER.to_owned();
                    return Err(InitializationError::RuntimeError { err, func });
                }
            }
        }

        let call_reducer = instance
            .get_typed_func(&mut store, CALL_REDUCER_DUNDER)
            .expect("no call_reducer");

        let call_procedure = get_call_procedure(&mut store, &instance);

        Ok(WasmtimeInstance {
            store,
            instance,
            call_reducer,
            call_procedure,
        })
    }
}

/// Look up the `instance`'s export named by [`CALL_PROCEDURE_DUNDER`].
///
/// Return `None` if the `instance` has no such export.
/// Modules from before the introduction of procedures will not have a `__call_procedure__` export,
/// which is fine because they also won't define any procedures.
///
/// Panicks if the `instance` has an export at the expected name,
/// but it is not a function or is a function of an inappropriate type.
/// For new modules, this will be caught during publish.
/// Old modules from before the introduction of procedures might have an export at that name,
/// but it follows the double-underscore pattern of reserved names,
/// so we're fine to break those modules.
fn get_call_procedure(store: &mut Store<WasmInstanceEnv>, instance: &Instance) -> Option<CallProcedureType> {
    // Wasmtime uses `anyhow` for error reporting, vexing library users the world over.
    // This means we can't distinguish between the failure modes of `Instance::get_typed_func`.
    // Instead, we type out the body of that method ourselves,
    // but with error handling appropriate to our needs.
    let export = instance.get_export(store.as_context_mut(), CALL_PROCEDURE_DUNDER)?;

    Some(
        export
            .into_func()
            .expect(&format!("{CALL_PROCEDURE_DUNDER} export is not a function"))
            .typed(store)
            .expect(&format!(
                "{CALL_PROCEDURE_DUNDER} export is a function with incorrect type"
            )),
    )
}

type CallReducerType = TypedFunc<
    (
        // Reducer ID,
        u32,
        // Sender `Identity`
        u64,
        u64,
        u64,
        u64,
        // Sender `ConnectionId`, or 0 for none.
        u64,
        u64,
        // Start timestamp.
        u64,
        // Args byte source.
        u32,
        // Errors byte sink.
        u32,
    ),
    // Errno.
    i32,
>;
// `__call_procedure__` takes the same arguments as `__call_reducer__`.
type CallProcedureType = CallReducerType;

pub struct WasmtimeInstance {
    store: Store<WasmInstanceEnv>,
    instance: Instance,
    call_reducer: CallReducerType,
    call_procedure: Option<CallProcedureType>,
}

#[async_trait::async_trait]
impl module_host_actor::WasmInstance for WasmtimeInstance {
    fn extract_descriptions(&mut self) -> Result<Vec<u8>, DescribeError> {
        let describer_func_name = DESCRIBE_MODULE_DUNDER;

        let describer = self
            .instance
            .get_typed_func::<u32, ()>(&mut self.store, describer_func_name)
            .map_err(|_| DescribeError::Signature)?;

        let sink = self.store.data_mut().setup_standard_bytes_sink();

<<<<<<< HEAD
        let start = std::time::Instant::now();
        log::trace!("Start describer \"{describer_func_name}\"...");

        let result = call_sync_typed_func(&describer, &mut *store, sink);

        let duration = start.elapsed();
        log::trace!("Describer \"{}\" ran: {} us", describer_func_name, duration.as_micros());

        result
            .inspect_err(|err| log_traceback("describer", describer_func_name, err))
            .map_err(DescribeError::RuntimeError)?;
=======
        run_describer(log_traceback, || {
            call_sync_typed_func(&describer, &mut self.store, sink)
        })?;
>>>>>>> 544e2edc

        // Fetch the bsatn returned by the describer call.
        let bytes = self.store.data_mut().take_standard_bytes_sink();

        Ok(bytes)
    }

    fn instance_env(&self) -> &InstanceEnv {
        self.store.data().instance_env()
    }

    #[tracing::instrument(level = "trace", skip_all)]
    fn call_reducer(&mut self, op: ReducerOp<'_>, budget: ReducerBudget) -> module_host_actor::ExecuteResult {
        let store = &mut self.store;
<<<<<<< HEAD
        let original_fuel = prepare_store_for_call_and_get_starting_fuel(store, budget);
=======
        // Set the fuel budget in WASM.
        set_store_fuel(store, budget.into());
        store.set_epoch_deadline(EPOCH_TICKS_PER_SECOND);
>>>>>>> 544e2edc

        // Prepare sender identity and connection ID, as LITTLE-ENDIAN byte arrays.
        let [sender_0, sender_1, sender_2, sender_3] = prepare_identity_for_call(*op.caller_identity);
        let [conn_id_0, conn_id_1] = prepare_connection_id_for_call(*op.caller_connection_id);

        // Prepare arguments to the reducer + the error sink & start timings.
        let args_bytes = op.args.get_bsatn().clone();

        let (args_source, errors_sink) = store.data_mut().start_funcall(op.name, args_bytes, op.timestamp);

        let call_result = call_sync_typed_func(
            &self.call_reducer,
            &mut *store,
            (
                op.id.0,
                sender_0,
                sender_1,
                sender_2,
                sender_3,
                conn_id_0,
                conn_id_1,
                op.timestamp.to_micros_since_unix_epoch() as u64,
                args_source.0,
                errors_sink,
            ),
        );

        // Signal that this reducer call is finished. This gets us the timings
        // associated to our reducer call, and clears all of the instance state
        // associated to the call.
        let (timings, error) = store.data_mut().finish_funcall();

        let call_result = call_result.map(|code| handle_error_sink_code(code, error));

        // Compute fuel and heap usage.
        let remaining_fuel = get_store_fuel(store);
        let remaining: ReducerBudget = remaining_fuel.into();
<<<<<<< HEAD
        let energy = module_host_actor::EnergyStats {
            used: (budget - remaining).into(),
            wasmtime_fuel_used: original_fuel.0 - remaining_fuel.0,
            remaining,
        };
        let memory_allocation = get_memory_size(store);
=======
        let energy = module_host_actor::EnergyStats { budget, remaining };
        let memory_allocation = store.data().get_mem().memory.data_size(&store);
>>>>>>> 544e2edc

        module_host_actor::ExecuteResult {
            energy,
            timings,
            memory_allocation,
            call_result,
        }
    }

    #[tracing::instrument(level = "trace", skip_all)]
    async fn call_procedure(
        &mut self,
        op: module_host_actor::ProcedureOp,
        budget: ReducerBudget,
    ) -> module_host_actor::ProcedureExecuteResult {
        let store = &mut self.store;
        let original_fuel = prepare_store_for_call_and_get_starting_fuel(store, budget);

        // Prepare sender identity and connection ID, as LITTLE-ENDIAN byte arrays.
        let [sender_0, sender_1, sender_2, sender_3] = prepare_identity_for_call(op.caller_identity);
        let [conn_id_0, conn_id_1] = prepare_connection_id_for_call(op.caller_connection_id);

        // Prepare arguments to the reducer + the error sink & start timings.
        let (args_source, result_sink) = store.data_mut().start_funcall(&op.name, op.arg_bytes, op.timestamp);

        let Some(call_procedure) = self.call_procedure.as_ref() else {
            return module_host_actor::ProcedureExecuteResult {
                energy: module_host_actor::EnergyStats::ZERO,
                timings: module_host_actor::ExecutionTimings::zero(),
                memory_allocation: get_memory_size(store),
                call_result: Err(anyhow::anyhow!(
                    "Module defines procedure {} but does not export `{}`",
                    op.name,
                    CALL_PROCEDURE_DUNDER,
                )),
            };
        };
        let call_result = call_procedure
            .call_async(
                &mut *store,
                (
                    op.id.0,
                    sender_0,
                    sender_1,
                    sender_2,
                    sender_3,
                    conn_id_0,
                    conn_id_1,
                    op.timestamp.to_micros_since_unix_epoch() as u64,
                    args_source.0,
                    result_sink,
                ),
            )
            .await;

        // Close the timing span for this procedure and get the BSATN bytes of its result.
        let (timings, result_bytes) = store.data_mut().finish_funcall();

        let call_result = call_result.and_then(|code| {
            (code == 0).then_some(result_bytes.into()).ok_or_else(|| {
                anyhow::anyhow!(
                    "{CALL_PROCEDURE_DUNDER} returned unexpected code {code}. Procedures should return code 0 or trap."
                )
            })
        });

        let remaining_fuel = get_store_fuel(store);
        let remaining = ReducerBudget::from(remaining_fuel);

        let energy = module_host_actor::EnergyStats {
            used: (budget - remaining).into(),
            wasmtime_fuel_used: original_fuel.0 - remaining_fuel.0,
            remaining,
        };
        let memory_allocation = get_memory_size(store);

        module_host_actor::ProcedureExecuteResult {
            energy,
            timings,
            memory_allocation,
            call_result,
        }
    }

    fn log_traceback(func_type: &str, func: &str, trap: &anyhow::Error) {
        log_traceback(func_type, func, trap)
    }
}

fn set_store_fuel(store: &mut impl AsContextMut, fuel: WasmtimeFuel) {
    store.as_context_mut().set_fuel(fuel.0).unwrap();
}

fn get_store_fuel(store: &impl AsContext) -> WasmtimeFuel {
    WasmtimeFuel(store.as_context().get_fuel().unwrap())
}

fn prepare_store_for_call_and_get_starting_fuel(
    store: &mut Store<WasmInstanceEnv>,
    budget: ReducerBudget,
) -> WasmtimeFuel {
    // note that ReducerBudget being a u64 is load-bearing here - although we convert budget right back into
    // EnergyQuanta at the end of this function, from_energy_quanta clamps it to a u64 range.
    // otherwise, we'd return something like `used: i128::MAX - u64::MAX`, which is inaccurate.
    set_store_fuel(store, budget.into());
    let original_fuel = get_store_fuel(store);

    // This seems odd, as we don't use epoch interruption, at least as far as I (pgoldman 2025-08-22) know.
    // But this call was here prior to my last edit.
    // The previous line git-blames to https://github.com/clockworklabs/spacetimeDB/pull/2738 .
    store.set_epoch_deadline(EPOCH_TICKS_PER_SECOND);

    original_fuel
}

/// Convert `caller_identity` to the format used by `__call_reducer__` and `__call_procedure__`,
/// i.e. an array of 4 `u64`s.
///
/// Callers should destructure this like:
/// ```rust
/// # let identity = Identity::ZERO;
/// let [sender_0, sender_1, sender_2, sender_3] = prepare_identity_for_call(identity);
/// ```
fn prepare_identity_for_call(caller_identity: Identity) -> [u64; 4] {
    // Encode this as a LITTLE-ENDIAN byte array
    bytemuck::must_cast(caller_identity.to_byte_array())
}

/// Convert `caller_connection_id` to the format used by `__call_reducer` and `__call_procedure__`,
/// i.e. an array of 2 `u64`s.
///
/// Callers should destructure this like:
/// ```rust
/// # let connection_id = ConnectionId::ZERO;
/// let [conn_id_0, conn_id_1] = prepare_connection_id_for_call(connection_id);
/// ```
///
fn prepare_connection_id_for_call(caller_connection_id: ConnectionId) -> [u64; 2] {
    // Encode this as a LITTLE-ENDIAN byte array
    bytemuck::must_cast(caller_connection_id.as_le_byte_array())
}

fn get_memory_size(store: &Store<WasmInstanceEnv>) -> usize {
    store.data().get_mem().memory.data_size(store)
}

#[cfg(test)]
mod tests {
    use super::*;
    use crate::energy::EnergyQuanta;

    #[test]
    fn test_fuel() {
        let mut store = wasmtime::Store::new(
            &wasmtime::Engine::new(wasmtime::Config::new().consume_fuel(true)).unwrap(),
            (),
        );
        let budget = ReducerBudget::DEFAULT_BUDGET;
        set_store_fuel(&mut store, budget.into());
        store.set_fuel(store.get_fuel().unwrap() - 10).unwrap();
        let remaining: EnergyQuanta = get_store_fuel(&store).into();
        let used = EnergyQuanta::from(budget) - remaining;
        assert_eq!(used, EnergyQuanta::new(10_000));
    }
}<|MERGE_RESOLUTION|>--- conflicted
+++ resolved
@@ -9,10 +9,7 @@
 use crate::host::wasm_common::*;
 use crate::util::string_from_utf8_lossy_owned;
 use futures_util::FutureExt;
-<<<<<<< HEAD
 use spacetimedb_lib::{ConnectionId, Identity};
-=======
->>>>>>> 544e2edc
 use spacetimedb_primitives::errno::HOST_CALL_FAILURE;
 use wasmtime::{
     AsContext, AsContextMut, ExternType, Instance, InstancePre, Linker, Store, TypedFunc, WasmBacktrace, WasmParams,
@@ -257,23 +254,9 @@
 
         let sink = self.store.data_mut().setup_standard_bytes_sink();
 
-<<<<<<< HEAD
-        let start = std::time::Instant::now();
-        log::trace!("Start describer \"{describer_func_name}\"...");
-
-        let result = call_sync_typed_func(&describer, &mut *store, sink);
-
-        let duration = start.elapsed();
-        log::trace!("Describer \"{}\" ran: {} us", describer_func_name, duration.as_micros());
-
-        result
-            .inspect_err(|err| log_traceback("describer", describer_func_name, err))
-            .map_err(DescribeError::RuntimeError)?;
-=======
         run_describer(log_traceback, || {
             call_sync_typed_func(&describer, &mut self.store, sink)
         })?;
->>>>>>> 544e2edc
 
         // Fetch the bsatn returned by the describer call.
         let bytes = self.store.data_mut().take_standard_bytes_sink();
@@ -288,13 +271,7 @@
     #[tracing::instrument(level = "trace", skip_all)]
     fn call_reducer(&mut self, op: ReducerOp<'_>, budget: ReducerBudget) -> module_host_actor::ExecuteResult {
         let store = &mut self.store;
-<<<<<<< HEAD
         let original_fuel = prepare_store_for_call_and_get_starting_fuel(store, budget);
-=======
-        // Set the fuel budget in WASM.
-        set_store_fuel(store, budget.into());
-        store.set_epoch_deadline(EPOCH_TICKS_PER_SECOND);
->>>>>>> 544e2edc
 
         // Prepare sender identity and connection ID, as LITTLE-ENDIAN byte arrays.
         let [sender_0, sender_1, sender_2, sender_3] = prepare_identity_for_call(*op.caller_identity);
@@ -332,17 +309,8 @@
         // Compute fuel and heap usage.
         let remaining_fuel = get_store_fuel(store);
         let remaining: ReducerBudget = remaining_fuel.into();
-<<<<<<< HEAD
-        let energy = module_host_actor::EnergyStats {
-            used: (budget - remaining).into(),
-            wasmtime_fuel_used: original_fuel.0 - remaining_fuel.0,
-            remaining,
-        };
-        let memory_allocation = get_memory_size(store);
-=======
         let energy = module_host_actor::EnergyStats { budget, remaining };
         let memory_allocation = store.data().get_mem().memory.data_size(&store);
->>>>>>> 544e2edc
 
         module_host_actor::ExecuteResult {
             energy,
@@ -412,11 +380,7 @@
         let remaining_fuel = get_store_fuel(store);
         let remaining = ReducerBudget::from(remaining_fuel);
 
-        let energy = module_host_actor::EnergyStats {
-            used: (budget - remaining).into(),
-            wasmtime_fuel_used: original_fuel.0 - remaining_fuel.0,
-            remaining,
-        };
+        let energy = module_host_actor::EnergyStats { budget, remaining };
         let memory_allocation = get_memory_size(store);
 
         module_host_actor::ProcedureExecuteResult {
