use self::module_host_actor::ReducerOp;

use super::wasm_instance_env::WasmInstanceEnv;
use super::{Mem, WasmtimeFuel, EPOCH_TICKS_PER_SECOND};
use crate::energy::ReducerBudget;
use crate::host::instance_env::InstanceEnv;
use crate::host::wasm_common::module_host_actor::{DescribeError, InitializationError};
use crate::host::wasm_common::*;
use crate::util::string_from_utf8_lossy_owned;
use futures_util::FutureExt;
use spacetimedb_lib::{ConnectionId, Identity};
use spacetimedb_primitives::errno::HOST_CALL_FAILURE;
use wasmtime::{
    AsContext, AsContextMut, ExternType, Instance, InstancePre, Linker, Store, TypedFunc, WasmBacktrace, WasmParams,
    WasmResults,
};

fn log_traceback(func_type: &str, func: &str, e: &wasmtime::Error) {
    log::info!("{func_type} \"{func}\" runtime error: {e}");
    if let Some(bt) = e.downcast_ref::<WasmBacktrace>() {
        let frames_len = bt.frames().len();
        for (i, frame) in bt.frames().iter().enumerate() {
            log::info!(
                "  Frame #{}: {}",
                frames_len - i,
                rustc_demangle::demangle(frame.func_name().unwrap_or("<unknown>"))
            );
        }
    }
}

#[derive(Clone)]
pub struct WasmtimeModule {
    module: InstancePre<WasmInstanceEnv>,
}

impl WasmtimeModule {
    pub(super) fn new(module: InstancePre<WasmInstanceEnv>) -> Self {
        WasmtimeModule { module }
    }

    pub const IMPLEMENTED_ABI: abi::VersionTuple = abi::VersionTuple::new(10, 1);

    pub(super) fn link_imports(linker: &mut Linker<WasmInstanceEnv>) -> anyhow::Result<()> {
        const { assert!(WasmtimeModule::IMPLEMENTED_ABI.major == spacetimedb_lib::MODULE_ABI_MAJOR_VERSION) };
        macro_rules! link_functions {
            ($($module:literal :: $func:ident,)*) => {
                #[allow(deprecated)]
                linker$(.func_wrap($module, stringify!($func), WasmInstanceEnv::$func)?)*;
            }
        }
        macro_rules! link_async_functions {
            ($($module:literal :: $func:ident,)*) => {
                #[allow(deprecated)]
                linker$(.func_wrap_async($module, stringify!($func), WasmInstanceEnv::$func)?)*;
            }
        }
        abi_funcs!(link_functions, link_async_functions);
        Ok(())
    }
}

impl module_host_actor::WasmModule for WasmtimeModule {
    type Instance = WasmtimeInstance;
    type InstancePre = Self;

    type ExternType = ExternType;

    fn get_export(&self, s: &str) -> Option<Self::ExternType> {
        self.module
            .module()
            .exports()
            .find(|exp| exp.name() == s)
            .map(|exp| exp.ty())
    }

    fn for_each_export<E>(&self, mut f: impl FnMut(&str, &Self::ExternType) -> Result<(), E>) -> Result<(), E> {
        self.module
            .module()
            .exports()
            .try_for_each(|exp| f(exp.name(), &exp.ty()))
    }

    fn instantiate_pre(&self) -> Result<Self::InstancePre, InitializationError> {
        Ok(self.clone())
    }
}

fn handle_error_sink_code(code: i32, error: Vec<u8>) -> Result<(), Box<str>> {
    match code {
        0 => Ok(()),
        CALL_FAILURE => Err(string_from_utf8_lossy_owned(error).into()),
        _ => Err("unknown return code".into()),
    }
}

const CALL_FAILURE: i32 = HOST_CALL_FAILURE.get() as i32;

/// Invoke `typed_func` and assert that it doesn't yield.
///
/// Our Wasmtime is configured for `async` execution, and will panic if we use the non-async [`TypedFunc::call`].
/// The `async` config is necessary to allow procedures to suspend, e.g. when making HTTP calls or acquiring transactions.
/// However, most of the WASM we execute, incl. reducers and startup functions, should never block/yield.
/// Rather than crossing our fingers and trusting, we run [`TypedFunc::call_async`] in [`FutureExt::now_or_never`],
/// an "async executor" which invokes [`std::task::Future::poll`] exactly once.
fn call_sync_typed_func<Args: WasmParams, Ret: WasmResults>(
    typed_func: &TypedFunc<Args, Ret>,
    store: &mut Store<WasmInstanceEnv>,
    args: Args,
) -> anyhow::Result<Ret> {
    let fut = typed_func.call_async(store, args);
    fut.now_or_never()
        .expect("`call_async` of supposedly synchronous WASM function returned `Poll::Pending`")
}

impl module_host_actor::WasmInstancePre for WasmtimeModule {
    type Instance = WasmtimeInstance;

    fn instantiate(&self, env: InstanceEnv, func_names: &FuncNames) -> Result<Self::Instance, InitializationError> {
        let env = WasmInstanceEnv::new(env);
        let mut store = Store::new(self.module.module().engine(), env);
        let instance_fut = self.module.instantiate_async(&mut store);

        let instance = instance_fut
            .now_or_never()
            .expect("`instantiate_async` did not immediately return `Ready`")
            .map_err(InitializationError::Instantiation)?;

        let mem = Mem::extract(&instance, &mut store).unwrap();
        store.data_mut().instantiate(mem);

        store.epoch_deadline_callback(|store| {
            let env = store.data();
            let database = env.instance_env().replica_ctx.database_identity;
            let funcall = env.funcall_name();
            let dur = env.funcall_start().elapsed();
            tracing::warn!(funcall, ?database, "Wasm has been running for {dur:?}");
            Ok(wasmtime::UpdateDeadline::Continue(EPOCH_TICKS_PER_SECOND))
        });

        // Note: this budget is just for initializers
        set_store_fuel(&mut store, ReducerBudget::DEFAULT_BUDGET.into());
        store.set_epoch_deadline(EPOCH_TICKS_PER_SECOND);

        for preinit in &func_names.preinits {
            let func = instance.get_typed_func::<(), ()>(&mut store, preinit).unwrap();
            call_sync_typed_func(&func, &mut store, ()).map_err(|err| InitializationError::RuntimeError {
                err,
                func: preinit.clone(),
            })?;
        }

        if let Ok(init) = instance.get_typed_func::<u32, i32>(&mut store, SETUP_DUNDER) {
            let setup_error = store.data_mut().setup_standard_bytes_sink();
            let res = call_sync_typed_func(&init, &mut store, setup_error);
            let error = store.data_mut().take_standard_bytes_sink();
            match res {
                // TODO: catch this and return the error message to the http client
                Ok(code) => handle_error_sink_code(code, error).map_err(InitializationError::Setup)?,
                Err(err) => {
                    let func = SETUP_DUNDER.to_owned();
                    return Err(InitializationError::RuntimeError { err, func });
                }
            }
        }

        let call_reducer = instance
            .get_typed_func(&mut store, CALL_REDUCER_DUNDER)
            .expect("no call_reducer");

        let call_procedure = get_call_procedure(&mut store, &instance);

        Ok(WasmtimeInstance {
            store,
            instance,
            call_reducer,
            call_procedure,
        })
    }
}

/// Look up the `instance`'s export named by [`CALL_PROCEDURE_DUNDER`].
///
/// Return `None` if the `instance` has no such export.
/// Modules from before the introduction of procedures will not have a `__call_procedure__` export,
/// which is fine because they also won't define any procedures.
///
/// Panicks if the `instance` has an export at the expected name,
/// but it is not a function or is a function of an inappropriate type.
/// For new modules, this will be caught during publish.
/// Old modules from before the introduction of procedures might have an export at that name,
/// but it follows the double-underscore pattern of reserved names,
/// so we're fine to break those modules.
fn get_call_procedure(store: &mut Store<WasmInstanceEnv>, instance: &Instance) -> Option<CallProcedureType> {
    // Wasmtime uses `anyhow` for error reporting, vexing library users the world over.
    // This means we can't distinguish between the failure modes of `Instance::get_typed_func`.
    // Instead, we type out the body of that method ourselves,
    // but with error handling appropriate to our needs.
    let export = instance.get_export(store.as_context_mut(), CALL_PROCEDURE_DUNDER)?;

    Some(
        export
            .into_func()
            .expect(&format!("{CALL_PROCEDURE_DUNDER} export is not a function"))
            .typed(store)
            .expect(&format!(
                "{CALL_PROCEDURE_DUNDER} export is a function with incorrect type"
            )),
    )
}

type CallReducerType = TypedFunc<
    (
        // Reducer ID,
        u32,
        // Sender `Identity`
        u64,
        u64,
        u64,
        u64,
        // Sender `ConnectionId`, or 0 for none.
        u64,
        u64,
        // Start timestamp.
        u64,
        // Args byte source.
        u32,
        // Errors byte sink.
        u32,
    ),
    // Errno.
    i32,
>;
// `__call_procedure__` takes the same arguments as `__call_reducer__`.
type CallProcedureType = CallReducerType;

pub struct WasmtimeInstance {
    store: Store<WasmInstanceEnv>,
    instance: Instance,
    call_reducer: CallReducerType,
    call_procedure: Option<CallProcedureType>,
}

#[async_trait::async_trait]
impl module_host_actor::WasmInstance for WasmtimeInstance {
    fn extract_descriptions(&mut self) -> Result<Vec<u8>, DescribeError> {
        let describer_func_name = DESCRIBE_MODULE_DUNDER;
        let store = &mut self.store;

        let describer = self.instance.get_func(&mut *store, describer_func_name).unwrap();
        let describer = describer
            .typed::<u32, ()>(&mut *store)
            .map_err(|_| DescribeError::Signature)?;

        let sink = store.data_mut().setup_standard_bytes_sink();

        let start = std::time::Instant::now();
        log::trace!("Start describer \"{describer_func_name}\"...");

        let result = call_sync_typed_func(&describer, &mut *store, sink);

        let duration = start.elapsed();
        log::trace!("Describer \"{}\" ran: {} us", describer_func_name, duration.as_micros());

        result
            .inspect_err(|err| log_traceback("describer", describer_func_name, err))
            .map_err(DescribeError::RuntimeError)?;

        // Fetch the bsatn returned by the describer call.
        let bytes = store.data_mut().take_standard_bytes_sink();

        Ok(bytes)
    }

    fn instance_env(&self) -> &InstanceEnv {
        self.store.data().instance_env()
    }

    #[tracing::instrument(level = "trace", skip_all)]
    fn call_reducer(&mut self, op: ReducerOp<'_>, budget: ReducerBudget) -> module_host_actor::ExecuteResult {
        let store = &mut self.store;
        let original_fuel = prepare_store_for_call_and_get_starting_fuel(store, budget);

        // Prepare sender identity and connection ID, as LITTLE-ENDIAN byte arrays.
        let [sender_0, sender_1, sender_2, sender_3] = prepare_identity_for_call(*op.caller_identity);
        let [conn_id_0, conn_id_1] = prepare_connection_id_for_call(*op.caller_connection_id);

        // Prepare arguments to the reducer + the error sink & start timings.
        let args_bytes = op.args.get_bsatn().clone();
<<<<<<< HEAD
        let (args_source, errors_sink) = store.data_mut().start_funcall(op.name, args_bytes, op.timestamp);
=======

        let (args_source, errors_sink) = store.data_mut().start_reducer(op.name, args_bytes, op.timestamp);
>>>>>>> a55c0e02

        let call_result = call_sync_typed_func(
            &self.call_reducer,
            &mut *store,
            (
                op.id.0,
                sender_0,
                sender_1,
                sender_2,
                sender_3,
                conn_id_0,
                conn_id_1,
                op.timestamp.to_micros_since_unix_epoch() as u64,
                args_source.0,
                errors_sink,
            ),
        );

        // Signal that this reducer call is finished. This gets us the timings
        // associated to our reducer call, and clears all of the instance state
        // associated to the call.
        let (timings, error) = store.data_mut().finish_funcall();

        let call_result = call_result.map(|code| handle_error_sink_code(code, error));

        let remaining_fuel = get_store_fuel(store);

        let remaining: ReducerBudget = remaining_fuel.into();
        let energy = module_host_actor::EnergyStats {
            used: (budget - remaining).into(),
            wasmtime_fuel_used: original_fuel.0 - remaining_fuel.0,
            remaining,
        };
        let memory_allocation = get_memory_size(store);

        module_host_actor::ExecuteResult {
            energy,
            timings,
            memory_allocation,
            call_result,
        }
    }

    #[tracing::instrument(level = "trace", skip_all)]
    async fn call_procedure(
        &mut self,
        op: module_host_actor::ProcedureOp,
        budget: ReducerBudget,
    ) -> module_host_actor::ProcedureExecuteResult {
        let store = &mut self.store;
        let original_fuel = prepare_store_for_call_and_get_starting_fuel(store, budget);

        // Prepare sender identity and connection ID, as LITTLE-ENDIAN byte arrays.
        let [sender_0, sender_1, sender_2, sender_3] = prepare_identity_for_call(op.caller_identity);
        let [conn_id_0, conn_id_1] = prepare_connection_id_for_call(op.caller_connection_id);

        // Prepare arguments to the reducer + the error sink & start timings.
        let (args_source, result_sink) = store.data_mut().start_funcall(&op.name, op.arg_bytes, op.timestamp);

        let Some(call_procedure) = self.call_procedure.as_ref() else {
            return module_host_actor::ProcedureExecuteResult {
                energy: module_host_actor::EnergyStats::ZERO,
                timings: module_host_actor::ExecutionTimings::zero(),
                memory_allocation: get_memory_size(store),
                call_result: Err(anyhow::anyhow!(
                    "Module defines procedure {} but does not export `{}`",
                    op.name,
                    CALL_PROCEDURE_DUNDER,
                )),
            };
        };
        let call_result = call_procedure
            .call_async(
                &mut *store,
                (
                    op.id.0,
                    sender_0,
                    sender_1,
                    sender_2,
                    sender_3,
                    conn_id_0,
                    conn_id_1,
                    op.timestamp.to_micros_since_unix_epoch() as u64,
                    args_source,
                    result_sink,
                ),
            )
            .await;

        // Close the timing span for this procedure and get the BSATN bytes of its result.
        let (timings, result_bytes) = store.data_mut().finish_funcall();

        let call_result = call_result.and_then(|code| {
            (code == 0).then_some(result_bytes.into()).ok_or_else(|| {
                anyhow::anyhow!(
                    "{CALL_PROCEDURE_DUNDER} returned unexpected code {code}. Procedures should return code 0 or trap."
                )
            })
        });

        let remaining_fuel = get_store_fuel(store);
        let remaining = ReducerBudget::from(remaining_fuel);

        let energy = module_host_actor::EnergyStats {
            used: (budget - remaining).into(),
            wasmtime_fuel_used: original_fuel.0 - remaining_fuel.0,
            remaining,
        };
        let memory_allocation = get_memory_size(store);

        module_host_actor::ProcedureExecuteResult {
            energy,
            timings,
            memory_allocation,
            call_result,
        }
    }

    fn log_traceback(func_type: &str, func: &str, trap: &anyhow::Error) {
        log_traceback(func_type, func, trap)
    }
}

fn set_store_fuel(store: &mut impl AsContextMut, fuel: WasmtimeFuel) {
    store.as_context_mut().set_fuel(fuel.0).unwrap();
}

fn get_store_fuel(store: &impl AsContext) -> WasmtimeFuel {
    WasmtimeFuel(store.as_context().get_fuel().unwrap())
}

fn prepare_store_for_call_and_get_starting_fuel(
    store: &mut Store<WasmInstanceEnv>,
    budget: ReducerBudget,
) -> WasmtimeFuel {
    // note that ReducerBudget being a u64 is load-bearing here - although we convert budget right back into
    // EnergyQuanta at the end of this function, from_energy_quanta clamps it to a u64 range.
    // otherwise, we'd return something like `used: i128::MAX - u64::MAX`, which is inaccurate.
    set_store_fuel(store, budget.into());
    let original_fuel = get_store_fuel(store);

    // This seems odd, as we don't use epoch interruption, at least as far as I (pgoldman 2025-08-22) know.
    // But this call was here prior to my last edit.
    // The previous line git-blames to https://github.com/clockworklabs/spacetimeDB/pull/2738 .
    store.set_epoch_deadline(EPOCH_TICKS_PER_SECOND);

    original_fuel
}

/// Convert `caller_identity` to the format used by `__call_reducer__` and `__call_procedure__`,
/// i.e. an array of 4 `u64`s.
///
/// Callers should destructure this like:
/// ```rust
/// # let identity = Identity::ZERO;
/// let [sender_0, sender_1, sender_2, sender_3] = prepare_identity_for_call(identity);
/// ```
fn prepare_identity_for_call(caller_identity: Identity) -> [u64; 4] {
    // Encode this as a LITTLE-ENDIAN byte array
    bytemuck::must_cast(caller_identity.to_byte_array())
}

/// Convert `caller_connection_id` to the format used by `__call_reducer` and `__call_procedure__`,
/// i.e. an array of 2 `u64`s.
///
/// Callers should destructure this like:
/// ```rust
/// # let connection_id = ConnectionId::ZERO;
/// let [conn_id_0, conn_id_1] = prepare_connection_id_for_call(connection_id);
/// ```
///
fn prepare_connection_id_for_call(caller_connection_id: ConnectionId) -> [u64; 2] {
    // Encode this as a LITTLE-ENDIAN byte array
    bytemuck::must_cast(caller_connection_id.as_le_byte_array())
}

fn get_memory_size(store: &Store<WasmInstanceEnv>) -> usize {
    store.data().get_mem().memory.data_size(store)
}

#[cfg(test)]
mod tests {
    use super::*;
    use crate::energy::EnergyQuanta;

    #[test]
    fn test_fuel() {
        let mut store = wasmtime::Store::new(
            &wasmtime::Engine::new(wasmtime::Config::new().consume_fuel(true)).unwrap(),
            (),
        );
        let budget = ReducerBudget::DEFAULT_BUDGET;
        set_store_fuel(&mut store, budget.into());
        store.set_fuel(store.get_fuel().unwrap() - 10).unwrap();
        let remaining: EnergyQuanta = get_store_fuel(&store).into();
        let used = EnergyQuanta::from(budget) - remaining;
        assert_eq!(used, EnergyQuanta::new(10_000));
    }
}<|MERGE_RESOLUTION|>--- conflicted
+++ resolved
@@ -287,12 +287,8 @@
 
         // Prepare arguments to the reducer + the error sink & start timings.
         let args_bytes = op.args.get_bsatn().clone();
-<<<<<<< HEAD
+
         let (args_source, errors_sink) = store.data_mut().start_funcall(op.name, args_bytes, op.timestamp);
-=======
-
-        let (args_source, errors_sink) = store.data_mut().start_reducer(op.name, args_bytes, op.timestamp);
->>>>>>> a55c0e02
 
         let call_result = call_sync_typed_func(
             &self.call_reducer,
@@ -376,7 +372,7 @@
                     conn_id_0,
                     conn_id_1,
                     op.timestamp.to_micros_since_unix_epoch() as u64,
-                    args_source,
+                    args_source.0,
                     result_sink,
                 ),
             )
