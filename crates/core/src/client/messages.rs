--- conflicted
+++ resolved
@@ -10,12 +10,8 @@
 };
 use spacetimedb_lib::identity::RequestId;
 use spacetimedb_lib::ser::serde::SerializeWrapper;
-<<<<<<< HEAD
 use spacetimedb_lib::{Address, TimeDuration};
-=======
-use spacetimedb_lib::Address;
 use spacetimedb_primitives::TableId;
->>>>>>> 85ffb283
 use spacetimedb_sats::bsatn;
 use std::sync::Arc;
 use std::time::Instant;
@@ -412,13 +408,8 @@
 pub struct OneOffQueryResponseMessage<F: WebsocketFormat> {
     pub message_id: Vec<u8>,
     pub error: Option<String>,
-<<<<<<< HEAD
-    pub results: Vec<MemTable>,
+    pub results: Vec<OneOffTable<F>>,
     pub total_host_execution_duration: TimeDuration,
-=======
-    pub results: Vec<OneOffTable<F>>,
-    pub total_host_execution_duration: u64,
->>>>>>> 85ffb283
 }
 
 impl<F: WebsocketFormat> OneOffQueryResponseMessage<F> {
@@ -429,30 +420,11 @@
 
 impl ToProtocol for OneOffQueryResponseMessage<BsatnFormat> {
     type Encoded = SwitchedServerMessage;
-<<<<<<< HEAD
-    fn to_protocol(self, protocol: Protocol) -> Self::Encoded {
-        fn convert<F: WebsocketFormat>(msg: OneOffQueryResponseMessage) -> ws::ServerMessage<F> {
-            let tables = msg
-                .results
-                .into_iter()
-                .map(|table| ws::OneOffTable {
-                    table_name: table.head.table_name.clone(),
-                    rows: F::encode_list(table.data.into_iter()).0,
-                })
-                .collect();
-            ws::ServerMessage::OneOffQueryResponse(ws::OneOffQueryResponse {
-                message_id: msg.message_id.into(),
-                error: msg.error.map(Into::into),
-                tables,
-                total_host_execution_duration: msg.total_host_execution_duration,
-            })
-        }
-=======
+
     fn to_protocol(self, _: Protocol) -> Self::Encoded {
         FormatSwitch::Bsatn(convert(self))
     }
 }
->>>>>>> 85ffb283
 
 impl ToProtocol for OneOffQueryResponseMessage<JsonFormat> {
     type Encoded = SwitchedServerMessage;
@@ -466,6 +438,6 @@
         message_id: msg.message_id.into(),
         error: msg.error.map(Into::into),
         tables: msg.results.into_boxed_slice(),
-        total_host_execution_duration_micros: msg.total_host_execution_duration,
+        total_host_execution_duration: msg.total_host_execution_duration,
     })
 }