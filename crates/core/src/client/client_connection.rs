use std::ops::Deref;
use std::sync::atomic::{AtomicBool, Ordering::Relaxed};
use std::sync::Arc;
use std::time::Instant;

use super::messages::{OneOffQueryResponseMessage, SerializableMessage};
use super::{message_handlers, ClientActorId, MessageHandleError};
use crate::error::DBError;
use crate::host::module_host::ClientConnectedError;
use crate::host::{ModuleHost, NoSuchModule, ReducerArgs, ReducerCallError, ReducerCallResult};
use crate::messages::websocket::Subscribe;
use crate::util::asyncify;
use crate::util::prometheus_handle::IntGaugeExt;
use crate::worker_metrics::WORKER_METRICS;
use bytes::Bytes;
use bytestring::ByteString;
use derive_more::From;
use futures::prelude::*;
<<<<<<< HEAD
use prometheus::IntGauge;
=======
use prometheus::{Histogram, IntCounter};
>>>>>>> ade58582
use spacetimedb_client_api_messages::websocket::{
    BsatnFormat, CallReducerFlags, Compression, FormatSwitch, JsonFormat, SubscribeMulti, SubscribeSingle, Unsubscribe,
    UnsubscribeMulti, WebsocketFormat,
};
use spacetimedb_lib::identity::RequestId;
use spacetimedb_lib::metrics::ExecutionMetrics;
use spacetimedb_lib::Identity;
use tokio::sync::{mpsc, oneshot, watch};
use tokio::task::AbortHandle;

#[derive(PartialEq, Eq, Clone, Copy, Hash, Debug)]
pub enum Protocol {
    Text,
    Binary,
}

impl Protocol {
    pub fn as_str(self) -> &'static str {
        match self {
            Protocol::Text => "text",
            Protocol::Binary => "binary",
        }
    }

    pub(crate) fn assert_matches_format_switch<B, J>(self, fs: &FormatSwitch<B, J>) {
        match (self, fs) {
            (Protocol::Text, FormatSwitch::Json(_)) | (Protocol::Binary, FormatSwitch::Bsatn(_)) => {}
            _ => unreachable!("requested protocol does not match output format"),
        }
    }
}

#[derive(Clone, Copy, Debug)]
pub struct ClientConfig {
    /// The client's desired protocol (format) when the host replies.
    pub protocol: Protocol,
    /// The client's desired (conditional) compression algorithm, if any.
    pub compression: Compression,
    /// Whether the client prefers full [`TransactionUpdate`]s
    /// rather than  [`TransactionUpdateLight`]s on a successful update.
    // TODO(centril): As more knobs are added, make this into a bitfield (when there's time).
    pub tx_update_full: bool,
}

impl ClientConfig {
    pub fn for_test() -> ClientConfig {
        Self {
            protocol: Protocol::Binary,
            compression: <_>::default(),
            tx_update_full: true,
        }
    }
}

#[derive(Debug)]
pub struct ClientConnectionSender {
    pub id: ClientActorId,
    pub config: ClientConfig,
    sendtx: mpsc::Sender<SerializableMessage>,
    abort_handle: AbortHandle,
    cancelled: AtomicBool,
<<<<<<< HEAD
    /// The `total_outgoing_queue_length` metric labeled with this database's `Identity`,
    /// which we'll increment whenever sending a message.
    ///
    /// This metric will be decremented, and cleaned up,
    /// by `ws_client_actor_inner` in client-api/src/routes/subscribe.rs.
    /// Care must be taken not to increment it after the client has disconnected
    /// and performed its clean-up.
    sendtx_queue_size_metric: Option<IntGauge>,
=======

    /// Handles on Prometheus metrics related to connections to this database.
    ///
    /// Will be `None` when constructed by [`ClientConnectionSender::dummy_with_channel`]
    /// or [`ClientConnectionSender::dummy`], which are used in tests.
    /// Will be `Some` whenever this `ClientConnectionSender` is wired up to an actual client connection.
    metrics: Option<ClientConnectionMetrics>,
}

#[derive(Debug)]
pub struct ClientConnectionMetrics {
    pub websocket_request_msg_size: Histogram,
    pub websocket_requests: IntCounter,
}

impl ClientConnectionMetrics {
    fn new(database_identity: Identity, protocol: Protocol) -> Self {
        let message_kind = protocol.as_str();
        let websocket_request_msg_size = WORKER_METRICS
            .websocket_request_msg_size
            .with_label_values(&database_identity, message_kind);
        let websocket_requests = WORKER_METRICS
            .websocket_requests
            .with_label_values(&database_identity, message_kind);

        Self {
            websocket_request_msg_size,
            websocket_requests,
        }
    }
>>>>>>> ade58582
}

#[derive(Debug, thiserror::Error)]
pub enum ClientSendError {
    #[error("client disconnected")]
    Disconnected,
    #[error("client was not responding and has been disconnected")]
    Cancelled,
}

impl ClientConnectionSender {
    pub fn dummy_with_channel(id: ClientActorId, config: ClientConfig) -> (Self, mpsc::Receiver<SerializableMessage>) {
        let (sendtx, rx) = mpsc::channel(1);
        // just make something up, it doesn't need to be attached to a real task
        let abort_handle = match tokio::runtime::Handle::try_current() {
            Ok(h) => h.spawn(async {}).abort_handle(),
            Err(_) => tokio::runtime::Runtime::new().unwrap().spawn(async {}).abort_handle(),
        };
<<<<<<< HEAD

        (
            Self {
                id,
                config,
                sendtx,
                abort_handle,
                cancelled: AtomicBool::new(false),
                sendtx_queue_size_metric: None,
            },
            rx,
        )
=======
        let cancelled = AtomicBool::new(false);
        let sender = Self {
            id,
            config,
            sendtx,
            abort_handle,
            cancelled,
            metrics: None,
        };
        (sender, rx)
>>>>>>> ade58582
    }

    pub fn dummy(id: ClientActorId, config: ClientConfig) -> Self {
        Self::dummy_with_channel(id, config).0
    }

    pub fn send_message(&self, message: impl Into<SerializableMessage>) -> Result<(), ClientSendError> {
        self.send(message.into())
    }

    fn send(&self, message: SerializableMessage) -> Result<(), ClientSendError> {
        if self.cancelled.load(Relaxed) {
            return Err(ClientSendError::Cancelled);
        }

        match self.sendtx.try_send(message) {
            Err(mpsc::error::TrySendError::Full(_)) => {
                // we've hit CLIENT_CHANNEL_CAPACITY messages backed up in
                // the channel, so forcibly kick the client
                tracing::warn!(identity = %self.id.identity, connection_id = %self.id.connection_id, "client channel capacity exceeded");
                self.abort_handle.abort();
                self.cancelled.store(true, Relaxed);
                return Err(ClientSendError::Cancelled);
            }
            Err(mpsc::error::TrySendError::Closed(_)) => return Err(ClientSendError::Disconnected),
            Ok(()) => {
                // If we successfully pushed a message into the queue, increment the queue size metric.
                // Don't do this before pushing because, if the client has disconnected,
                // it will already have performed its clean-up,
                // and so would never perform the corresponding `dec` to this `inc`.
                if let Some(metric) = &self.sendtx_queue_size_metric {
                    metric.inc();
                }
            }
        }

        Ok(())
    }

    pub(crate) fn observe_websocket_request_message(&self, message: &DataMessage) {
        if let Some(metrics) = &self.metrics {
            metrics.websocket_request_msg_size.observe(message.len() as f64);
            metrics.websocket_requests.inc();
        }
    }
}

#[derive(Clone)]
#[non_exhaustive]
pub struct ClientConnection {
    sender: Arc<ClientConnectionSender>,
    pub replica_id: u64,
    pub module: ModuleHost,
    module_rx: watch::Receiver<ModuleHost>,
}

impl Deref for ClientConnection {
    type Target = ClientConnectionSender;
    fn deref(&self) -> &Self::Target {
        &self.sender
    }
}

#[derive(Debug, From)]
pub enum DataMessage {
    Text(ByteString),
    Binary(Bytes),
}

impl From<String> for DataMessage {
    fn from(value: String) -> Self {
        ByteString::from(value).into()
    }
}

impl From<Vec<u8>> for DataMessage {
    fn from(value: Vec<u8>) -> Self {
        Bytes::from(value).into()
    }
}

impl DataMessage {
    pub fn len(&self) -> usize {
        match self {
            DataMessage::Text(s) => s.len(),
            DataMessage::Binary(b) => b.len(),
        }
    }

    #[must_use]
    pub fn is_empty(&self) -> bool {
        self.len() == 0
    }
}

// if a client racks up this many messages in the queue without ACK'ing
// anything, we boot 'em.
const CLIENT_CHANNEL_CAPACITY: usize = 16 * KB;
const KB: usize = 1024;

impl ClientConnection {
    /// Returns an error if ModuleHost closed
    pub async fn spawn<Fut>(
        id: ClientActorId,
        config: ClientConfig,
        replica_id: u64,
        mut module_rx: watch::Receiver<ModuleHost>,
        actor: impl FnOnce(ClientConnection, mpsc::Receiver<SerializableMessage>) -> Fut,
    ) -> Result<ClientConnection, ClientConnectedError>
    where
        Fut: Future<Output = ()> + Send + 'static,
    {
        // Add this client as a subscriber
        // TODO: Right now this is connecting clients directly to a replica, but their requests should be
        // logically subscribed to the database, not any particular replica. We should handle failover for
        // them and stuff. Not right now though.
        let module = module_rx.borrow_and_update().clone();
        module.call_identity_connected(id.identity, id.connection_id).await?;

        let (sendtx, sendrx) = mpsc::channel::<SerializableMessage>(CLIENT_CHANNEL_CAPACITY);

        let (fut_tx, fut_rx) = oneshot::channel::<Fut>();
        // weird dance so that we can get an abort_handle into ClientConnection
        let module_info = module.info.clone();
        let database_identity = module_info.database_identity;
        let abort_handle = tokio::spawn(async move {
            let Ok(fut) = fut_rx.await else { return };

            let _gauge_guard = module_info.metrics.connected_clients.inc_scope();
            module_info.metrics.ws_clients_spawned.inc();
            scopeguard::defer!(module_info.metrics.ws_clients_aborted.inc());

            fut.await
        })
        .abort_handle();

<<<<<<< HEAD
        let sendtx_queue_size_metric = WORKER_METRICS.total_outgoing_queue_length.with_label_values(&db);
=======
        let metrics = ClientConnectionMetrics::new(database_identity, config.protocol);
>>>>>>> ade58582

        let sender = Arc::new(ClientConnectionSender {
            id,
            config,
            sendtx,
            abort_handle,
            cancelled: AtomicBool::new(false),
<<<<<<< HEAD
            sendtx_queue_size_metric: Some(sendtx_queue_size_metric),
=======
            metrics: Some(metrics),
>>>>>>> ade58582
        });
        let this = Self {
            sender,
            replica_id,
            module,
            module_rx,
        };

        let actor_fut = actor(this.clone(), sendrx);
        // if this fails, the actor() function called .abort(), which like... okay, I guess?
        let _ = fut_tx.send(actor_fut);

        Ok(this)
    }

    pub fn dummy(
        id: ClientActorId,
        config: ClientConfig,
        replica_id: u64,
        mut module_rx: watch::Receiver<ModuleHost>,
    ) -> Self {
        let module = module_rx.borrow_and_update().clone();
        Self {
            sender: Arc::new(ClientConnectionSender::dummy(id, config)),
            replica_id,
            module,
            module_rx,
        }
    }

    pub fn sender(&self) -> Arc<ClientConnectionSender> {
        self.sender.clone()
    }

    #[inline]
    pub fn handle_message(
        &self,
        message: impl Into<DataMessage>,
        timer: Instant,
    ) -> impl Future<Output = Result<(), MessageHandleError>> + '_ {
        message_handlers::handle(self, message.into(), timer)
    }

    pub async fn watch_module_host(&mut self) -> Result<(), NoSuchModule> {
        match self.module_rx.changed().await {
            Ok(()) => {
                self.module = self.module_rx.borrow_and_update().clone();
                Ok(())
            }
            Err(_) => Err(NoSuchModule),
        }
    }

    pub async fn call_reducer(
        &self,
        reducer: &str,
        args: ReducerArgs,
        request_id: RequestId,
        timer: Instant,
        flags: CallReducerFlags,
    ) -> Result<ReducerCallResult, ReducerCallError> {
        let caller = match flags {
            CallReducerFlags::FullUpdate => Some(self.sender()),
            // Setting `sender = None` causes `eval_updates` to skip sending to the caller
            // as it has no access to the caller other than by id/connection id.
            CallReducerFlags::NoSuccessNotify => None,
        };

        self.module
            .call_reducer(
                self.id.identity,
                Some(self.id.connection_id),
                caller,
                Some(request_id),
                Some(timer),
                reducer,
                args,
            )
            .await
    }

    pub async fn subscribe_single(
        &self,
        subscription: SubscribeSingle,
        timer: Instant,
    ) -> Result<Option<ExecutionMetrics>, DBError> {
        let me = self.clone();
        asyncify(move || {
            me.module
                .subscriptions()
                .add_single_subscription(me.sender, subscription, timer, None)
        })
        .await
    }

    pub async fn unsubscribe(&self, request: Unsubscribe, timer: Instant) -> Result<Option<ExecutionMetrics>, DBError> {
        let me = self.clone();
        asyncify(move || {
            me.module
                .subscriptions()
                .remove_single_subscription(me.sender, request, timer)
        })
        .await
    }

    pub async fn subscribe_multi(
        &self,
        request: SubscribeMulti,
        timer: Instant,
    ) -> Result<Option<ExecutionMetrics>, DBError> {
        let me = self.clone();
        asyncify(move || {
            me.module
                .subscriptions()
                .add_multi_subscription(me.sender, request, timer, None)
        })
        .await
    }

    pub async fn unsubscribe_multi(
        &self,
        request: UnsubscribeMulti,
        timer: Instant,
    ) -> Result<Option<ExecutionMetrics>, DBError> {
        let me = self.clone();
        asyncify(move || {
            me.module
                .subscriptions()
                .remove_multi_subscription(me.sender, request, timer)
        })
        .await
    }

    pub async fn subscribe(&self, subscription: Subscribe, timer: Instant) -> Result<ExecutionMetrics, DBError> {
        let me = self.clone();
        asyncify(move || {
            me.module
                .subscriptions()
                .add_legacy_subscriber(me.sender, subscription, timer, None)
        })
        .await
    }

    pub fn one_off_query_json(&self, query: &str, message_id: &[u8], timer: Instant) -> Result<(), anyhow::Error> {
        let response = self.one_off_query::<JsonFormat>(query, message_id, timer);
        self.send_message(response)?;
        Ok(())
    }

    pub fn one_off_query_bsatn(&self, query: &str, message_id: &[u8], timer: Instant) -> Result<(), anyhow::Error> {
        let response = self.one_off_query::<BsatnFormat>(query, message_id, timer);
        self.send_message(response)?;
        Ok(())
    }

    fn one_off_query<F: WebsocketFormat>(
        &self,
        query: &str,
        message_id: &[u8],
        timer: Instant,
    ) -> OneOffQueryResponseMessage<F> {
        let result = self.module.one_off_query::<F>(self.id.identity, query.to_owned());
        let message_id = message_id.to_owned();
        let total_host_execution_duration = timer.elapsed().into();
        match result {
            Ok(results) => OneOffQueryResponseMessage {
                message_id,
                error: None,
                results: vec![results],
                total_host_execution_duration,
            },
            Err(err) => OneOffQueryResponseMessage {
                message_id,
                error: Some(format!("{}", err)),
                results: vec![],
                total_host_execution_duration,
            },
        }
    }

    pub async fn disconnect(self) {
        self.module.disconnect_client(self.id).await
    }
}<|MERGE_RESOLUTION|>--- conflicted
+++ resolved
@@ -16,11 +16,7 @@
 use bytestring::ByteString;
 use derive_more::From;
 use futures::prelude::*;
-<<<<<<< HEAD
-use prometheus::IntGauge;
-=======
-use prometheus::{Histogram, IntCounter};
->>>>>>> ade58582
+use prometheus::{Histogram, IntCounter, IntGauge};
 use spacetimedb_client_api_messages::websocket::{
     BsatnFormat, CallReducerFlags, Compression, FormatSwitch, JsonFormat, SubscribeMulti, SubscribeSingle, Unsubscribe,
     UnsubscribeMulti, WebsocketFormat,
@@ -82,7 +78,20 @@
     sendtx: mpsc::Sender<SerializableMessage>,
     abort_handle: AbortHandle,
     cancelled: AtomicBool,
-<<<<<<< HEAD
+
+    /// Handles on Prometheus metrics related to connections to this database.
+    ///
+    /// Will be `None` when constructed by [`ClientConnectionSender::dummy_with_channel`]
+    /// or [`ClientConnectionSender::dummy`], which are used in tests.
+    /// Will be `Some` whenever this `ClientConnectionSender` is wired up to an actual client connection.
+    metrics: Option<ClientConnectionMetrics>,
+}
+
+#[derive(Debug)]
+pub struct ClientConnectionMetrics {
+    pub websocket_request_msg_size: Histogram,
+    pub websocket_requests: IntCounter,
+
     /// The `total_outgoing_queue_length` metric labeled with this database's `Identity`,
     /// which we'll increment whenever sending a message.
     ///
@@ -90,21 +99,7 @@
     /// by `ws_client_actor_inner` in client-api/src/routes/subscribe.rs.
     /// Care must be taken not to increment it after the client has disconnected
     /// and performed its clean-up.
-    sendtx_queue_size_metric: Option<IntGauge>,
-=======
-
-    /// Handles on Prometheus metrics related to connections to this database.
-    ///
-    /// Will be `None` when constructed by [`ClientConnectionSender::dummy_with_channel`]
-    /// or [`ClientConnectionSender::dummy`], which are used in tests.
-    /// Will be `Some` whenever this `ClientConnectionSender` is wired up to an actual client connection.
-    metrics: Option<ClientConnectionMetrics>,
-}
-
-#[derive(Debug)]
-pub struct ClientConnectionMetrics {
-    pub websocket_request_msg_size: Histogram,
-    pub websocket_requests: IntCounter,
+    pub sendtx_queue_size: IntGauge,
 }
 
 impl ClientConnectionMetrics {
@@ -116,13 +111,16 @@
         let websocket_requests = WORKER_METRICS
             .websocket_requests
             .with_label_values(&database_identity, message_kind);
+        let sendtx_queue_size = WORKER_METRICS
+            .total_outgoing_queue_length
+            .with_label_values(&database_identity);
 
         Self {
             websocket_request_msg_size,
             websocket_requests,
-        }
-    }
->>>>>>> ade58582
+            sendtx_queue_size,
+        }
+    }
 }
 
 #[derive(Debug, thiserror::Error)]
@@ -141,20 +139,7 @@
             Ok(h) => h.spawn(async {}).abort_handle(),
             Err(_) => tokio::runtime::Runtime::new().unwrap().spawn(async {}).abort_handle(),
         };
-<<<<<<< HEAD
-
-        (
-            Self {
-                id,
-                config,
-                sendtx,
-                abort_handle,
-                cancelled: AtomicBool::new(false),
-                sendtx_queue_size_metric: None,
-            },
-            rx,
-        )
-=======
+
         let cancelled = AtomicBool::new(false);
         let sender = Self {
             id,
@@ -165,7 +150,6 @@
             metrics: None,
         };
         (sender, rx)
->>>>>>> ade58582
     }
 
     pub fn dummy(id: ClientActorId, config: ClientConfig) -> Self {
@@ -196,8 +180,8 @@
                 // Don't do this before pushing because, if the client has disconnected,
                 // it will already have performed its clean-up,
                 // and so would never perform the corresponding `dec` to this `inc`.
-                if let Some(metric) = &self.sendtx_queue_size_metric {
-                    metric.inc();
+                if let Some(metrics) = &self.metrics {
+                    metrics.sendtx_queue_size.inc();
                 }
             }
         }
@@ -302,11 +286,7 @@
         })
         .abort_handle();
 
-<<<<<<< HEAD
-        let sendtx_queue_size_metric = WORKER_METRICS.total_outgoing_queue_length.with_label_values(&db);
-=======
         let metrics = ClientConnectionMetrics::new(database_identity, config.protocol);
->>>>>>> ade58582
 
         let sender = Arc::new(ClientConnectionSender {
             id,
@@ -314,11 +294,7 @@
             sendtx,
             abort_handle,
             cancelled: AtomicBool::new(false),
-<<<<<<< HEAD
-            sendtx_queue_size_metric: Some(sendtx_queue_size_metric),
-=======
             metrics: Some(metrics),
->>>>>>> ade58582
         });
         let this = Self {
             sender,
