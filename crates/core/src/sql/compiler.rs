use crate::db::relational_db::{RelationalDB, Tx};
use crate::error::{DBError, PlanError};
use crate::sql::ast::{compile_to_ast, Column, From, Join, Selection, SqlAst};
use nonempty::NonEmpty;
use spacetimedb_primitives::*;
use spacetimedb_sats::db::auth::StAccess;
use spacetimedb_sats::db::def::{TableDef, TableSchema};
use spacetimedb_sats::relation::{self, DbTable, FieldExpr, FieldName, Header};
use spacetimedb_sats::AlgebraicValue;
use spacetimedb_vm::dsl::{db_table, db_table_raw, query};
use spacetimedb_vm::expr::{ColumnOp, CrudExpr, DbType, Expr, QueryExpr, SourceExpr};
use spacetimedb_vm::operator::OpCmp;
use std::collections::HashMap;
use tracing::info;

/// Compile the `SQL` expression into a `ast`
#[tracing::instrument(skip_all)]
pub fn compile_sql(db: &RelationalDB, tx: &Tx, sql_text: &str) -> Result<Vec<CrudExpr>, DBError> {
    info!(sql = sql_text);
    let ast = compile_to_ast(db, tx, sql_text)?;

    let mut results = Vec::with_capacity(ast.len());

    for sql in ast {
        results.push(compile_statement(db, sql).map_err(|error| DBError::Plan {
            sql: sql_text.to_string(),
            error,
        })?);
    }

    Ok(results)
}

fn expr_for_projection(table: &From, of: Expr) -> Result<FieldExpr, PlanError> {
    match of {
        Expr::Ident(x) => {
            let f = table.resolve_field(&x)?;

            Ok(FieldExpr::Name(f.into()))
        }
        Expr::Value(x) => Ok(FieldExpr::Value(x)),
        x => unreachable!("Wrong expression in SQL query {:?}", x),
    }
}

fn check_field(table: &From, field: &FieldExpr) -> Result<(), PlanError> {
    if let FieldExpr::Name(field) = field {
        table.resolve_field(&field.to_string())?;
    }
    Ok(())
}

fn check_field_column(table: &From, field: &ColumnOp) -> Result<(), PlanError> {
    if let ColumnOp::Field(field) = field {
        check_field(table, field)?;
    }
    Ok(())
}

/// Verify the `fields` inside the `expr` are valid
fn check_cmp_expr(table: &From, expr: &ColumnOp) -> Result<(), PlanError> {
    match expr {
        ColumnOp::Field(field) => check_field(table, field)?,
        ColumnOp::Cmp { op: _, lhs, rhs } => {
            check_field_column(table, lhs)?;
            check_field_column(table, rhs)?;
        }
    }

    Ok(())
}

/// Compiles a `WHERE ...` clause
fn compile_where(mut q: QueryExpr, table: &From, filter: Selection) -> Result<QueryExpr, PlanError> {
    check_cmp_expr(table, &filter.clause)?;
    for op in filter.clause.to_vec() {
        q = q.with_select(op);
    }
    Ok(q)
}

// IndexArgument represents an equality or range predicate that can be answered
// using an index.
pub enum IndexArgument {
    Eq {
        columns: NonEmpty<ColId>,
        value: AlgebraicValue,
    },
    LowerBound {
        columns: NonEmpty<ColId>,
        value: AlgebraicValue,
        inclusive: bool,
    },
    UpperBound {
        columns: NonEmpty<ColId>,
        value: AlgebraicValue,
        inclusive: bool,
    },
}

/// Compiles a `SELECT ...` clause
fn compile_select(table: From, project: Vec<Column>, selection: Option<Selection>) -> Result<QueryExpr, PlanError> {
    let mut not_found = Vec::with_capacity(project.len());
    let mut col_ids = Vec::new();
    let mut qualified_wildcards = Vec::new();
    //Match columns to their tables...
    for select_item in project {
        match select_item {
            Column::UnnamedExpr(x) => match expr_for_projection(&table, x) {
                Ok(field) => col_ids.push(field),
                Err(PlanError::UnknownField { field, tables: _ }) => not_found.push(field),
                Err(err) => return Err(err),
            },
            Column::QualifiedWildcard { table: name } => {
                if let Some(t) = table.iter_tables().find(|x| x.table_name == name) {
                    for c in t.columns().iter() {
                        col_ids.push(FieldName::named(&t.table_name, &c.col_name).into());
                    }
                    qualified_wildcards.push(t.table_id);
                } else {
                    return Err(PlanError::TableNotFoundQualified { expect: name });
                }
            }
            Column::Wildcard => {}
        }
    }

    if !not_found.is_empty() {
        return Err(PlanError::UnknownFields {
            fields: not_found,
            tables: table.table_names(),
        });
    }

    let mut q = query(db_table_raw(
        &table.root,
        table.root.table_id,
        table.root.table_type,
        table.root.table_access,
    ));

    if let Some(ref joins) = table.join {
        for join in joins {
            match join {
                Join::Inner { rhs, on } => {
                    let t = db_table(rhs, rhs.table_id);
                    match on.op {
                        OpCmp::Eq => {}
                        x => unreachable!("Unsupported operator `{x}` for joins"),
                    }
                    q = q.with_join_inner(t, on.lhs.clone(), on.rhs.clone());
                }
            }
        }
    };

    if let Some(filter) = selection {
        q = compile_where(q, &table, filter)?;
    }
    // It is important to project at the end.
    // This is so joins and filters see fields that are not projected.
    // It is also important to identify a wildcard project of the form `table.*`.
    // This implies a potential semijoin and additional optimization opportunities.
    let qualified_wildcard = if qualified_wildcards.len() == 1 {
        Some(qualified_wildcards[0])
    } else {
        None
    };
    q = q.with_project(&col_ids, qualified_wildcard);

    Ok(q)
}

/// Builds the schema description [DbTable] from the [TableSchema] and their list of columns
fn compile_columns(table: &TableSchema, columns: Vec<FieldName>) -> DbTable {
    let mut new = Vec::with_capacity(columns.len());

    for col in columns.into_iter() {
        if let Some(x) = table.get_column_by_field(&col) {
            let field = FieldName::named(&table.table_name, &x.col_name);
            new.push(relation::Column::new(field, x.col_type.clone(), x.col_pos));
        }
    }
    DbTable::new(
        Header::new(table.table_name.clone(), new, table.get_constraints()),
        table.table_id,
        table.table_type,
        table.table_access,
    )
}

/// Compiles a `INSERT ...` clause
fn compile_insert(
    table: TableSchema,
    columns: Vec<FieldName>,
    values: Vec<Vec<FieldExpr>>,
) -> Result<CrudExpr, PlanError> {
    let db_table = compile_columns(&table, columns);

    Ok(CrudExpr::Insert {
        source: SourceExpr::DbTable(db_table),
        rows: values,
    })
}

/// Compiles a `DELETE ...` clause
fn compile_delete(table: TableSchema, selection: Option<Selection>) -> Result<CrudExpr, PlanError> {
    let query = if let Some(filter) = selection {
        let query = QueryExpr::new(&table);
        compile_where(query, &From::new(table), filter)?
    } else {
        QueryExpr::new(&table)
    };
    Ok(CrudExpr::Delete { query })
}

/// Compiles a `UPDATE ...` clause
fn compile_update(
    table: TableSchema,
    assignments: HashMap<FieldName, FieldExpr>,
    selection: Option<Selection>,
) -> Result<CrudExpr, PlanError> {
    let table = From::new(table);
    let delete = if let Some(filter) = selection.clone() {
        let query = QueryExpr::new(&table.root);
        compile_where(query, &table, filter)?
    } else {
        QueryExpr::new(&table.root)
    };

    Ok(CrudExpr::Update { delete, assignments })
}

/// Compiles a `CREATE TABLE ...` clause
fn compile_create_table(table: TableDef) -> Result<CrudExpr, PlanError> {
    Ok(CrudExpr::CreateTable { table })
}

/// Compiles a `DROP ...` clause
fn compile_drop(name: String, kind: DbType, table_access: StAccess) -> Result<CrudExpr, PlanError> {
    Ok(CrudExpr::Drop {
        name,
        kind,
        table_access,
    })
}

/// Compiles a `SQL` clause
fn compile_statement(db: &RelationalDB, statement: SqlAst) -> Result<CrudExpr, PlanError> {
    let q = match statement {
        SqlAst::Select {
            from,
            project,
            selection,
        } => CrudExpr::Query(compile_select(from, project, selection)?),
        SqlAst::Insert { table, columns, values } => compile_insert(table, columns, values)?,
        SqlAst::Update {
            table,
            assignments,
            selection,
        } => compile_update(table, assignments, selection)?,
        SqlAst::Delete { table, selection } => compile_delete(table, selection)?,
        SqlAst::CreateTable { table } => compile_create_table(table)?,
        SqlAst::Drop {
            name,
            kind,
            table_access,
        } => compile_drop(name, kind, table_access)?,
    };

    Ok(q.optimize(&|table| db.row_count(table)))
}

#[cfg(test)]
mod tests {
    use super::*;
    use std::ops::Bound;

    use crate::db::relational_db::{tests_utils::make_test_db, MutTx};
<<<<<<< HEAD
    use crate::host::module_host::{DatabaseTableUpdate, TableOp};
    use crate::subscription::query;
=======
>>>>>>> 9a4ff2ca
    use spacetimedb_lib::error::ResultTest;
    use spacetimedb_lib::operator::OpQuery;
    use spacetimedb_primitives::{ColId, TableId};
    use spacetimedb_sats::db::auth::StTableType;
    use spacetimedb_sats::db::def::{ColumnDef, IndexDef, TableDef};
    use spacetimedb_sats::relation::Table;
    use spacetimedb_sats::AlgebraicType;
    use spacetimedb_vm::expr::{IndexJoin, IndexScan, JoinExpr, Query};

    fn create_table(
        db: &RelationalDB,
        tx: &mut MutTx,
        name: &str,
        schema: &[(&str, AlgebraicType)],
        indexes: &[(ColId, &str)],
    ) -> ResultTest<TableId> {
        let table_name = name.to_string();
        let table_type = StTableType::User;
        let table_access = StAccess::Public;

        let columns: Vec<_> = schema
            .iter()
            .map(|(col_name, col_type)| ColumnDef {
                col_name: col_name.to_string(),
                col_type: col_type.clone(),
            })
            .collect();

        let indexes: Vec<_> = indexes
            .iter()
            .map(|(col_id, index_name)| IndexDef::btree(index_name.to_string(), *col_id, false))
            .collect();

        let schema = TableDef::new(table_name, columns)
            .with_indexes(indexes)
            .with_type(table_type)
            .with_access(table_access);

        Ok(db.create_table(tx, schema)?)
    }

    fn assert_index_scan(
        op: Query,
        col: ColId,
        low_bound: Bound<AlgebraicValue>,
        up_bound: Bound<AlgebraicValue>,
    ) -> TableId {
        if let Query::IndexScan(IndexScan {
            table,
            columns,
            lower_bound,
            upper_bound,
        }) = op
        {
            assert_eq!(columns, col.into(), "Columns don't match");
            assert_eq!(lower_bound, low_bound, "Lower bound don't match");
            assert_eq!(upper_bound, up_bound, "Upper bound don't match");
            table.table_id
        } else {
            panic!("Expected IndexScan, got {op}");
        }
    }

    #[test]
    fn compile_eq() -> ResultTest<()> {
        let (db, _) = make_test_db()?;
        let mut tx = db.begin_tx();

        // Create table [test] without any indexes
        let schema = &[("a", AlgebraicType::U64)];
        let indexes = &[];
        create_table(&db, &mut tx, "test", schema, indexes)?;

        // Compile query
        let sql = "select * from test where a = 1";
        let CrudExpr::Query(QueryExpr {
            source: _,
            query: mut ops,
        }) = compile_sql(&db, &tx, sql)?.remove(0)
        else {
            panic!("Expected QueryExpr");
        };

        assert_eq!(1, ops.len());

        // Assert no index scan
        let Query::Select(_) = ops.remove(0) else {
            panic!("Expected Select");
        };
        Ok(())
    }

    #[test]
    fn compile_index_eq() -> ResultTest<()> {
        let (db, _) = make_test_db()?;
        let mut tx = db.begin_tx();

        // Create table [test] with index on [a]
        let schema = &[("a", AlgebraicType::U64)];
        let indexes = &[(0.into(), "a")];
        create_table(&db, &mut tx, "test", schema, indexes)?;

        // Compile query
        let sql = "select * from test where a = 1";
        let CrudExpr::Query(QueryExpr {
            source: _,
            query: mut ops,
        }) = compile_sql(&db, &tx, sql)?.remove(0)
        else {
            panic!("Expected QueryExpr");
        };

        assert_eq!(1, ops.len());

        // Assert index scan.
        assert_index_scan(
            ops.swap_remove(0),
            0.into(),
            Bound::Included(1u64.into()),
            Bound::Included(1u64.into()),
        );
        Ok(())
    }

    #[test]
    fn compile_eq_and_eq() -> ResultTest<()> {
        let (db, _) = make_test_db()?;
        let mut tx = db.begin_tx();

        // Create table [test] with index on [b]
        let schema = &[("a", AlgebraicType::U64), ("b", AlgebraicType::U64)];
        let indexes = &[(1.into(), "b")];
        create_table(&db, &mut tx, "test", schema, indexes)?;

        // Note, order matters - the sargable predicate occurs last which means
        // no index scan will be generated.
        let sql = "select * from test where a = 1 and b = 2";
        let CrudExpr::Query(QueryExpr {
            source: _,
            query: mut ops,
        }) = compile_sql(&db, &tx, sql)?.remove(0)
        else {
            panic!("Expected QueryExpr");
        };

        assert_eq!(1, ops.len());

        // Assert no index scan
        let Query::Select(_) = ops.remove(0) else {
            panic!("Expected Select");
        };
        Ok(())
    }

    #[test]
    fn compile_index_eq_and_eq() -> ResultTest<()> {
        let (db, _) = make_test_db()?;
        let mut tx = db.begin_tx();

        // Create table [test] with index on [b]
        let schema = &[("a", AlgebraicType::U64), ("b", AlgebraicType::U64)];
        let indexes = &[(1.into(), "b")];
        create_table(&db, &mut tx, "test", schema, indexes)?;

        // Note, order matters - the sargable predicate occurs first which
        // means an index scan will be generated.
        let sql = "select * from test where b = 2 and a = 1";
        let CrudExpr::Query(QueryExpr {
            source: _,
            query: mut ops,
        }) = compile_sql(&db, &tx, sql)?.remove(0)
        else {
            panic!("Expected QueryExpr");
        };

        assert_eq!(2, ops.len());

        // Assert index scan.
        assert_index_scan(
            ops.swap_remove(0),
            1.into(),
            Bound::Included(2u64.into()),
            Bound::Included(2u64.into()),
        );
        Ok(())
    }

    #[test]
    fn compile_eq_or_eq() -> ResultTest<()> {
        let (db, _) = make_test_db()?;
        let mut tx = db.begin_tx();

        // Create table [test] with indexes on [a] and [b]
        let schema = &[("a", AlgebraicType::U64), ("b", AlgebraicType::U64)];
        let indexes = &[(0.into(), "a"), (1.into(), "b")];
        create_table(&db, &mut tx, "test", schema, indexes)?;

        // Compile query
        let sql = "select * from test where a = 1 or b = 2";
        let CrudExpr::Query(QueryExpr {
            source: _,
            query: mut ops,
        }) = compile_sql(&db, &tx, sql)?.remove(0)
        else {
            panic!("Expected QueryExpr");
        };

        assert_eq!(1, ops.len());

        // Assert no index scan because OR is not sargable
        let Query::Select(_) = ops.remove(0) else {
            panic!("Expected Select");
        };
        Ok(())
    }
    #[test]
    fn compile_index_range_open() -> ResultTest<()> {
        let (db, _) = make_test_db()?;
        let mut tx = db.begin_tx();

        // Create table [test] with indexes on [b]
        let schema = &[("a", AlgebraicType::U64), ("b", AlgebraicType::U64)];
        let indexes = &[(1.into(), "b")];
        create_table(&db, &mut tx, "test", schema, indexes)?;

        // Compile query
        let sql = "select * from test where b > 2";
        let CrudExpr::Query(QueryExpr {
            source: _,
            query: mut ops,
        }) = compile_sql(&db, &tx, sql)?.remove(0)
        else {
            panic!("Expected QueryExpr");
        };

        assert_eq!(1, ops.len());

        assert_index_scan(
            ops.remove(0),
            1.into(),
            Bound::Excluded(AlgebraicValue::U64(2)),
            Bound::Unbounded,
        );

        Ok(())
    }

    #[test]
    fn compile_index_range_closed() -> ResultTest<()> {
        let (db, _) = make_test_db()?;
        let mut tx = db.begin_tx();

        // Create table [test] with indexes on [b]
        let schema = &[("a", AlgebraicType::U64), ("b", AlgebraicType::U64)];
        let indexes = &[(1.into(), "b")];
        create_table(&db, &mut tx, "test", schema, indexes)?;

        // Compile query
        let sql = "select * from test where b > 2 and b < 5";
        let CrudExpr::Query(QueryExpr {
            source: _,
            query: mut ops,
        }) = compile_sql(&db, &tx, sql)?.remove(0)
        else {
            panic!("Expected QueryExpr");
        };

        assert_eq!(1, ops.len());

        assert_index_scan(
            ops.remove(0),
            1.into(),
            Bound::Excluded(AlgebraicValue::U64(2)),
            Bound::Excluded(AlgebraicValue::U64(5)),
        );

        Ok(())
    }

    #[test]
    fn compile_index_eq_select_range() -> ResultTest<()> {
        let (db, _) = make_test_db()?;
        let mut tx = db.begin_tx();

        // Create table [test] with indexes on [a] and [b]
        let schema = &[("a", AlgebraicType::U64), ("b", AlgebraicType::U64)];
        let indexes = &[(0.into(), "a"), (1.into(), "b")];
        create_table(&db, &mut tx, "test", schema, indexes)?;

        // Note, order matters - the equality condition occurs first which
        // means an index scan will be generated it rather than the range
        // condition.
        let sql = "select * from test where a = 3 and b > 2 and b < 5";
        let CrudExpr::Query(QueryExpr {
            source: _,
            query: mut ops,
        }) = compile_sql(&db, &tx, sql)?.remove(0)
        else {
            panic!("Expected QueryExpr");
        };

        assert_eq!(2, ops.len());

        assert_index_scan(
            ops.remove(0),
            0.into(),
            Bound::Included(AlgebraicValue::U64(3)),
            Bound::Included(AlgebraicValue::U64(3)),
        );

        let Query::Select(_) = ops.remove(0) else {
            panic!("Expected Select");
        };
        Ok(())
    }

    #[test]
    fn compile_join_lhs_push_down() -> ResultTest<()> {
        let (db, _) = make_test_db()?;
        let mut tx = db.begin_tx();

        // Create table [lhs] with index on [a]
        let schema = &[("a", AlgebraicType::U64), ("b", AlgebraicType::U64)];
        let indexes = &[(0.into(), "a")];
        let lhs_id = create_table(&db, &mut tx, "lhs", schema, indexes)?;

        // Create table [rhs] with no indexes
        let schema = &[("b", AlgebraicType::U64), ("c", AlgebraicType::U64)];
        let indexes = &[];
        let rhs_id = create_table(&db, &mut tx, "rhs", schema, indexes)?;

        // Should push sargable equality condition below join
        let sql = "select * from lhs join rhs on lhs.b = rhs.b where lhs.a = 3";
        let exp = compile_sql(&db, &tx, sql)?.remove(0);

        let CrudExpr::Query(QueryExpr {
            source: SourceExpr::DbTable(DbTable { table_id, .. }),
            query,
            ..
        }) = exp
        else {
            panic!("unexpected expression: {:#?}", exp);
        };

        assert_eq!(table_id, lhs_id);
        assert_eq!(query.len(), 2);

        // First operation in the pipeline should be an index scan
        let table_id = assert_index_scan(
            query[0].clone(),
            0.into(),
            Bound::Included(AlgebraicValue::U64(3)),
            Bound::Included(AlgebraicValue::U64(3)),
        );

        assert_eq!(table_id, lhs_id);

        // Followed by a join with the rhs table
        let Query::JoinInner(JoinExpr {
            rhs:
                QueryExpr {
                    source: SourceExpr::DbTable(DbTable { table_id, .. }),
                    ..
                },
            col_lhs:
                FieldName::Name {
                    table: ref lhs_table,
                    field: ref lhs_field,
                },
            col_rhs:
                FieldName::Name {
                    table: ref rhs_table,
                    field: ref rhs_field,
                },
        }) = query[1]
        else {
            panic!("unexpected operator {:#?}", query[1]);
        };

        assert_eq!(table_id, rhs_id);
        assert_eq!(lhs_field, "b");
        assert_eq!(rhs_field, "b");
        assert_eq!(lhs_table, "lhs");
        assert_eq!(rhs_table, "rhs");
        Ok(())
    }

    #[test]
    fn compile_join_lhs_push_down_no_index() -> ResultTest<()> {
        let (db, _) = make_test_db()?;
        let mut tx = db.begin_tx();

        // Create table [lhs] with no indexes
        let schema = &[("a", AlgebraicType::U64), ("b", AlgebraicType::U64)];
        let lhs_id = create_table(&db, &mut tx, "lhs", schema, &[])?;

        // Create table [rhs] with no indexes
        let schema = &[("b", AlgebraicType::U64), ("c", AlgebraicType::U64)];
        let rhs_id = create_table(&db, &mut tx, "rhs", schema, &[])?;

        // Should push equality condition below join
        let sql = "select * from lhs join rhs on lhs.b = rhs.b where lhs.a = 3";
        let exp = compile_sql(&db, &tx, sql)?.remove(0);

        let CrudExpr::Query(QueryExpr {
            source: SourceExpr::DbTable(DbTable { table_id, .. }),
            query,
            ..
        }) = exp
        else {
            panic!("unexpected expression: {:#?}", exp);
        };

        assert_eq!(table_id, lhs_id);
        assert_eq!(query.len(), 2);

        // The first operation in the pipeline should be a selection
        let Query::Select(ColumnOp::Cmp {
            op: OpQuery::Cmp(OpCmp::Eq),
            ref lhs,
            ref rhs,
        }) = query[0]
        else {
            panic!("unexpected operator {:#?}", query[0]);
        };

        let ColumnOp::Field(FieldExpr::Name(FieldName::Name { ref table, ref field })) = **lhs else {
            panic!("unexpected left hand side {:#?}", **lhs);
        };

        assert_eq!(table, "lhs");
        assert_eq!(field, "a");

        let ColumnOp::Field(FieldExpr::Value(AlgebraicValue::U64(3))) = **rhs else {
            panic!("unexpected right hand side {:#?}", **rhs);
        };

        // The join should follow the selection
        let Query::JoinInner(JoinExpr {
            rhs:
                QueryExpr {
                    source: SourceExpr::DbTable(DbTable { table_id, .. }),
                    query: ref rhs,
                },
            col_lhs:
                FieldName::Name {
                    table: ref lhs_table,
                    field: ref lhs_field,
                },
            col_rhs:
                FieldName::Name {
                    table: ref rhs_table,
                    field: ref rhs_field,
                },
        }) = query[1]
        else {
            panic!("unexpected operator {:#?}", query[1]);
        };

        assert_eq!(table_id, rhs_id);
        assert_eq!(lhs_field, "b");
        assert_eq!(rhs_field, "b");
        assert_eq!(lhs_table, "lhs");
        assert_eq!(rhs_table, "rhs");
        assert!(rhs.is_empty());
        Ok(())
    }

    #[test]
    fn compile_join_rhs_push_down_no_index() -> ResultTest<()> {
        let (db, _) = make_test_db()?;
        let mut tx = db.begin_tx();

        // Create table [lhs] with no indexes
        let schema = &[("a", AlgebraicType::U64), ("b", AlgebraicType::U64)];
        let lhs_id = create_table(&db, &mut tx, "lhs", schema, &[])?;

        // Create table [rhs] with no indexes
        let schema = &[("b", AlgebraicType::U64), ("c", AlgebraicType::U64)];
        let rhs_id = create_table(&db, &mut tx, "rhs", schema, &[])?;

        // Should push equality condition below join
        let sql = "select * from lhs join rhs on lhs.b = rhs.b where rhs.c = 3";
        let exp = compile_sql(&db, &tx, sql)?.remove(0);

        let CrudExpr::Query(QueryExpr {
            source: SourceExpr::DbTable(DbTable { table_id, .. }),
            query,
            ..
        }) = exp
        else {
            panic!("unexpected expression: {:#?}", exp);
        };

        assert_eq!(table_id, lhs_id);
        assert_eq!(query.len(), 1);

        // First and only operation in the pipeline should be a join
        let Query::JoinInner(JoinExpr {
            rhs:
                QueryExpr {
                    source: SourceExpr::DbTable(DbTable { table_id, .. }),
                    query: ref rhs,
                },
            col_lhs:
                FieldName::Name {
                    table: ref lhs_table,
                    field: ref lhs_field,
                },
            col_rhs:
                FieldName::Name {
                    table: ref rhs_table,
                    field: ref rhs_field,
                },
        }) = query[0]
        else {
            panic!("unexpected operator {:#?}", query[0]);
        };

        assert_eq!(table_id, rhs_id);
        assert_eq!(lhs_field, "b");
        assert_eq!(rhs_field, "b");
        assert_eq!(lhs_table, "lhs");
        assert_eq!(rhs_table, "rhs");

        // The selection should be pushed onto the rhs of the join
        let Query::Select(ColumnOp::Cmp {
            op: OpQuery::Cmp(OpCmp::Eq),
            ref lhs,
            ref rhs,
        }) = rhs[0]
        else {
            panic!("unexpected operator {:#?}", rhs[0]);
        };

        let ColumnOp::Field(FieldExpr::Name(FieldName::Name { ref table, ref field })) = **lhs else {
            panic!("unexpected left hand side {:#?}", **lhs);
        };

        assert_eq!(table, "rhs");
        assert_eq!(field, "c");

        let ColumnOp::Field(FieldExpr::Value(AlgebraicValue::U64(3))) = **rhs else {
            panic!("unexpected right hand side {:#?}", **rhs);
        };
        Ok(())
    }

    #[test]
    fn compile_join_lhs_and_rhs_push_down() -> ResultTest<()> {
        let (db, _) = make_test_db()?;
        let mut tx = db.begin_tx();

        // Create table [lhs] with index on [a]
        let schema = &[("a", AlgebraicType::U64), ("b", AlgebraicType::U64)];
        let indexes = &[(0.into(), "a")];
        let lhs_id = create_table(&db, &mut tx, "lhs", schema, indexes)?;

        // Create table [rhs] with index on [c]
        let schema = &[("b", AlgebraicType::U64), ("c", AlgebraicType::U64)];
        let indexes = &[(1.into(), "c")];
        let rhs_id = create_table(&db, &mut tx, "rhs", schema, indexes)?;

        // Should push the sargable equality condition into the join's left arg.
        // Should push the sargable range condition into the join's right arg.
        let sql = "select * from lhs join rhs on lhs.b = rhs.b where lhs.a = 3 and rhs.c < 4";
        let exp = compile_sql(&db, &tx, sql)?.remove(0);

        let CrudExpr::Query(QueryExpr {
            source: SourceExpr::DbTable(DbTable { table_id, .. }),
            query,
            ..
        }) = exp
        else {
            panic!("unexpected result from compilation: {:?}", exp);
        };

        assert_eq!(table_id, lhs_id);
        assert_eq!(query.len(), 2);

        // First operation in the pipeline should be an index scan
        let table_id = assert_index_scan(
            query[0].clone(),
            0.into(),
            Bound::Included(AlgebraicValue::U64(3)),
            Bound::Included(AlgebraicValue::U64(3)),
        );

        assert_eq!(table_id, lhs_id);

        // Followed by a join
        let Query::JoinInner(JoinExpr {
            rhs:
                QueryExpr {
                    source: SourceExpr::DbTable(DbTable { table_id, .. }),
                    query: ref rhs,
                },
            col_lhs:
                FieldName::Name {
                    table: ref lhs_table,
                    field: ref lhs_field,
                },
            col_rhs:
                FieldName::Name {
                    table: ref rhs_table,
                    field: ref rhs_field,
                },
        }) = query[1]
        else {
            panic!("unexpected operator {:#?}", query[1]);
        };

        assert_eq!(table_id, rhs_id);
        assert_eq!(lhs_field, "b");
        assert_eq!(rhs_field, "b");
        assert_eq!(lhs_table, "lhs");
        assert_eq!(rhs_table, "rhs");

        assert_eq!(1, rhs.len());

        // The right side of the join should be an index scan
        let table_id = assert_index_scan(
            rhs[0].clone(),
            1.into(),
            Bound::Unbounded,
            Bound::Excluded(AlgebraicValue::U64(4)),
        );

        assert_eq!(table_id, rhs_id);
        Ok(())
    }

    #[test]
    fn compile_index_join() -> ResultTest<()> {
        let (db, _) = make_test_db()?;
        let mut tx = db.begin_tx();

        // Create table [lhs] with index on [b]
        let schema = &[("a", AlgebraicType::U64), ("b", AlgebraicType::U64)];
        let indexes = &[(1.into(), "b")];
        let lhs_id = create_table(&db, &mut tx, "lhs", schema, indexes)?;

        // Create table [rhs] with index on [b, c]
        let schema = &[
            ("b", AlgebraicType::U64),
            ("c", AlgebraicType::U64),
            ("d", AlgebraicType::U64),
        ];
        let indexes = &[(0.into(), "b"), (1.into(), "c")];
        let rhs_id = create_table(&db, &mut tx, "rhs", schema, indexes)?;

        // Should generate an index join since there is an index on `lhs.b`.
        // Should push the sargable range condition into the index join's probe side.
        let sql = "select lhs.* from lhs join rhs on lhs.b = rhs.b where rhs.c > 2 and rhs.c < 4 and rhs.d = 3";
        let exp = compile_sql(&db, &tx, sql)?.remove(0);

        let CrudExpr::Query(QueryExpr {
            source: SourceExpr::DbTable(DbTable { table_id, .. }),
            query,
            ..
        }) = exp
        else {
            panic!("unexpected result from compilation: {:?}", exp);
        };

        assert_eq!(table_id, lhs_id);
        assert_eq!(query.len(), 1);

        let Query::IndexJoin(IndexJoin {
            probe_side:
                QueryExpr {
                    source: SourceExpr::DbTable(DbTable { table_id, .. }),
                    query: ref rhs,
                },
            probe_field:
                FieldName::Name {
                    table: ref probe_table,
                    field: ref probe_field,
                },
            index_side: Table::DbTable(DbTable {
                table_id: index_table, ..
            }),
            index_col,
            ..
        }) = query[0]
        else {
            panic!("unexpected operator {:#?}", query[0]);
        };

        assert_eq!(table_id, rhs_id);
        assert_eq!(index_table, lhs_id);
        assert_eq!(index_col, 1.into());
        assert_eq!(probe_field, "b");
        assert_eq!(probe_table, "rhs");

        assert_eq!(2, rhs.len());

        // The probe side of the join should be an index scan
        let table_id = assert_index_scan(
            rhs[0].clone(),
            1.into(),
            Bound::Excluded(AlgebraicValue::U64(2)),
            Bound::Excluded(AlgebraicValue::U64(4)),
        );

        assert_eq!(table_id, rhs_id);

        // Followed by a selection
        let Query::Select(ColumnOp::Cmp {
            op: OpQuery::Cmp(OpCmp::Eq),
            lhs: ref field,
            rhs: ref value,
        }) = rhs[1]
        else {
            panic!("unexpected operator {:#?}", rhs[0]);
        };

        let ColumnOp::Field(FieldExpr::Name(FieldName::Name { ref table, ref field })) = **field else {
            panic!("unexpected left hand side {:#?}", field);
        };

        assert_eq!(table, "rhs");
        assert_eq!(field, "d");

        let ColumnOp::Field(FieldExpr::Value(AlgebraicValue::U64(3))) = **value else {
            panic!("unexpected right hand side {:#?}", value);
        };
        Ok(())
    }
}<|MERGE_RESOLUTION|>--- conflicted
+++ resolved
@@ -277,11 +277,6 @@
     use std::ops::Bound;
 
     use crate::db::relational_db::{tests_utils::make_test_db, MutTx};
-<<<<<<< HEAD
-    use crate::host::module_host::{DatabaseTableUpdate, TableOp};
-    use crate::subscription::query;
-=======
->>>>>>> 9a4ff2ca
     use spacetimedb_lib::error::ResultTest;
     use spacetimedb_lib::operator::OpQuery;
     use spacetimedb_primitives::{ColId, TableId};
