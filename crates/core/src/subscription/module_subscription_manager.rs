use super::execution_unit::QueryHash;
use super::tx::DeltaTx;
use crate::client::messages::{SubscriptionUpdateMessage, TransactionUpdateMessage};
use crate::client::{ClientConnectionSender, Protocol};
use crate::error::DBError;
use crate::execution_context::WorkloadType;
use crate::host::module_host::{DatabaseTableUpdate, ModuleEvent, UpdatesRelValue};
use crate::messages::websocket::{self as ws, TableUpdate};
use crate::subscription::delta::eval_delta;
use crate::subscription::record_exec_metrics;
use hashbrown::hash_map::OccupiedError;
use rayon::iter::{IntoParallelRefIterator, ParallelIterator};
use spacetimedb_client_api_messages::websocket::{
    BsatnFormat, CompressableQueryUpdate, FormatSwitch, JsonFormat, QueryId, QueryUpdate, WebsocketFormat,
};
use spacetimedb_data_structures::map::{Entry, HashCollectionExt, HashMap, HashSet, IntMap};
use spacetimedb_lib::metrics::ExecutionMetrics;
use spacetimedb_lib::{ConnectionId, Identity};
use spacetimedb_primitives::TableId;
use spacetimedb_subscription::SubscriptionPlan;
use std::ops::Deref;
use std::sync::Arc;

/// Clients are uniquely identified by their Identity and ConnectionId.
/// Identity is insufficient because different ConnectionIds can use the same Identity.
/// TODO: Determine if ConnectionId is sufficient for uniquely identifying a client.
type ClientId = (Identity, ConnectionId);
type Query = Arc<Plan>;
type Client = Arc<ClientConnectionSender>;
type SwitchedDbUpdate = FormatSwitch<ws::DatabaseUpdate<BsatnFormat>, ws::DatabaseUpdate<JsonFormat>>;

/// ClientQueryId is an identifier for a query set by the client.
type ClientQueryId = QueryId;
/// SubscriptionId is a globally unique identifier for a subscription.
type SubscriptionId = (ClientId, ClientQueryId);

#[derive(Debug)]
pub struct Plan {
    hash: QueryHash,
    sql: String,
    plan: SubscriptionPlan,
}

impl Deref for Plan {
    type Target = SubscriptionPlan;

    fn deref(&self) -> &Self::Target {
        &self.plan
    }
}

impl Plan {
    pub fn new(plan: SubscriptionPlan, hash: QueryHash, text: String) -> Self {
        Self { plan, hash, sql: text }
    }

    pub fn hash(&self) -> QueryHash {
        self.hash
    }
}

/// For each client, we hold a handle for sending messages, and we track the queries they are subscribed to.
#[derive(Debug)]
struct ClientInfo {
    outbound_ref: Client,
    subscriptions: HashMap<SubscriptionId, QueryHash>,
    // This should be removed when we migrate to SubscribeSingle.
    legacy_subscriptions: HashSet<QueryHash>,
}

impl ClientInfo {
    fn new(outbound_ref: Client) -> Self {
        Self {
            outbound_ref,
            subscriptions: HashMap::default(),
            legacy_subscriptions: HashSet::default(),
        }
    }
}

/// For each query that has subscribers, we track a set of legacy subscribers and individual subscriptions.
#[derive(Debug)]
struct QueryState {
    query: Query,
    // For legacy clients that subscribe to a set of queries, we track them here.
    legacy_subscribers: HashSet<ClientId>,
    // For clients that subscribe to a single query, we track them here.
    subscriptions: HashSet<SubscriptionId>,
}

impl QueryState {
    fn new(query: Query) -> Self {
        Self {
            query,
            legacy_subscribers: HashSet::default(),
            subscriptions: HashSet::default(),
        }
    }
    fn has_subscribers(&self) -> bool {
        !self.subscriptions.is_empty() || !self.legacy_subscribers.is_empty()
    }

    // This returns all of the clients listening to a query. If a client has multiple subscriptions for this query, it will appear twice.
    fn all_clients(&self) -> impl Iterator<Item = &ClientId> {
        let legacy_iter = self.legacy_subscribers.iter();
        let subscriptions_iter = self.subscriptions.iter().map(|(client_id, _)| client_id);
        legacy_iter.chain(subscriptions_iter)
    }
}

/// Responsible for the efficient evaluation of subscriptions.
/// It performs basic multi-query optimization,
/// in that if a query has N subscribers,
/// it is only executed once,
/// with the results copied to the N receivers.
#[derive(Debug, Default)]
pub struct SubscriptionManager {
    // State for each client.
    clients: HashMap<ClientId, ClientInfo>,

    // Queries for which there is at least one subscriber.
    queries: HashMap<QueryHash, QueryState>,

    // Inverted index from tables to queries that read from them.
    tables: IntMap<TableId, HashSet<QueryHash>>,
}

impl SubscriptionManager {
    pub fn client(&self, id: &ClientId) -> Client {
        self.clients[id].outbound_ref.clone()
    }

    pub fn query(&self, hash: &QueryHash) -> Option<Query> {
        self.queries.get(hash).map(|state| state.query.clone())
    }

    pub fn num_unique_queries(&self) -> usize {
        self.queries.len()
    }

    #[cfg(test)]
    fn contains_query(&self, hash: &QueryHash) -> bool {
        self.queries.contains_key(hash)
    }

    #[cfg(test)]
    fn contains_client(&self, subscriber: &ClientId) -> bool {
        self.clients.contains_key(subscriber)
    }

    #[cfg(test)]
    fn contains_legacy_subscription(&self, subscriber: &ClientId, query: &QueryHash) -> bool {
        self.queries
            .get(query)
            .is_some_and(|state| state.legacy_subscribers.contains(subscriber))
    }

    #[cfg(test)]
    fn query_reads_from_table(&self, query: &QueryHash, table: &TableId) -> bool {
        self.tables.get(table).is_some_and(|queries| queries.contains(query))
    }

    fn remove_legacy_subscriptions(&mut self, client: &ClientId) {
        if let Some(ci) = self.clients.get_mut(client) {
            let mut queries_to_remove = Vec::new();
            for query_hash in ci.legacy_subscriptions.iter() {
                let Some(query_state) = self.queries.get_mut(query_hash) else {
                    tracing::warn!("Query state not found for query hash: {:?}", query_hash);
                    continue;
                };

                query_state.legacy_subscribers.remove(client);
                if !query_state.has_subscribers() {
                    SubscriptionManager::remove_query_from_tables(&mut self.tables, &query_state.query);
                    queries_to_remove.push(*query_hash);
                }
            }
            ci.legacy_subscriptions.clear();
            for query_hash in queries_to_remove {
                self.queries.remove(&query_hash);
            }
        }
    }

    /// Remove a single subscription for a client.
    /// This will return an error if the client does not have a subscription with the given query id.
    pub fn remove_subscription(&mut self, client_id: ClientId, query_id: ClientQueryId) -> Result<Query, DBError> {
        let subscription_id = (client_id, query_id);
        let Some(ci) = self.clients.get_mut(&client_id) else {
            return Err(anyhow::anyhow!("Client not found: {:?}", client_id).into());
        };

        let Some(query_hash) = ci.subscriptions.remove(&subscription_id) else {
            return Err(anyhow::anyhow!("Subscription not found: {:?}", subscription_id).into());
        };
        let Some(query_state) = self.queries.get_mut(&query_hash) else {
            return Err(anyhow::anyhow!("Query state not found for query hash: {:?}", query_hash).into());
        };
        let query = query_state.query.clone();
        // Check if the query has any subscribers left.
        query_state.subscriptions.remove(&subscription_id);
        if !query_state.has_subscribers() {
            SubscriptionManager::remove_query_from_tables(&mut self.tables, &query_state.query);
            self.queries.remove(&query_hash);
        }
        Ok(query)
    }

    /// Adds a single subscription for a client.
    pub fn add_subscription(&mut self, client: Client, query: Query, query_id: ClientQueryId) -> Result<(), DBError> {
        let client_id = (client.id.identity, client.id.connection_id);
        let ci = self
            .clients
            .entry(client_id)
            .or_insert_with(|| ClientInfo::new(client.clone()));
        let subscription_id = (client_id, query_id);
        let hash = query.hash();

        if let Err(OccupiedError { .. }) = ci.subscriptions.try_insert(subscription_id, hash) {
            return Err(anyhow::anyhow!(
                "Subscription with id {:?} already exists for client: {:?}",
                query_id,
                client_id
            )
            .into());
        }

        let query_state = self
            .queries
            .entry(hash)
            .or_insert_with(|| QueryState::new(query.clone()));

        // If this is new, we need to update the table to query mapping.
        if !query_state.has_subscribers() {
            for table_id in query.table_ids() {
                self.tables.entry(table_id).or_default().insert(hash);
            }
        }

        query_state.subscriptions.insert(subscription_id);

        Ok(())
    }

    /// Adds a client and its queries to the subscription manager.
    /// Sets up the set of subscriptions for the client, replacing any existing legacy subscriptions.
    ///
    /// If a query is not already indexed,
    /// its table ids added to the inverted index.
    // #[tracing::instrument(level = "trace", skip_all)]
    pub fn set_legacy_subscription(&mut self, client: Client, queries: impl IntoIterator<Item = Query>) {
        let client_id = (client.id.identity, client.id.connection_id);
        // First, remove any existing legacy subscriptions.
        self.remove_legacy_subscriptions(&client_id);

        // Now, add the new subscriptions.
        let ci = self
            .clients
            .entry(client_id)
            .or_insert_with(|| ClientInfo::new(client.clone()));
        for unit in queries {
            let hash = unit.hash();
            ci.legacy_subscriptions.insert(hash);
            let query_state = self
                .queries
                .entry(hash)
                .or_insert_with(|| QueryState::new(unit.clone()));
            for table_id in unit.table_ids() {
                self.tables.entry(table_id).or_default().insert(hash);
            }
            query_state.legacy_subscribers.insert(client_id);
        }
    }

    // Update the mapping from table id to related queries by removing the given query.
    // If this removes all queries for a table, the map entry for that table is removed altogether.
    // This takes a ref to the table map instead of `self` to avoid borrowing issues.
    fn remove_query_from_tables(tables: &mut IntMap<TableId, HashSet<QueryHash>>, query: &Query) {
        let hash = query.hash();
        for table_id in query.table_ids() {
            if let Entry::Occupied(mut entry) = tables.entry(table_id) {
                let hashes = entry.get_mut();
                if hashes.remove(&hash) && hashes.is_empty() {
                    entry.remove();
                }
            }
        }
    }

    /// Removes a client from the subscriber mapping.
    /// If a query no longer has any subscribers,
    /// it is removed from the index along with its table ids.
    #[tracing::instrument(level = "trace", skip_all)]
    pub fn remove_all_subscriptions(&mut self, client: &ClientId) {
        self.remove_legacy_subscriptions(client);
        let Some(client_info) = self.clients.remove(client) else {
            return;
        };
        debug_assert!(client_info.legacy_subscriptions.is_empty());
        let mut queries_to_remove = Vec::new();
        client_info.subscriptions.iter().for_each(|(sub_id, query_hash)| {
            let Some(query_state) = self.queries.get_mut(query_hash) else {
                tracing::warn!("Query state not found for query hash: {:?}", query_hash);
                return;
            };
            query_state.subscriptions.remove(sub_id);
            // This could happen twice for the same hash if a client has a duplicate, but that's fine. It is idepotent.
            if !query_state.has_subscribers() {
                queries_to_remove.push(*query_hash);
                SubscriptionManager::remove_query_from_tables(&mut self.tables, &query_state.query);
            }
        });
        for query_hash in queries_to_remove {
            self.queries.remove(&query_hash);
        }
    }

    /// This method takes a set of delta tables,
    /// evaluates only the necessary queries for those delta tables,
    /// and then sends the results to each client.
    #[tracing::instrument(level = "trace", skip_all)]
    pub fn eval_updates(
        &self,
        tx: &DeltaTx,
        event: Arc<ModuleEvent>,
        caller: Option<&ClientConnectionSender>,
        database_identity: &Identity,
    ) {
        use FormatSwitch::{Bsatn, Json};

        let tables = &event.status.database_update().unwrap().tables;

        // Put the main work on a rayon compute thread.
        rayon::scope(|_| {
            let span = tracing::info_span!("eval_incr").entered();
            let (updates, metrics) = tables
                .iter()
                .filter(|table| !table.inserts.is_empty() || !table.deletes.is_empty())
                .map(|DatabaseTableUpdate { table_id, .. }| table_id)
                .filter_map(|table_id| self.tables.get(table_id))
                .flatten()
                .collect::<HashSet<_>>()
                .par_iter()
                .filter_map(|&hash| {
                    self.queries
                        .get(hash)
                        .map(|state| (hash, &state.query, ExecutionMetrics::default()))
                })
                // If N clients are subscribed to a query,
                // we copy the DatabaseTableUpdate N times,
                // which involves cloning BSATN (binary) or product values (json).
                .map(|(hash, plan, mut metrics)| {
                    let table_id = plan.subscribed_table_id();
                    let table_name: Box<str> = plan.subscribed_table_name().into();
                    // Store at most one copy of the serialization to BSATN
                    // and ditto for the "serialization" for JSON.
                    // Each subscriber gets to pick which of these they want,
                    // but we only fill `ops_bin` and `ops_json` at most once.
                    // The former will be `Some(_)` if some subscriber uses `Protocol::Binary`
                    // and the latter `Some(_)` if some subscriber uses `Protocol::Text`.
                    let mut ops_bin: Option<(CompressableQueryUpdate<BsatnFormat>, _, _)> = None;
                    let mut ops_json: Option<(QueryUpdate<JsonFormat>, _, _)> = None;

                    fn memo_encode<F: WebsocketFormat>(
                        updates: &UpdatesRelValue<'_>,
                        client: &ClientConnectionSender,
                        memory: &mut Option<(F::QueryUpdate, u64, usize)>,
                        metrics: &mut ExecutionMetrics,
                    ) -> (F::QueryUpdate, u64) {
                        let (update, num_rows, num_bytes) = memory
                            .get_or_insert_with(|| {
                                let encoded = updates.encode::<F>(client.config.compression);
                                // The first time we insert into this map, we call encode.
                                // This is when we serialize the rows to BSATN/JSON.
                                // Hence this is where we increment `bytes_scanned`.
                                metrics.bytes_scanned += encoded.2;
                                encoded
                            })
                            .clone();
                        // We call this function for each query,
                        // and for each client subscribed to it.
                        // Therefore every time we call this function,
                        // we update the `bytes_sent_to_clients` metric.
                        metrics.bytes_sent_to_clients += num_bytes;
                        (update, num_rows)
                    }

                    let delta_updates_opt = match eval_delta(tx, &mut metrics, plan) {
                        Ok(delta_updates) => Some(delta_updates),
                        Err(err) => {
                            // TODO: Handle errors instead of just logging them
                            tracing::error!(
                                message = "Query errored during tx update",
                                sql = plan.sql,
                                reason = ?err,
                            );
                            None
                        }
                    };

                    let updates = delta_updates_opt
                        .filter(|delta_updates| delta_updates.has_updates())
                        .map(|delta_updates| {
                            self.queries
                                .get(hash)
                                .into_iter()
                                .flat_map(|query| query.all_clients())
                                .map(|id| {
                                    let client = &self.clients[id].outbound_ref;
                                    let update = match client.config.protocol {
                                        Protocol::Binary => Bsatn(memo_encode::<BsatnFormat>(
                                            &delta_updates,
                                            client,
                                            &mut ops_bin,
                                            &mut metrics,
                                        )),
                                        Protocol::Text => Json(memo_encode::<JsonFormat>(
                                            &delta_updates,
                                            client,
                                            &mut ops_json,
                                            &mut metrics,
                                        )),
                                    };
                                    (id, table_id, table_name.clone(), update)
                                })
                                .collect::<Vec<_>>()
                        })
                        .unwrap_or_default();

                    (updates, metrics)
                })
                .reduce(
                    || (vec![], ExecutionMetrics::default()),
                    |(mut updates, mut aggregated_metrics), (table_upates, metrics)| {
                        updates.extend(table_upates);
                        aggregated_metrics.merge(metrics);
                        (updates, aggregated_metrics)
                    },
                );

            record_exec_metrics(&WorkloadType::Update, database_identity, metrics);

            let mut eval = updates
                .into_iter()
                // For each subscriber, aggregate all the updates for the same table.
                // That is, we build a map `(subscriber_id, table_id) -> updates`.
                // A particular subscriber uses only one format,
                // so their `TableUpdate` will contain either JSON (`Protocol::Text`)
                // or BSATN (`Protocol::Binary`).
                .fold(
                    HashMap::<(&ClientId, TableId), FormatSwitch<TableUpdate<_>, TableUpdate<_>>>::new(),
                    |mut tables, (id, table_id, table_name, update)| {
                        match tables.entry((id, table_id)) {
                            Entry::Occupied(mut entry) => match entry.get_mut().zip_mut(update) {
                                Bsatn((tbl_upd, update)) => tbl_upd.push(update),
                                Json((tbl_upd, update)) => tbl_upd.push(update),
                            },
                            Entry::Vacant(entry) => drop(entry.insert(match update {
                                Bsatn(update) => Bsatn(TableUpdate::new(table_id, table_name, update)),
                                Json(update) => Json(TableUpdate::new(table_id, table_name, update)),
                            })),
                        }
                        tables
                    },
                )
                .into_iter()
                // Each client receives a single list of updates per transaction.
                // So before sending the updates to each client,
                // we must stitch together the `TableUpdate*`s into an aggregated list.
                .fold(
                    HashMap::<&ClientId, SwitchedDbUpdate>::new(),
                    |mut updates, ((id, _), update)| {
                        let entry = updates.entry(id);
                        let entry = entry.or_insert_with(|| match &update {
                            Bsatn(_) => Bsatn(<_>::default()),
                            Json(_) => Json(<_>::default()),
                        });
                        match entry.zip_mut(update) {
                            Bsatn((list, elem)) => list.tables.push(elem),
                            Json((list, elem)) => list.tables.push(elem),
                        }
                        updates
                    },
                );
            drop(span);

            let _span = tracing::info_span!("eval_send").entered();

            // We might have a known caller that hasn't been hidden from here..
            // This caller may have subscribed to some query.
            // If they haven't, we'll send them an empty update.
            // Regardless, the update that we send to the caller, if we send any,
            // is a full tx update, rather than a light one.
            // That is, in the case of the caller, we don't respect the light setting.
            if let Some((caller, conn_id)) = caller.zip(event.caller_connection_id) {
                let update = eval
                    .remove(&(event.caller_identity, conn_id))
                    .map(|update| SubscriptionUpdateMessage::from_event_and_update(&event, update))
                    .unwrap_or_else(|| {
                        SubscriptionUpdateMessage::default_for_protocol(caller.config.protocol, event.request_id)
                    });
                send_to_client(caller, Some(event.clone()), update);
            }

            // Send all the other updates.
            for (id, update) in eval {
                let message = SubscriptionUpdateMessage::from_event_and_update(&event, update);
                let client = self.client(id);
                // Conditionally send out a full update or a light one otherwise.
                let event = client.config.tx_update_full.then(|| event.clone());
                send_to_client(&client, event, message);
            }
        })
    }
}

fn send_to_client(
    client: &ClientConnectionSender,
    event: Option<Arc<ModuleEvent>>,
    database_update: SubscriptionUpdateMessage,
) {
    if let Err(e) = client.send_message(TransactionUpdateMessage { event, database_update }) {
        tracing::warn!(%client.id, "failed to send update message to client: {e}")
    }
}

#[cfg(test)]
mod tests {
    use std::{sync::Arc, time::Duration};

    use spacetimedb_client_api_messages::websocket::QueryId;
<<<<<<< HEAD
    use spacetimedb_lib::{error::ResultTest, identity::AuthCtx, AlgebraicType, ConnectionId, Identity};
=======
    use spacetimedb_lib::Timestamp;
    use spacetimedb_lib::{error::ResultTest, identity::AuthCtx, Address, AlgebraicType, Identity};
>>>>>>> 91327d58
    use spacetimedb_primitives::TableId;
    use spacetimedb_subscription::SubscriptionPlan;

    use super::{Plan, SubscriptionManager};
    use crate::execution_context::Workload;
    use crate::sql::ast::SchemaViewer;
    use crate::subscription::module_subscription_manager::ClientQueryId;
    use crate::{
        client::{ClientActorId, ClientConfig, ClientConnectionSender, ClientName},
        db::relational_db::{tests_utils::TestDB, RelationalDB},
        energy::EnergyQuanta,
        host::{
            module_host::{DatabaseUpdate, EventStatus, ModuleEvent, ModuleFunctionCall},
            ArgsTuple,
        },
        subscription::execution_unit::QueryHash,
    };

    fn create_table(db: &RelationalDB, name: &str) -> ResultTest<TableId> {
        Ok(db.create_table_for_test(name, &[("a", AlgebraicType::U8)], &[])?)
    }

    fn compile_plan(db: &RelationalDB, sql: &str) -> ResultTest<Arc<Plan>> {
        db.with_read_only(Workload::ForTests, |tx| {
            let auth = AuthCtx::for_testing();
            let tx = SchemaViewer::new(&*tx, &auth);
            let hash = QueryHash::from_string(sql);
            let plan = SubscriptionPlan::compile(sql, &tx).unwrap();
            Ok(Arc::new(Plan::new(plan, hash, sql.into())))
        })
    }

    fn id(connection_id: u128) -> (Identity, ConnectionId) {
        (Identity::ZERO, ConnectionId::from_u128(connection_id))
    }

    fn client(connection_id: u128) -> ClientConnectionSender {
        let (identity, connection_id) = id(connection_id);
        ClientConnectionSender::dummy(
            ClientActorId {
                identity,
                connection_id,
                name: ClientName(0),
            },
            ClientConfig::for_test(),
        )
    }

    #[test]
    fn test_subscribe_legacy() -> ResultTest<()> {
        let db = TestDB::durable()?;

        let table_id = create_table(&db, "T")?;
        let sql = "select * from T";
        let plan = compile_plan(&db, sql)?;
        let hash = plan.hash();

        let id = id(0);
        let client = Arc::new(client(0));

        let mut subscriptions = SubscriptionManager::default();
        subscriptions.set_legacy_subscription(client.clone(), [plan.clone()]);

        assert!(subscriptions.contains_query(&hash));
        assert!(subscriptions.contains_legacy_subscription(&id, &hash));
        assert!(subscriptions.query_reads_from_table(&hash, &table_id));

        Ok(())
    }

    #[test]
    fn test_subscribe_single_adds_table_mapping() -> ResultTest<()> {
        let db = TestDB::durable()?;

        let table_id = create_table(&db, "T")?;
        let sql = "select * from T";
        let plan = compile_plan(&db, sql)?;
        let hash = plan.hash();

        let client = Arc::new(client(0));

        let query_id: ClientQueryId = QueryId::new(1);
        let mut subscriptions = SubscriptionManager::default();
        subscriptions.add_subscription(client.clone(), plan.clone(), query_id)?;
        assert!(subscriptions.query_reads_from_table(&hash, &table_id));

        Ok(())
    }

    #[test]
    fn test_unsubscribe_from_the_only_subscription() -> ResultTest<()> {
        let db = TestDB::durable()?;

        let table_id = create_table(&db, "T")?;
        let sql = "select * from T";
        let plan = compile_plan(&db, sql)?;
        let hash = plan.hash();

        let client = Arc::new(client(0));

        let query_id: ClientQueryId = QueryId::new(1);
        let mut subscriptions = SubscriptionManager::default();
        subscriptions.add_subscription(client.clone(), plan.clone(), query_id)?;
        assert!(subscriptions.query_reads_from_table(&hash, &table_id));

        let client_id = (client.id.identity, client.id.connection_id);
        subscriptions.remove_subscription(client_id, query_id)?;
        assert!(!subscriptions.query_reads_from_table(&hash, &table_id));

        Ok(())
    }

    #[test]
    fn test_unsubscribe_with_unknown_query_id_fails() -> ResultTest<()> {
        let db = TestDB::durable()?;

        create_table(&db, "T")?;
        let sql = "select * from T";
        let plan = compile_plan(&db, sql)?;

        let client = Arc::new(client(0));

        let query_id: ClientQueryId = QueryId::new(1);
        let mut subscriptions = SubscriptionManager::default();
        subscriptions.add_subscription(client.clone(), plan.clone(), query_id)?;

        let client_id = (client.id.identity, client.id.connection_id);
        assert!(subscriptions.remove_subscription(client_id, QueryId::new(2)).is_err());

        Ok(())
    }

    #[test]
    fn test_subscribe_and_unsubscribe_with_duplicate_queries() -> ResultTest<()> {
        let db = TestDB::durable()?;

        let table_id = create_table(&db, "T")?;
        let sql = "select * from T";
        let plan = compile_plan(&db, sql)?;
        let hash = plan.hash();

        let client = Arc::new(client(0));

        let query_id: ClientQueryId = QueryId::new(1);
        let mut subscriptions = SubscriptionManager::default();
        subscriptions.add_subscription(client.clone(), plan.clone(), query_id)?;
        subscriptions.add_subscription(client.clone(), plan.clone(), QueryId::new(2))?;

        let client_id = (client.id.identity, client.id.connection_id);
        subscriptions.remove_subscription(client_id, query_id)?;

        assert!(subscriptions.query_reads_from_table(&hash, &table_id));

        Ok(())
    }

    #[test]
    fn test_unsubscribe_doesnt_remove_other_clients() -> ResultTest<()> {
        let db = TestDB::durable()?;

        let table_id = create_table(&db, "T")?;
        let sql = "select * from T";
        let plan = compile_plan(&db, sql)?;
        let hash = plan.hash();

        let clients = (0..3).map(|i| Arc::new(client(i))).collect::<Vec<_>>();

        // All of the clients are using the same query id.
        let query_id: ClientQueryId = QueryId::new(1);
        let mut subscriptions = SubscriptionManager::default();
        subscriptions.add_subscription(clients[0].clone(), plan.clone(), query_id)?;
        subscriptions.add_subscription(clients[1].clone(), plan.clone(), query_id)?;
        subscriptions.add_subscription(clients[2].clone(), plan.clone(), query_id)?;

        assert!(subscriptions.query_reads_from_table(&hash, &table_id));

        let client_ids = clients
            .iter()
            .map(|client| (client.id.identity, client.id.connection_id))
            .collect::<Vec<_>>();
        subscriptions.remove_subscription(client_ids[0], query_id)?;
        // There are still two left.
        assert!(subscriptions.query_reads_from_table(&hash, &table_id));
        subscriptions.remove_subscription(client_ids[1], query_id)?;
        // There is still one left.
        assert!(subscriptions.query_reads_from_table(&hash, &table_id));
        subscriptions.remove_subscription(client_ids[2], query_id)?;
        // Now there are no subscribers.
        assert!(!subscriptions.query_reads_from_table(&hash, &table_id));

        Ok(())
    }

    #[test]
    fn test_unsubscribe_all_doesnt_remove_other_clients() -> ResultTest<()> {
        let db = TestDB::durable()?;

        let table_id = create_table(&db, "T")?;
        let sql = "select * from T";
        let plan = compile_plan(&db, sql)?;
        let hash = plan.hash();

        let clients = (0..3).map(|i| Arc::new(client(i))).collect::<Vec<_>>();

        // All of the clients are using the same query id.
        let query_id: ClientQueryId = QueryId::new(1);
        let mut subscriptions = SubscriptionManager::default();
        subscriptions.add_subscription(clients[0].clone(), plan.clone(), query_id)?;
        subscriptions.add_subscription(clients[1].clone(), plan.clone(), query_id)?;
        subscriptions.add_subscription(clients[2].clone(), plan.clone(), query_id)?;

        assert!(subscriptions.query_reads_from_table(&hash, &table_id));

        let client_ids = clients
            .iter()
            .map(|client| (client.id.identity, client.id.connection_id))
            .collect::<Vec<_>>();
        subscriptions.remove_all_subscriptions(&client_ids[0]);
        assert!(!subscriptions.contains_client(&client_ids[0]));
        // There are still two left.
        assert!(subscriptions.query_reads_from_table(&hash, &table_id));
        subscriptions.remove_all_subscriptions(&client_ids[1]);
        // There is still one left.
        assert!(subscriptions.query_reads_from_table(&hash, &table_id));
        assert!(!subscriptions.contains_client(&client_ids[1]));
        subscriptions.remove_all_subscriptions(&client_ids[2]);
        // Now there are no subscribers.
        assert!(!subscriptions.query_reads_from_table(&hash, &table_id));
        assert!(!subscriptions.contains_client(&client_ids[2]));

        Ok(())
    }

    // This test has a single client with 3 queries of different tables, and tests removing them.
    #[test]
    fn test_multiple_queries() -> ResultTest<()> {
        let db = TestDB::durable()?;

        let table_names = ["T", "S", "U"];
        let table_ids = table_names
            .iter()
            .map(|name| create_table(&db, name))
            .collect::<ResultTest<Vec<_>>>()?;
        let queries = table_names
            .iter()
            .map(|name| format!("select * from {}", name))
            .map(|sql| compile_plan(&db, &sql))
            .collect::<ResultTest<Vec<_>>>()?;

        let client = Arc::new(client(0));
        let mut subscriptions = SubscriptionManager::default();
        subscriptions.add_subscription(client.clone(), queries[0].clone(), QueryId::new(1))?;
        subscriptions.add_subscription(client.clone(), queries[1].clone(), QueryId::new(2))?;
        subscriptions.add_subscription(client.clone(), queries[2].clone(), QueryId::new(3))?;
        for i in 0..3 {
            assert!(subscriptions.query_reads_from_table(&queries[i].hash(), &table_ids[i]));
        }

        let client_id = (client.id.identity, client.id.connection_id);
        subscriptions.remove_subscription(client_id, QueryId::new(1))?;
        assert!(!subscriptions.query_reads_from_table(&queries[0].hash(), &table_ids[0]));
        // Assert that the rest are there.
        for i in 1..3 {
            assert!(subscriptions.query_reads_from_table(&queries[i].hash(), &table_ids[i]));
        }

        // Now remove the final two at once.
        subscriptions.remove_all_subscriptions(&client_id);
        for i in 0..3 {
            assert!(!subscriptions.query_reads_from_table(&queries[i].hash(), &table_ids[i]));
        }

        Ok(())
    }

    #[test]
    fn test_subscribe_fails_with_duplicate_request_id() -> ResultTest<()> {
        let db = TestDB::durable()?;

        create_table(&db, "T")?;
        let sql = "select * from T";
        let plan = compile_plan(&db, sql)?;

        let client = Arc::new(client(0));

        let query_id: ClientQueryId = QueryId::new(1);
        let mut subscriptions = SubscriptionManager::default();
        subscriptions.add_subscription(client.clone(), plan.clone(), query_id)?;

        assert!(subscriptions
            .add_subscription(client.clone(), plan.clone(), query_id)
            .is_err());

        Ok(())
    }

    #[test]
    fn test_unsubscribe() -> ResultTest<()> {
        let db = TestDB::durable()?;

        let table_id = create_table(&db, "T")?;
        let sql = "select * from T";
        let plan = compile_plan(&db, sql)?;
        let hash = plan.hash();

        let id = id(0);
        let client = Arc::new(client(0));

        let mut subscriptions = SubscriptionManager::default();
        subscriptions.set_legacy_subscription(client, [plan]);
        subscriptions.remove_all_subscriptions(&id);

        assert!(!subscriptions.contains_query(&hash));
        assert!(!subscriptions.contains_legacy_subscription(&id, &hash));
        assert!(!subscriptions.query_reads_from_table(&hash, &table_id));

        Ok(())
    }

    #[test]
    fn test_subscribe_idempotent() -> ResultTest<()> {
        let db = TestDB::durable()?;

        let table_id = create_table(&db, "T")?;
        let sql = "select * from T";
        let plan = compile_plan(&db, sql)?;
        let hash = plan.hash();

        let id = id(0);
        let client = Arc::new(client(0));

        let mut subscriptions = SubscriptionManager::default();
        subscriptions.set_legacy_subscription(client.clone(), [plan.clone()]);
        subscriptions.set_legacy_subscription(client.clone(), [plan.clone()]);

        assert!(subscriptions.contains_query(&hash));
        assert!(subscriptions.contains_legacy_subscription(&id, &hash));
        assert!(subscriptions.query_reads_from_table(&hash, &table_id));

        subscriptions.remove_all_subscriptions(&id);

        assert!(!subscriptions.contains_query(&hash));
        assert!(!subscriptions.contains_legacy_subscription(&id, &hash));
        assert!(!subscriptions.query_reads_from_table(&hash, &table_id));

        Ok(())
    }

    #[test]
    fn test_share_queries_full() -> ResultTest<()> {
        let db = TestDB::durable()?;

        let table_id = create_table(&db, "T")?;
        let sql = "select * from T";
        let plan = compile_plan(&db, sql)?;
        let hash = plan.hash();

        let id0 = id(0);
        let client0 = Arc::new(client(0));

        let id1 = id(1);
        let client1 = Arc::new(client(1));

        let mut subscriptions = SubscriptionManager::default();
        subscriptions.set_legacy_subscription(client0, [plan.clone()]);
        subscriptions.set_legacy_subscription(client1, [plan.clone()]);

        assert!(subscriptions.contains_query(&hash));
        assert!(subscriptions.contains_legacy_subscription(&id0, &hash));
        assert!(subscriptions.contains_legacy_subscription(&id1, &hash));
        assert!(subscriptions.query_reads_from_table(&hash, &table_id));

        subscriptions.remove_all_subscriptions(&id0);

        assert!(subscriptions.contains_query(&hash));
        assert!(subscriptions.contains_legacy_subscription(&id1, &hash));
        assert!(subscriptions.query_reads_from_table(&hash, &table_id));

        assert!(!subscriptions.contains_legacy_subscription(&id0, &hash));

        Ok(())
    }

    #[test]
    fn test_share_queries_partial() -> ResultTest<()> {
        let db = TestDB::durable()?;

        let t = create_table(&db, "T")?;
        let s = create_table(&db, "S")?;

        let scan = "select * from T";
        let select0 = "select * from T where a = 0";
        let select1 = "select * from S where a = 1";

        let plan_scan = compile_plan(&db, scan)?;
        let plan_select0 = compile_plan(&db, select0)?;
        let plan_select1 = compile_plan(&db, select1)?;

        let hash_scan = plan_scan.hash();
        let hash_select0 = plan_select0.hash();
        let hash_select1 = plan_select1.hash();

        let id0 = id(0);
        let client0 = Arc::new(client(0));

        let id1 = id(1);
        let client1 = Arc::new(client(1));

        let mut subscriptions = SubscriptionManager::default();
        subscriptions.set_legacy_subscription(client0, [plan_scan.clone(), plan_select0.clone()]);
        subscriptions.set_legacy_subscription(client1, [plan_scan.clone(), plan_select1.clone()]);

        assert!(subscriptions.contains_query(&hash_scan));
        assert!(subscriptions.contains_query(&hash_select0));
        assert!(subscriptions.contains_query(&hash_select1));

        assert!(subscriptions.contains_legacy_subscription(&id0, &hash_scan));
        assert!(subscriptions.contains_legacy_subscription(&id0, &hash_select0));

        assert!(subscriptions.contains_legacy_subscription(&id1, &hash_scan));
        assert!(subscriptions.contains_legacy_subscription(&id1, &hash_select1));

        assert!(subscriptions.query_reads_from_table(&hash_scan, &t));
        assert!(subscriptions.query_reads_from_table(&hash_select0, &t));
        assert!(subscriptions.query_reads_from_table(&hash_select1, &s));

        assert!(!subscriptions.query_reads_from_table(&hash_scan, &s));
        assert!(!subscriptions.query_reads_from_table(&hash_select0, &s));
        assert!(!subscriptions.query_reads_from_table(&hash_select1, &t));

        subscriptions.remove_all_subscriptions(&id0);

        assert!(subscriptions.contains_query(&hash_scan));
        assert!(subscriptions.contains_query(&hash_select1));
        assert!(!subscriptions.contains_query(&hash_select0));

        assert!(subscriptions.contains_legacy_subscription(&id1, &hash_scan));
        assert!(subscriptions.contains_legacy_subscription(&id1, &hash_select1));

        assert!(!subscriptions.contains_legacy_subscription(&id0, &hash_scan));
        assert!(!subscriptions.contains_legacy_subscription(&id0, &hash_select0));

        assert!(subscriptions.query_reads_from_table(&hash_scan, &t));
        assert!(subscriptions.query_reads_from_table(&hash_select1, &s));

        assert!(!subscriptions.query_reads_from_table(&hash_scan, &s));
        assert!(!subscriptions.query_reads_from_table(&hash_select1, &t));

        Ok(())
    }

    #[test]
    fn test_caller_transaction_update_without_subscription() -> ResultTest<()> {
        // test if a transaction update is sent to the reducer caller even if
        // the caller haven't subscribed to any updates
        let db = TestDB::durable()?;

        let id0 = Identity::ZERO;
        let client0 = ClientActorId::for_test(id0);
        let config = ClientConfig::for_test();
        let (client0, mut rx) = ClientConnectionSender::dummy_with_channel(client0, config);

        let subscriptions = SubscriptionManager::default();

        let event = Arc::new(ModuleEvent {
            timestamp: Timestamp::now(),
            caller_identity: id0,
            caller_connection_id: Some(client0.id.connection_id),
            function_call: ModuleFunctionCall {
                reducer: "DummyReducer".into(),
                reducer_id: u32::MAX.into(),
                args: ArgsTuple::nullary(),
            },
            status: EventStatus::Committed(DatabaseUpdate::default()),
            energy_quanta_used: EnergyQuanta::ZERO,
            host_execution_duration: Duration::default(),
            request_id: None,
            timer: None,
        });

        db.with_read_only(Workload::Update, |tx| {
            subscriptions.eval_updates(&(&*tx).into(), event, Some(&client0), &db.database_identity())
        });

        tokio::runtime::Builder::new_current_thread()
            .enable_time()
            .build()
            .unwrap()
            .block_on(async move {
                tokio::time::timeout(Duration::from_millis(20), async move {
                    rx.recv().await.expect("Expected at least one message");
                })
                .await
                .expect("Timed out waiting for a message to the client");
            });

        Ok(())
    }
}<|MERGE_RESOLUTION|>--- conflicted
+++ resolved
@@ -529,12 +529,7 @@
     use std::{sync::Arc, time::Duration};
 
     use spacetimedb_client_api_messages::websocket::QueryId;
-<<<<<<< HEAD
-    use spacetimedb_lib::{error::ResultTest, identity::AuthCtx, AlgebraicType, ConnectionId, Identity};
-=======
-    use spacetimedb_lib::Timestamp;
-    use spacetimedb_lib::{error::ResultTest, identity::AuthCtx, Address, AlgebraicType, Identity};
->>>>>>> 91327d58
+    use spacetimedb_lib::{error::ResultTest, identity::AuthCtx, AlgebraicType, ConnectionId, Identity, Timestamp};
     use spacetimedb_primitives::TableId;
     use spacetimedb_subscription::SubscriptionPlan;
 
