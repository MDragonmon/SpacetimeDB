--- conflicted
+++ resolved
@@ -467,12 +467,8 @@
 mod tests {
     use std::{sync::Arc, time::Duration};
 
-<<<<<<< HEAD
+    use spacetimedb_client_api_messages::websocket::QueryId;
     use spacetimedb_lib::Timestamp;
-=======
-    use spacetimedb_client_api_messages::timestamp::Timestamp;
-    use spacetimedb_client_api_messages::websocket::QueryId;
->>>>>>> 85ffb283
     use spacetimedb_lib::{error::ResultTest, identity::AuthCtx, Address, AlgebraicType, Identity};
     use spacetimedb_primitives::TableId;
     use spacetimedb_query::delta::DeltaPlan;
