//! # Subscription Evaluation
//!
//! This module defines how subscription queries are evaluated.
//!
//! A subscription query returns rows matching one or more SQL SELECT statements
//! alongside information about the affected table and an operation identifier
//! (insert or delete) -- a [`DatabaseUpdate`]. This allows subscribers to
//! maintain their own view of (virtual) tables matching the statements.
//!
//! When the [`Subscription`] is first established, all its queries are
//! evaluated against the database and the results are sent back to the
//! subscriber (see [`QuerySet::eval`]). Afterwards, the [`QuerySet`] is
//! evaluated [incrementally][`QuerySet::eval_incr`] whenever a transaction
//! commits updates to the database.
//!
//! Incremental evaluation is straightforward if a query selects from a single
//! table (`SELECT * FROM table WHERE ...`). For join queries, however, it is
//! not obvious how to compute the minimal set of operations for the client to
//! synchronize its state. In general, we conjecture that server-side
//! materialized views are necessary. We find, however, that a particular kind
//! of join query _can_ be evaluated incrementally without materialized views.

use super::execution_unit::ExecutionUnit;
use super::query;
use crate::client::Protocol;
use crate::db::datastore::locking_tx_datastore::tx::TxId;
use crate::db::relational_db::{RelationalDB, Tx};
use crate::error::{DBError, SubscriptionError};
use crate::execution_context::{batch_and_flush_metrics, ExecutionContext};
use crate::host::module_host::{DatabaseTableUpdate, DatabaseUpdateRelValue, ProtocolDatabaseUpdate, UpdatesRelValue};
use crate::json::client_api::TableUpdateJson;
use crate::vm::{build_query, TxMode};
use anyhow::Context;
use itertools::Either;
use rayon::iter::{IntoParallelRefIterator, ParallelIterator};
use spacetimedb_client_api_messages::client_api::TableUpdate;
use spacetimedb_data_structures::map::HashSet;
use spacetimedb_lib::identity::AuthCtx;
use spacetimedb_lib::{Identity, ProductValue};
use spacetimedb_primitives::TableId;
use spacetimedb_sats::db::auth::{StAccess, StTableType};
use spacetimedb_sats::db::error::AuthError;
use spacetimedb_sats::relation::DbTable;
use spacetimedb_vm::expr::{self, AuthAccess, IndexJoin, Query, QueryExpr, SourceExpr, SourceProvider, SourceSet};
use spacetimedb_vm::rel_ops::RelOps;
use spacetimedb_vm::relation::{MemTable, RelValue};
use std::hash::Hash;
use std::iter;
use std::ops::Deref;
use std::sync::Arc;
use std::time::Duration;

/// A [`QueryExpr`] tagged with [`query::Supported`].
///
/// Constructed via `TryFrom`, which rejects unsupported queries.
#[derive(Clone, Debug, Eq, PartialEq, Hash)]
pub struct SupportedQuery {
    pub kind: query::Supported,
    pub expr: QueryExpr,
    pub sql: String,
}

impl SupportedQuery {
    pub fn new(expr: QueryExpr, sql: String) -> Result<Self, DBError> {
        let kind = query::classify(&expr).ok_or_else(|| SubscriptionError::Unsupported(sql.clone()))?;
        Ok(Self { kind, expr, sql })
    }

    pub fn kind(&self) -> query::Supported {
        self.kind
    }

    pub fn as_expr(&self) -> &QueryExpr {
        self.as_ref()
    }

    /// The table whose rows are being returned.
    pub fn return_table(&self) -> TableId {
        self.expr.source.get_db_table().unwrap().table_id
    }

    pub fn return_name(&self) -> String {
        self.expr.source.table_name().to_owned()
    }

    /// This is the same as the return table unless this is a join.
    /// For joins this is the table whose rows are not being returned.
    pub fn filter_table(&self) -> TableId {
        let return_table = self.return_table();
        self.expr
            .query
            .first()
            .and_then(|op| {
                if let Query::IndexJoin(join) = op {
                    Some(join)
                } else {
                    None
                }
            })
            .and_then(|join| {
                join.index_side
                    .get_db_table()
                    .filter(|t| t.table_id != return_table)
                    .or_else(|| join.probe_side.source.get_db_table())
                    .filter(|t| t.table_id != return_table)
                    .map(|t| t.table_id)
            })
            .unwrap_or(return_table)
    }
}

#[cfg(test)]
impl TryFrom<(QueryExpr, String)> for SupportedQuery {
    type Error = DBError;

    fn try_from((expr, sql): (QueryExpr, String)) -> Result<Self, Self::Error> {
        let kind = query::classify(&expr).context("Unsupported query expression")?;
        Ok(Self { kind, expr, sql })
    }
}

impl AsRef<QueryExpr> for SupportedQuery {
    fn as_ref(&self) -> &QueryExpr {
        &self.expr
    }
}

/// Evaluates `query` and returns all the updates.
fn eval_updates<'a>(
    ctx: &'a ExecutionContext,
    db: &'a RelationalDB,
    tx: &'a TxMode<'a>,
    query: &'a QueryExpr,
    mut sources: impl SourceProvider<'a>,
) -> impl 'a + Iterator<Item = RelValue<'a>> {
    let mut query = build_query(ctx, db, tx, query, &mut sources);
    iter::from_fn(move || query.next())
}

/// A [`query::Supported::Semijoin`] compiled for incremental evaluations.
///
/// The following assumptions are made for the incremental evaluation to be
/// correct without maintaining a materialized view:
///
/// * The join is a primary foreign key semijoin, i.e. one row from the
///   right table joins with at most one row from the left table.
/// * The rows in the [`DatabaseTableUpdate`]s on either side of the join
///   are already committed to the underlying "physical" tables.
/// * We maintain set semantics, i.e. no two rows with the same value can appear in the result.
///
/// See [IncrementalJoin::eval] for a detailed algorithmic explanation.
/// However note that there are at most three distinct plans that we must evaluate.
/// They are:
///
/// 1. A(+|-) x B
/// 2. A x B(+|-)
/// 3. A(+|-) x B(+|-)
///
/// All three of these plans are compiled ahead of time,
/// before the evaluation of any row updates.
///
/// For a more in-depth discussion, see the [module-level documentation](./index.html).
#[derive(Debug)]
pub struct IncrementalJoin {
    /// The lhs table which may be the index side or the probe side.
    lhs: DbTable,
    /// The rhs table which may be the index side or the probe side.
    rhs: DbTable,
    /// This determines which side is the index side and which is the probe side.
    return_index_rows: bool,
    /// A(+|-) join B
    virtual_index_plan: QueryExpr,
    /// A join B(+|-)
    virtual_probe_plan: QueryExpr,
    /// A(+|-) join B(+|-)
    virtual_plan: QueryExpr,
}

impl IncrementalJoin {
    fn optimize_query(join: IndexJoin) -> QueryExpr {
        let expr = QueryExpr::from(join);
        // Because (at least) one of the two tables will be a `MemTable`,
        // and therefore not have indexes,
        // the `row_count` function we pass to `optimize` is useless;
        // either the `DbTable` must be used as the index side,
        // or for the `A- join B-` case, the join must be rewritten to not use indexes.
        expr.optimize(&|_, _| 0)
    }

    /// Return the query plan where the lhs is a delta table.
    fn plan_for_delta_lhs(&self) -> &QueryExpr {
        if self.return_index_rows {
            &self.virtual_index_plan
        } else {
            &self.virtual_probe_plan
        }
    }

    /// Return the query plan where the rhs is a delta table.
    fn plan_for_delta_rhs(&self) -> &QueryExpr {
        if self.return_index_rows {
            &self.virtual_probe_plan
        } else {
            &self.virtual_index_plan
        }
    }

    /// Construct an [`IncrementalJoin`] from a [`QueryExpr`].
    ///
    ///
    /// An error is returned if the expression is not well-formed.
    pub fn new(expr: &QueryExpr) -> anyhow::Result<Self> {
        if expr.query.len() != 1 {
            return Err(anyhow::anyhow!("expected a single index join, but got {:#?}", expr));
        }
        let expr::Query::IndexJoin(ref join) = expr.query[0] else {
            return Err(anyhow::anyhow!("expected a single index join, but got {:#?}", expr));
        };

        let index_table = join
            .index_side
            .get_db_table()
            .context("expected a physical database table")?
            .clone();
        let probe_table = join
            .probe_side
            .source
            .get_db_table()
            .context("expected a physical database table")?
            .clone();

        let (virtual_index_plan, _sources) = with_delta_table(join.clone(), Some(Vec::new()), None);
        debug_assert_eq!(_sources.len(), 1);
        let virtual_index_plan = Self::optimize_query(virtual_index_plan);

        let (virtual_probe_plan, _sources) = with_delta_table(join.clone(), None, Some(Vec::new()));
        debug_assert_eq!(_sources.len(), 1);
        let virtual_probe_plan = Self::optimize_query(virtual_probe_plan);

        let (virtual_plan, _sources) = with_delta_table(join.clone(), Some(Vec::new()), Some(Vec::new()));
        debug_assert_eq!(_sources.len(), 2);
        let virtual_plan = virtual_plan.to_inner_join();

        let return_index_rows = join.return_index_rows;

        let (lhs, rhs) = if return_index_rows {
            (index_table, probe_table)
        } else {
            (probe_table, index_table)
        };

        Ok(Self {
            lhs,
            rhs,
            return_index_rows,
            virtual_index_plan,
            virtual_probe_plan,
            virtual_plan,
        })
    }

    /// Evaluate join plan for lhs updates.
    fn eval_lhs<'a>(
        &'a self,
        ctx: &'a ExecutionContext,
        db: &'a RelationalDB,
        tx: &'a TxMode<'a>,
        lhs: impl 'a + Iterator<Item = &'a ProductValue>,
    ) -> impl Iterator<Item = RelValue<'a>> {
        eval_updates(ctx, db, tx, self.plan_for_delta_lhs(), Some(lhs.map(RelValue::ProjRef)))
    }

    /// Evaluate join plan for rhs updates.
    fn eval_rhs<'a>(
        &'a self,
        ctx: &'a ExecutionContext,
        db: &'a RelationalDB,
        tx: &'a TxMode<'a>,
        rhs: impl 'a + Iterator<Item = &'a ProductValue>,
    ) -> impl Iterator<Item = RelValue<'a>> {
        eval_updates(ctx, db, tx, self.plan_for_delta_rhs(), Some(rhs.map(RelValue::ProjRef)))
    }

    /// Evaluate join plan for both lhs and rhs updates.
    fn eval_all<'a>(
        &'a self,
        ctx: &'a ExecutionContext,
        db: &'a RelationalDB,
        tx: &'a TxMode<'a>,
        lhs: impl 'a + Iterator<Item = &'a ProductValue>,
        rhs: impl 'a + Iterator<Item = &'a ProductValue>,
    ) -> impl Iterator<Item = RelValue<'a>> {
        let is = Either::Left(lhs.map(RelValue::ProjRef));
        let ps = Either::Right(rhs.map(RelValue::ProjRef));
        let sources: SourceSet<_, 2> = if self.return_index_rows { [is, ps] } else { [ps, is] }.into();
        eval_updates(ctx, db, tx, &self.virtual_plan, sources)
    }

    /// Evaluate this [`IncrementalJoin`] over the row updates of a transaction t.
    ///
    /// In the comments that follow,
    /// B(t) refers to the state of table B as of transaction t.
    /// In particular, B(t) includes all of the changes from t.
    /// B(s) refers to the state of table B as of transaction s,
    /// where s is the transaction immediately preceeding t.
    ///
    /// Now we may ask,
    /// given a set of updates to tables A and/or B,
    /// how to efficiently compute the semijoin A(t) x B(t)?
    ///
    /// First consider newly inserted rows of A.
    /// We want to know if they join with any newly inserted rows of B,
    /// or if they join with any previously existing rows of B.
    /// That is:
    ///
    /// A+ x B(t)
    ///
    /// Note that we don't need to consider deleted rows from B.
    /// Because they have no bearing on newly inserted rows of A.
    ///
    /// Now consider rows that were deleted from A.
    /// Similary we want to know if they join with any deleted rows of B,
    /// or if they join with any previously existing rows of B.
    /// That is:
    ///
    /// A- x B(s) U A- x B- = A- x B(t) \ A- x B+ U A- x B-
    ///
    /// Note that we don't necessarily care about newly inserted rows of B in this case.
    /// Because even if they join with deleted rows of A,
    /// they were never included in the results to begin with.
    /// However, during this evaluation, we no longer have direct access to B(s).
    /// Hence we must derive it by subtracting A- x B+ from A- x B(t).
    ///
    /// Finally we must consider previously existing rows of A.
    /// That is:
    ///
    /// A(s) x B+ = A(t) x B+ \ A+ x B+
    /// A(s) x B- = A(t) x B- \ A+ x B-
    ///
    /// In total we must consider 8 distinct joins.
    /// They are:
    ///
    /// (1) A+ x B(t)
    /// (2) A- x B(t)
    /// (3) A- x B+
    /// (4) A- x B-
    /// (5) A(t) x B+
    /// (6) A(t) x B-
    /// (7) A+ x B+
    /// (8) A+ x B-
    pub fn eval<'a>(
        &'a self,
        ctx: &'a ExecutionContext,
        db: &'a RelationalDB,
        tx: &'a TxMode<'a>,
        updates: impl 'a + Clone + Iterator<Item = &'a DatabaseTableUpdate>,
    ) -> UpdatesRelValue<'a> {
        // Find any updates to the tables mentioned by `self` and group them into [`JoinSide`]s.
        //
        // The supplied updates are assumed to be the full set of updates from a single transaction.
        //
        // If neither side of the join is modified by any of the updates, `None` is returned.
        // Otherwise, `Some((index_table, probe_table))` is returned
        // with the updates partitioned into the respective [`JoinSide`].
        // =====================================================================

        // Partitions `updates` into `deletes` and `inserts` for `lhs` and `rhs`.
        let mut lhs_deletes = updates
            .clone()
            .filter(|u| u.table_id == self.lhs.table_id)
            .flat_map(|u| u.deletes.iter())
            .peekable();
        let mut lhs_inserts = updates
            .clone()
            .filter(|u| u.table_id == self.lhs.table_id)
            .flat_map(|u| u.inserts.iter())
            .peekable();
        let mut rhs_deletes = updates
            .clone()
            .filter(|u| u.table_id == self.rhs.table_id)
            .flat_map(|u| u.deletes.iter())
            .peekable();
        let mut rhs_inserts = updates
            .filter(|u| u.table_id == self.rhs.table_id)
            .flat_map(|u| u.inserts.iter())
            .peekable();

        // No updates at all? Return `None`.
        let has_lhs_deletes = lhs_deletes.peek().is_some();
        let has_lhs_inserts = lhs_inserts.peek().is_some();
        let has_rhs_deletes = rhs_deletes.peek().is_some();
        let has_rhs_inserts = rhs_inserts.peek().is_some();
        if !has_lhs_deletes && !has_lhs_inserts && !has_rhs_deletes && !has_rhs_inserts {
            return <_>::default();
        }

        // Compute the incremental join
        // =====================================================================

        fn collect_set<T: Hash + Eq, I: Iterator<Item = T>>(
            produce_if: bool,
            producer: impl FnOnce() -> I,
        ) -> HashSet<T> {
            if produce_if {
                producer().collect()
            } else {
                HashSet::new()
            }
        }

        fn make_iter<T, I: Iterator<Item = T>>(
            produce_if: bool,
            producer: impl FnOnce() -> I,
        ) -> impl Iterator<Item = T> {
            if produce_if {
                Either::Left(producer())
            } else {
                Either::Right(iter::empty())
            }
        }

        // (1) A+ x B(t)
        let j1_lhs_ins = lhs_inserts.clone();
        let join_1 = make_iter(has_lhs_inserts, || self.eval_lhs(ctx, db, tx, j1_lhs_ins));
        // (2) A- x B(t)
        let j2_lhs_del = lhs_deletes.clone();
        let mut join_2 = collect_set(has_lhs_deletes, || self.eval_lhs(ctx, db, tx, j2_lhs_del));
        // (3) A- x B+
        let j3_lhs_del = lhs_deletes.clone();
        let j3_rhs_ins = rhs_inserts.clone();
        let join_3 = make_iter(has_lhs_deletes && has_rhs_inserts, || {
            self.eval_all(ctx, db, tx, j3_lhs_del, j3_rhs_ins)
        });
        // (4) A- x B-
        let j4_rhs_del = rhs_deletes.clone();
        let join_4 = make_iter(has_lhs_deletes && has_rhs_deletes, || {
            self.eval_all(ctx, db, tx, lhs_deletes, j4_rhs_del)
        });
        // (5) A(t) x B+
        let j5_rhs_ins = rhs_inserts.clone();
        let mut join_5 = collect_set(has_rhs_inserts, || self.eval_rhs(ctx, db, tx, j5_rhs_ins));
        // (6) A(t) x B-
        let j6_rhs_del = rhs_deletes.clone();
        let mut join_6 = collect_set(has_rhs_deletes, || self.eval_rhs(ctx, db, tx, j6_rhs_del));
        // (7) A+ x B+
        let j7_lhs_ins = lhs_inserts.clone();
        let join_7 = make_iter(has_lhs_inserts && has_rhs_inserts, || {
            self.eval_all(ctx, db, tx, j7_lhs_ins, rhs_inserts)
        });
        // (8) A+ x B-
        let join_8 = make_iter(has_lhs_inserts && has_rhs_deletes, || {
            self.eval_all(ctx, db, tx, lhs_inserts, rhs_deletes)
        });

        // A- x B(s) = A- x B(t) \ A- x B+
        for row in join_3 {
            join_2.remove(&row);
        }
        // A(s) x B+ = A(t) x B+ \ A+ x B+
        for row in join_7 {
            join_5.remove(&row);
        }
        // A(s) x B- = A(t) x B- \ A+ x B-
        for row in join_8 {
            join_6.remove(&row);
        }

        join_5.retain(|row| !join_6.remove(row));

        // Collect deletes:
        let mut deletes = Vec::new();
        deletes.extend(join_2);
        for row in join_4 {
            deletes.push(row);
        }
        deletes.extend(join_6);

        // Collect inserts:
        let mut inserts = Vec::new();
        for row in join_1 {
            inserts.push(row);
        }
        inserts.extend(join_5);

        UpdatesRelValue { deletes, inserts }
    }
}

/// Replace an [IndexJoin]'s scan or fetch operation with a delta table.
/// A delta table consists purely of updates or changes to the base table.
fn with_delta_table(
    mut join: IndexJoin,
    index_side: Option<Vec<ProductValue>>,
    probe_side: Option<Vec<ProductValue>>,
) -> (IndexJoin, SourceSet<Vec<ProductValue>, 2>) {
    let mut sources = SourceSet::empty();

    let mut add_mem_table =
        |side: SourceExpr, data| sources.add_mem_table(MemTable::new(side.head().clone(), side.table_access(), data));

    if let Some(index_side) = index_side {
        join.index_side = add_mem_table(join.index_side, index_side);
    }

    if let Some(probe_side) = probe_side {
        join.probe_side.source = add_mem_table(join.probe_side.source, probe_side);
    }

    (join, sources)
}

/// A set of independent single or multi-query execution units.
#[derive(Debug, PartialEq, Eq)]
pub struct ExecutionSet {
    exec_units: Vec<Arc<ExecutionUnit>>,
}

impl ExecutionSet {
    pub fn eval(
        &self,
        ctx: &ExecutionContext,
        protocol: Protocol,
        db: &RelationalDB,
        tx: &Tx,
        slow_query_threshold: Option<Duration>,
    ) -> ProtocolDatabaseUpdate {
        let tables = match protocol {
            Protocol::Binary => Either::Left(self.eval_binary(ctx, db, tx, slow_query_threshold)),
            Protocol::Text => Either::Right(self.eval_json(ctx, db, tx, slow_query_threshold)),
        };
        ProtocolDatabaseUpdate { tables }
    }

    #[tracing::instrument(skip_all)]
    fn eval_json(
        &self,
        ctx: &ExecutionContext,
        db: &RelationalDB,
        tx: &Tx,
        slow_query_threshold: Option<Duration>,
    ) -> Vec<TableUpdateJson> {
        // evaluate each of the execution units in this ExecutionSet in parallel
        let (eval, all_ctx): (Vec<_>, Vec<_>) = self
            .exec_units
            .par_iter()
<<<<<<< HEAD
            .filter_map(|unit| {
                let ctx = ctx.clone();
                unit.eval_json(&ctx, db, tx, &unit.sql)
                    .transpose()
                    .map(|result| (result, ctx))
            })
            .unzip();

        batch_and_flush_metrics(all_ctx);
        eval.into_iter().collect::<Result<_, _>>()
=======
            .filter_map(|unit| unit.eval_json(ctx, db, tx, &unit.sql, slow_query_threshold))
            .collect()
>>>>>>> b2eb08c9
    }

    #[tracing::instrument(skip_all)]
    fn eval_binary(
        &self,
        ctx: &ExecutionContext,
        db: &RelationalDB,
        tx: &Tx,
        slow_query_threshold: Option<Duration>,
    ) -> Vec<TableUpdate> {
        // evaluate each of the execution units in this ExecutionSet in parallel
        let (eval, all_ctx): (Vec<_>, Vec<_>) = self
            .exec_units
            .par_iter()
<<<<<<< HEAD
            .filter_map(|unit| {
                let ctx = ctx.clone();
                unit.eval_binary(&ctx, db, tx, &unit.sql)
                    .transpose()
                    .map(|result| (result, ctx))
            })
            .unzip();

        batch_and_flush_metrics(all_ctx);
        eval.into_iter().collect::<Result<_, _>>()
=======
            .filter_map(|unit| unit.eval_binary(ctx, db, tx, &unit.sql, slow_query_threshold))
            .collect()
>>>>>>> b2eb08c9
    }

    #[tracing::instrument(skip_all)]
    pub fn eval_incr<'a>(
        &'a self,
        ctx: &'a ExecutionContext,
        db: &'a RelationalDB,
        tx: &'a TxMode<'a>,
        database_update: &'a [&'a DatabaseTableUpdate],
        slow_query_threshold: Option<Duration>,
    ) -> DatabaseUpdateRelValue<'a> {
        let mut tables = Vec::new();
        for unit in &self.exec_units {
            if let Some(table) = unit.eval_incr(
                ctx,
                db,
                tx,
                &unit.sql,
                database_update.iter().copied(),
                slow_query_threshold,
            ) {
                tables.push(table);
            }
        }
        DatabaseUpdateRelValue { tables }
    }

    /// The estimated number of rows returned by this execution set.
    pub fn row_estimate(&self, tx: &TxId) -> u64 {
        self.exec_units
            .iter()
            .map(|unit| unit.row_estimate(tx))
            .fold(0, |acc, est| acc.saturating_add(est))
    }
}

impl FromIterator<SupportedQuery> for ExecutionSet {
    fn from_iter<T: IntoIterator<Item = SupportedQuery>>(iter: T) -> Self {
        ExecutionSet {
            exec_units: iter.into_iter().map(|plan| Arc::new(plan.into())).collect(),
        }
    }
}

impl IntoIterator for ExecutionSet {
    type Item = Arc<ExecutionUnit>;
    type IntoIter = std::vec::IntoIter<Self::Item>;

    fn into_iter(self) -> Self::IntoIter {
        self.exec_units.into_iter()
    }
}

impl FromIterator<Arc<ExecutionUnit>> for ExecutionSet {
    fn from_iter<T: IntoIterator<Item = Arc<ExecutionUnit>>>(iter: T) -> Self {
        ExecutionSet {
            exec_units: iter.into_iter().collect(),
        }
    }
}

impl From<Vec<Arc<ExecutionUnit>>> for ExecutionSet {
    fn from(value: Vec<Arc<ExecutionUnit>>) -> Self {
        ExecutionSet::from_iter(value)
    }
}

impl From<Vec<SupportedQuery>> for ExecutionSet {
    fn from(value: Vec<SupportedQuery>) -> Self {
        ExecutionSet::from_iter(value)
    }
}

impl AuthAccess for ExecutionSet {
    fn check_auth(&self, owner: Identity, caller: Identity) -> Result<(), AuthError> {
        self.exec_units.iter().try_for_each(|eu| eu.check_auth(owner, caller))
    }
}

/// Queries all the [`StTableType::User`] tables *right now*
/// and turns them into [`QueryExpr`],
/// the moral equivalent of `SELECT * FROM table`.
pub(crate) fn get_all(relational_db: &RelationalDB, tx: &Tx, auth: &AuthCtx) -> Result<Vec<SupportedQuery>, DBError> {
    Ok(relational_db
        .get_all_tables(tx)?
        .iter()
        .map(Deref::deref)
        .filter(|t| {
            t.table_type == StTableType::User && (auth.owner == auth.caller || t.table_access == StAccess::Public)
        })
        .map(|src| SupportedQuery {
            kind: query::Supported::Select,
            expr: QueryExpr::new(src),
            sql: format!("SELECT * FROM {}", src.table_name),
        })
        .collect())
}

#[cfg(test)]
mod tests {
    use super::*;
    use crate::db::relational_db::tests_utils::TestDB;
    use crate::sql::compiler::compile_sql;
    use spacetimedb_lib::error::ResultTest;
    use spacetimedb_sats::relation::DbTable;
    use spacetimedb_sats::{product, AlgebraicType};
    use spacetimedb_vm::expr::{CrudExpr, IndexJoin, Query, SourceExpr};

    #[test]
    // Compile an index join after replacing the index side with a virtual table.
    // The original index and probe sides should be swapped after introducing the delta table.
    fn compile_incremental_index_join_index_side() -> ResultTest<()> {
        let db = TestDB::durable()?;

        // Create table [lhs] with index on [b]
        let schema = &[("a", AlgebraicType::U64), ("b", AlgebraicType::U64)];
        let indexes = &[(1.into(), "b")];
        let _ = db.create_table_for_test("lhs", schema, indexes)?;

        // Create table [rhs] with index on [b, c]
        let schema = &[
            ("b", AlgebraicType::U64),
            ("c", AlgebraicType::U64),
            ("d", AlgebraicType::U64),
        ];
        let indexes = &[(0.into(), "b"), (1.into(), "c")];
        let rhs_id = db.create_table_for_test("rhs", schema, indexes)?;

        let tx = db.begin_tx();
        // Should generate an index join since there is an index on `lhs.b`.
        // Should push the sargable range condition into the index join's probe side.
        let sql = "select lhs.* from lhs join rhs on lhs.b = rhs.b where rhs.c > 2 and rhs.c < 4 and rhs.d = 3";
        let exp = compile_sql(&db, &tx, sql)?.remove(0);

        let CrudExpr::Query(mut expr) = exp else {
            panic!("unexpected result from compilation: {:#?}", exp);
        };

        assert_eq!(expr.source.table_name(), "lhs");
        assert_eq!(expr.query.len(), 1);

        let join = expr.query.pop().unwrap();
        let Query::IndexJoin(join) = join else {
            panic!("expected an index join, but got {:#?}", join);
        };

        // Create an insert for an incremental update.
        let delta = vec![product![0u64, 0u64]];

        // Optimize the query plan for the incremental update.
        let (expr, _sources) = with_delta_table(join, Some(delta), None);
        let expr: QueryExpr = expr.into();
        let mut expr = expr.optimize(&|_, _| i64::MAX);
        assert_eq!(expr.source.table_name(), "lhs");
        assert_eq!(expr.query.len(), 1);

        let join = expr.query.pop().unwrap();
        let Query::IndexJoin(join) = join else {
            panic!("expected an index join, but got {:#?}", join);
        };

        let IndexJoin {
            probe_side:
                QueryExpr {
                    source: SourceExpr::InMemory { .. },
                    query: ref lhs,
                },
            probe_col,
            index_side: SourceExpr::DbTable(DbTable {
                table_id: index_table, ..
            }),
            index_select: Some(_),
            index_col,
            return_index_rows: false,
        } = join
        else {
            panic!("unexpected index join {:#?}", join);
        };

        assert!(lhs.is_empty());

        // Assert that original index and probe tables have been swapped.
        assert_eq!(index_table, rhs_id);
        assert_eq!(index_col, 0.into());
        assert_eq!(probe_col, 1.into());
        Ok(())
    }

    #[test]
    // Compile an index join after replacing the probe side with a virtual table.
    // The original index and probe sides should remain after introducing the virtual table.
    fn compile_incremental_index_join_probe_side() -> ResultTest<()> {
        let db = TestDB::durable()?;

        // Create table [lhs] with index on [b]
        let schema = &[("a", AlgebraicType::U64), ("b", AlgebraicType::U64)];
        let indexes = &[(1.into(), "b")];
        let lhs_id = db.create_table_for_test("lhs", schema, indexes)?;

        // Create table [rhs] with index on [b, c]
        let schema = &[
            ("b", AlgebraicType::U64),
            ("c", AlgebraicType::U64),
            ("d", AlgebraicType::U64),
        ];
        let indexes = &[(0.into(), "b"), (1.into(), "c")];
        let _ = db.create_table_for_test("rhs", schema, indexes)?;

        let tx = db.begin_tx();
        // Should generate an index join since there is an index on `lhs.b`.
        // Should push the sargable range condition into the index join's probe side.
        let sql = "select lhs.* from lhs join rhs on lhs.b = rhs.b where rhs.c > 2 and rhs.c < 4 and rhs.d = 3";
        let exp = compile_sql(&db, &tx, sql)?.remove(0);

        let CrudExpr::Query(mut expr) = exp else {
            panic!("unexpected result from compilation: {:#?}", exp);
        };

        assert_eq!(expr.source.table_name(), "lhs");
        assert_eq!(expr.query.len(), 1);

        let join = expr.query.pop().unwrap();
        let Query::IndexJoin(join) = join else {
            panic!("expected an index join, but got {:#?}", join);
        };

        // Create an insert for an incremental update.
        let delta = vec![product![0u64, 0u64, 0u64]];

        // Optimize the query plan for the incremental update.
        let (expr, _sources) = with_delta_table(join, None, Some(delta));
        let expr = QueryExpr::from(expr);
        let mut expr = expr.optimize(&|_, _| i64::MAX);

        assert_eq!(expr.source.table_name(), "lhs");
        assert_eq!(expr.query.len(), 1);
        assert!(expr.source.is_db_table());

        let join = expr.query.pop().unwrap();
        let Query::IndexJoin(join) = join else {
            panic!("expected an index join, but got {:#?}", join);
        };

        let IndexJoin {
            probe_side:
                QueryExpr {
                    source: SourceExpr::InMemory { .. },
                    query: ref rhs,
                },
            probe_col,
            index_side: SourceExpr::DbTable(DbTable {
                table_id: index_table, ..
            }),
            index_select: None,
            index_col,
            return_index_rows: true,
        } = join
        else {
            panic!("unexpected index join {:#?}", join);
        };

        assert!(!rhs.is_empty());

        // Assert that original index and probe tables have not been swapped.
        assert_eq!(index_table, lhs_id);
        assert_eq!(index_col, 1.into());
        assert_eq!(probe_col, 0.into());
        Ok(())
    }

    #[test]
    fn compile_incremental_join_unindexed_semi_join() {
        let db = TestDB::durable().expect("failed to make test db");

        // Create table [lhs] with index on [b]
        let schema = &[("a", AlgebraicType::U64), ("b", AlgebraicType::U64)];
        let indexes = &[(1.into(), "b")];
        let _lhs_id = db
            .create_table_for_test("lhs", schema, indexes)
            .expect("Failed to create_table_for_test lhs");

        // Create table [rhs] with index on [b, c]
        let schema = &[
            ("b", AlgebraicType::U64),
            ("c", AlgebraicType::U64),
            ("d", AlgebraicType::U64),
        ];
        let indexes = &[(0.into(), "b"), (1.into(), "c")];
        let _rhs_id = db
            .create_table_for_test("rhs", schema, indexes)
            .expect("Failed to create_table_for_test rhs");

        let tx = db.begin_tx();

        // Should generate an index join since there is an index on `lhs.b`.
        // Should push the sargable range condition into the index join's probe side.
        let sql = "select lhs.* from lhs join rhs on lhs.b = rhs.b where rhs.c > 2 and rhs.c < 4 and rhs.d = 3";
        let exp = compile_sql(&db, &tx, sql).expect("Failed to compile_sql").remove(0);

        let CrudExpr::Query(expr) = exp else {
            panic!("unexpected result from compilation: {:#?}", exp);
        };

        assert_eq!(expr.source.table_name(), "lhs");
        assert_eq!(expr.query.len(), 1);

        let src_join = &expr.query[0];
        assert!(
            matches!(src_join, Query::IndexJoin(_)),
            "expected an index join, but got {:#?}",
            src_join
        );

        let incr = IncrementalJoin::new(&expr).expect("Failed to construct IncrementalJoin");

        let virtual_plan = &incr.virtual_plan;

        assert!(virtual_plan.source.is_mem_table());
        assert_eq!(virtual_plan.source.head(), expr.source.head());
        assert_eq!(virtual_plan.head(), expr.head());
        assert_eq!(virtual_plan.query.len(), 1);
        let incr_join = &virtual_plan.query[0];
        let Query::JoinInner(ref incr_join) = incr_join else {
            panic!("expected an inner semijoin, but got {:#?}", incr_join);
        };
        assert!(incr_join.rhs.source.is_mem_table());
        assert_ne!(incr_join.rhs.source.head(), expr.source.head());
        assert_ne!(incr_join.rhs.head(), expr.head());
        assert_eq!(incr_join.inner, None);
    }
}<|MERGE_RESOLUTION|>--- conflicted
+++ resolved
@@ -542,22 +542,17 @@
         // evaluate each of the execution units in this ExecutionSet in parallel
         let (eval, all_ctx): (Vec<_>, Vec<_>) = self
             .exec_units
+            // if you need eval to run single-threaded for debugging, change this to .iter()
             .par_iter()
-<<<<<<< HEAD
             .filter_map(|unit| {
                 let ctx = ctx.clone();
-                unit.eval_json(&ctx, db, tx, &unit.sql)
-                    .transpose()
+                unit.eval_json(&ctx, db, tx, &unit.sql, slow_query_threshold)
                     .map(|result| (result, ctx))
             })
             .unzip();
 
         batch_and_flush_metrics(all_ctx);
-        eval.into_iter().collect::<Result<_, _>>()
-=======
-            .filter_map(|unit| unit.eval_json(ctx, db, tx, &unit.sql, slow_query_threshold))
-            .collect()
->>>>>>> b2eb08c9
+        eval
     }
 
     #[tracing::instrument(skip_all)]
@@ -571,22 +566,17 @@
         // evaluate each of the execution units in this ExecutionSet in parallel
         let (eval, all_ctx): (Vec<_>, Vec<_>) = self
             .exec_units
+            // if you need eval to run single-threaded for debugging, change this to .iter()
             .par_iter()
-<<<<<<< HEAD
             .filter_map(|unit| {
                 let ctx = ctx.clone();
-                unit.eval_binary(&ctx, db, tx, &unit.sql)
-                    .transpose()
+                unit.eval_binary(&ctx, db, tx, &unit.sql, slow_query_threshold)
                     .map(|result| (result, ctx))
             })
             .unzip();
 
         batch_and_flush_metrics(all_ctx);
-        eval.into_iter().collect::<Result<_, _>>()
-=======
-            .filter_map(|unit| unit.eval_binary(ctx, db, tx, &unit.sql, slow_query_threshold))
-            .collect()
->>>>>>> b2eb08c9
+        eval
     }
 
     #[tracing::instrument(skip_all)]
