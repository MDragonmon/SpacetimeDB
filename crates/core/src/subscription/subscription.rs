--- conflicted
+++ resolved
@@ -554,21 +554,18 @@
         let (eval, all_ctx): (Vec<_>, Vec<_>) = self
             .exec_units
             .par_iter()
-<<<<<<< HEAD
             .filter_map(|unit| {
                 let ctx = ctx.clone();
-                unit.eval_json(&ctx, db, tx).transpose().map(|result| (result, ctx))
+                unit.eval_json(&ctx, db, tx, &unit.sql)
+                    .transpose()
+                    .map(|result| (result, ctx))
             })
             .unzip();
 
-            tokio::task::spawn_blocking(|| {
-                drop(all_ctx);
-            });
+        tokio::task::spawn_blocking(|| {
+            drop(all_ctx);
+        });
         eval.into_iter().collect::<Result<_, _>>()
-=======
-            .filter_map(|unit| unit.eval_json(ctx, db, tx, &unit.sql).transpose())
-            .collect::<Result<Vec<_>, _>>()
->>>>>>> 18bf7ee5
     }
 
     #[tracing::instrument(skip_all)]
@@ -577,21 +574,18 @@
         let (eval, all_ctx): (Vec<_>, Vec<_>) = self
             .exec_units
             .par_iter()
-<<<<<<< HEAD
             .filter_map(|unit| {
                 let ctx = ctx.clone();
-                unit.eval_binary(&ctx, db, tx).transpose().map(|result| (result, ctx))
+                unit.eval_binary(&ctx, db, tx, &unit.sql)
+                    .transpose()
+                    .map(|result| (result, ctx))
             })
             .unzip();
 
-            tokio::task::spawn_blocking(|| {
-                drop(all_ctx);
-            });
+        tokio::task::spawn_blocking(|| {
+            drop(all_ctx);
+        });
         eval.into_iter().collect::<Result<_, _>>()
-=======
-            .filter_map(|unit| unit.eval_binary(ctx, db, tx, &unit.sql).transpose())
-            .collect::<Result<Vec<_>, _>>()
->>>>>>> 18bf7ee5
     }
 
     #[tracing::instrument(skip_all)]
