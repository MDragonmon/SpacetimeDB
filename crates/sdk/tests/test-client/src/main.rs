#[allow(clippy::too_many_arguments)]
#[allow(clippy::large_enum_variant)]
mod module_bindings;

use core::fmt::Display;
use std::sync::{atomic::AtomicUsize, Arc, Mutex};

use module_bindings::*;

use spacetimedb_sdk::{
    credentials, i256, u256, unstable::CallReducerFlags, Address, DbConnectionBuilder, DbContext, Event, Identity,
<<<<<<< HEAD
    ReducerEvent, Status, Table, TimeDuration, Timestamp,
=======
    ReducerEvent, Status, SubscriptionHandle, Table,
>>>>>>> 2fc0361d
};
use test_counter::TestCounter;

mod simple_test_table;
use simple_test_table::{insert_one, on_insert_one};

mod pk_test_table;
use pk_test_table::insert_update_delete_one;

mod unique_test_table;
use unique_test_table::insert_then_delete_one;

const LOCALHOST: &str = "http://localhost:3000";

fn db_name_or_panic() -> String {
    std::env::var("SPACETIME_SDK_TEST_DB_NAME").expect("Failed to read db name from env")
}

/// Register a panic hook which will exit the process whenever any thread panics.
///
/// This allows us to fail tests by panicking in callbacks.
fn exit_on_panic() {
    // The default panic hook is responsible for printing the panic message and backtrace to stderr.
    // Grab a handle on it, and invoke it in our custom hook before exiting.
    let default_hook = std::panic::take_hook();
    std::panic::set_hook(Box::new(move |panic_info| {
        // Print panic information
        default_hook(panic_info);

        // Exit the process with a non-zero code to denote failure.
        std::process::exit(1);
    }));
}

macro_rules! assert_eq_or_bail {
    ($expected:expr, $found:expr) => {{
        let expected = &$expected;
        let found = &$found;
        if expected != found {
            anyhow::bail!(
                "Expected {} => {:?} but found {} => {:?}",
                stringify!($expected),
                expected,
                stringify!($found),
                found
            );
        }
    }};
}

fn main() {
    env_logger::init();
    exit_on_panic();

    let test = std::env::args()
        .nth(1)
        .expect("Pass a test name as a command-line argument to the test client");

    match &*test {
        "insert_primitive" => exec_insert_primitive(),
        "subscribe_and_cancel" => exec_subscribe_and_cancel(),
        "subscribe_and_unsubscribe" => exec_subscribe_and_unsubscribe(),
        "subscription_error_smoke_test" => exec_subscription_error_smoke_test(),
        "delete_primitive" => exec_delete_primitive(),
        "update_primitive" => exec_update_primitive(),

        "insert_identity" => exec_insert_identity(),
        "insert_caller_identity" => exec_insert_caller_identity(),
        "delete_identity" => exec_delete_identity(),
        "update_identity" => exec_update_identity(),

        "insert_address" => exec_insert_address(),
        "insert_caller_address" => exec_insert_caller_address(),
        "delete_address" => exec_delete_address(),
        "update_address" => exec_update_address(),

        "insert_timestamp" => exec_insert_timestamp(),
        "insert_call_timestamp" => exec_insert_call_timestamp(),

        "on_reducer" => exec_on_reducer(),
        "fail_reducer" => exec_fail_reducer(),

        "insert_vec" => exec_insert_vec(),
        "insert_option_some" => exec_insert_option_some(),
        "insert_option_none" => exec_insert_option_none(),
        "insert_struct" => exec_insert_struct(),
        "insert_simple_enum" => exec_insert_simple_enum(),
        "insert_enum_with_payload" => exec_insert_enum_with_payload(),

        "insert_delete_large_table" => exec_insert_delete_large_table(),

        "insert_primitives_as_strings" => exec_insert_primitives_as_strings(),

        // "resubscribe" => exec_resubscribe(),
        //
        "reauth_part_1" => exec_reauth_part_1(),
        "reauth_part_2" => exec_reauth_part_2(),

        "should_fail" => exec_should_fail(),

        "reconnect_same_address" => exec_reconnect_same_address(),
        "caller_always_notified" => exec_caller_always_notified(),

        "subscribe_all_select_star" => exec_subscribe_all_select_star(),
        "caller_alice_receives_reducer_callback_but_not_bob" => {
            exec_caller_alice_receives_reducer_callback_but_not_bob()
        }
        _ => panic!("Unknown test: {}", test),
    }
}

fn assert_table_empty<T: Table>(tbl: T) -> anyhow::Result<()> {
    let count = tbl.count();
    if count != 0 {
        anyhow::bail!(
            "Expected table {} to be empty, but found {} rows resident",
            std::any::type_name::<T::Row>(),
            count,
        )
    }
    Ok(())
}

/// Each test runs against a fresh DB, so all tables should be empty until we call an insert reducer.
///
/// We'll call this function within our initial `on_subscription_applied` callback to verify that.
fn assert_all_tables_empty(ctx: &impl RemoteDbContext) -> anyhow::Result<()> {
    assert_table_empty(ctx.db().one_u_8())?;
    assert_table_empty(ctx.db().one_u_16())?;
    assert_table_empty(ctx.db().one_u_32())?;
    assert_table_empty(ctx.db().one_u_64())?;
    assert_table_empty(ctx.db().one_u_128())?;
    assert_table_empty(ctx.db().one_u_256())?;

    assert_table_empty(ctx.db().one_i_8())?;
    assert_table_empty(ctx.db().one_i_16())?;
    assert_table_empty(ctx.db().one_i_32())?;
    assert_table_empty(ctx.db().one_i_64())?;
    assert_table_empty(ctx.db().one_i_128())?;
    assert_table_empty(ctx.db().one_i_256())?;

    assert_table_empty(ctx.db().one_bool())?;

    assert_table_empty(ctx.db().one_f_32())?;
    assert_table_empty(ctx.db().one_f_64())?;

    assert_table_empty(ctx.db().one_string())?;
    assert_table_empty(ctx.db().one_identity())?;
    assert_table_empty(ctx.db().one_address())?;

    assert_table_empty(ctx.db().one_timestamp())?;

    assert_table_empty(ctx.db().one_simple_enum())?;
    assert_table_empty(ctx.db().one_enum_with_payload())?;

    assert_table_empty(ctx.db().one_unit_struct())?;
    assert_table_empty(ctx.db().one_byte_struct())?;
    assert_table_empty(ctx.db().one_every_primitive_struct())?;
    assert_table_empty(ctx.db().one_every_vec_struct())?;

    assert_table_empty(ctx.db().vec_u_8())?;
    assert_table_empty(ctx.db().vec_u_16())?;
    assert_table_empty(ctx.db().vec_u_32())?;
    assert_table_empty(ctx.db().vec_u_64())?;
    assert_table_empty(ctx.db().vec_u_128())?;
    assert_table_empty(ctx.db().vec_u_256())?;

    assert_table_empty(ctx.db().vec_i_8())?;
    assert_table_empty(ctx.db().vec_i_16())?;
    assert_table_empty(ctx.db().vec_i_32())?;
    assert_table_empty(ctx.db().vec_i_64())?;
    assert_table_empty(ctx.db().vec_i_128())?;
    assert_table_empty(ctx.db().vec_i_256())?;

    assert_table_empty(ctx.db().vec_bool())?;

    assert_table_empty(ctx.db().vec_f_32())?;
    assert_table_empty(ctx.db().vec_f_64())?;

    assert_table_empty(ctx.db().vec_string())?;
    assert_table_empty(ctx.db().vec_identity())?;
    assert_table_empty(ctx.db().vec_address())?;

    assert_table_empty(ctx.db().vec_timestamp())?;

    assert_table_empty(ctx.db().vec_simple_enum())?;
    assert_table_empty(ctx.db().vec_enum_with_payload())?;

    assert_table_empty(ctx.db().vec_unit_struct())?;
    assert_table_empty(ctx.db().vec_byte_struct())?;
    assert_table_empty(ctx.db().vec_every_primitive_struct())?;
    assert_table_empty(ctx.db().vec_every_vec_struct())?;

    assert_table_empty(ctx.db().option_i_32())?;
    assert_table_empty(ctx.db().option_string())?;
    assert_table_empty(ctx.db().option_identity())?;
    assert_table_empty(ctx.db().option_simple_enum())?;
    assert_table_empty(ctx.db().option_every_primitive_struct())?;
    assert_table_empty(ctx.db().option_vec_option_i_32())?;

    assert_table_empty(ctx.db().unique_u_8())?;
    assert_table_empty(ctx.db().unique_u_16())?;
    assert_table_empty(ctx.db().unique_u_32())?;
    assert_table_empty(ctx.db().unique_u_64())?;
    assert_table_empty(ctx.db().unique_u_128())?;
    assert_table_empty(ctx.db().unique_u_256())?;

    assert_table_empty(ctx.db().unique_i_8())?;
    assert_table_empty(ctx.db().unique_i_16())?;
    assert_table_empty(ctx.db().unique_i_32())?;
    assert_table_empty(ctx.db().unique_i_64())?;
    assert_table_empty(ctx.db().unique_i_128())?;
    assert_table_empty(ctx.db().unique_i_256())?;

    assert_table_empty(ctx.db().unique_bool())?;

    assert_table_empty(ctx.db().unique_string())?;
    assert_table_empty(ctx.db().unique_identity())?;
    assert_table_empty(ctx.db().unique_address())?;

    assert_table_empty(ctx.db().pk_u_8())?;
    assert_table_empty(ctx.db().pk_u_16())?;
    assert_table_empty(ctx.db().pk_u_32())?;
    assert_table_empty(ctx.db().pk_u_64())?;
    assert_table_empty(ctx.db().pk_u_128())?;
    assert_table_empty(ctx.db().pk_u_256())?;

    assert_table_empty(ctx.db().pk_i_8())?;
    assert_table_empty(ctx.db().pk_i_16())?;
    assert_table_empty(ctx.db().pk_i_32())?;
    assert_table_empty(ctx.db().pk_i_64())?;
    assert_table_empty(ctx.db().pk_i_128())?;
    assert_table_empty(ctx.db().pk_i_256())?;

    assert_table_empty(ctx.db().pk_bool())?;

    assert_table_empty(ctx.db().pk_string())?;
    assert_table_empty(ctx.db().pk_identity())?;
    assert_table_empty(ctx.db().pk_address())?;

    assert_table_empty(ctx.db().large_table())?;

    assert_table_empty(ctx.db().table_holds_table())?;

    Ok(())
}

/// A great big honking query that subscribes to all rows from all tables.
const SUBSCRIBE_ALL: &[&str] = &[
    "SELECT * FROM one_u8;",
    "SELECT * FROM one_u16;",
    "SELECT * FROM one_u32;",
    "SELECT * FROM one_u64;",
    "SELECT * FROM one_u128;",
    "SELECT * FROM one_u256;",
    "SELECT * FROM one_i8;",
    "SELECT * FROM one_i16;",
    "SELECT * FROM one_i32;",
    "SELECT * FROM one_i64;",
    "SELECT * FROM one_i128;",
    "SELECT * FROM one_i256;",
    "SELECT * FROM one_bool;",
    "SELECT * FROM one_f32;",
    "SELECT * FROM one_f64;",
    "SELECT * FROM one_string;",
    "SELECT * FROM one_identity;",
    "SELECT * FROM one_address;",
    "SELECT * FROM one_timestamp;",
    "SELECT * FROM one_simple_enum;",
    "SELECT * FROM one_enum_with_payload;",
    "SELECT * FROM one_unit_struct;",
    "SELECT * FROM one_byte_struct;",
    "SELECT * FROM one_every_primitive_struct;",
    "SELECT * FROM one_every_vec_struct;",
    "SELECT * FROM vec_u8;",
    "SELECT * FROM vec_u16;",
    "SELECT * FROM vec_u32;",
    "SELECT * FROM vec_u64;",
    "SELECT * FROM vec_u128;",
    "SELECT * FROM vec_u256;",
    "SELECT * FROM vec_i8;",
    "SELECT * FROM vec_i16;",
    "SELECT * FROM vec_i32;",
    "SELECT * FROM vec_i64;",
    "SELECT * FROM vec_i128;",
    "SELECT * FROM vec_i256;",
    "SELECT * FROM vec_bool;",
    "SELECT * FROM vec_f32;",
    "SELECT * FROM vec_f64;",
    "SELECT * FROM vec_string;",
    "SELECT * FROM vec_identity;",
    "SELECT * FROM vec_address;",
    "SELECT * FROM vec_timestamp;",
    "SELECT * FROM vec_simple_enum;",
    "SELECT * FROM vec_enum_with_payload;",
    "SELECT * FROM vec_unit_struct;",
    "SELECT * FROM vec_byte_struct;",
    "SELECT * FROM vec_every_primitive_struct;",
    "SELECT * FROM vec_every_vec_struct;",
    "SELECT * FROM option_i32;",
    "SELECT * FROM option_string;",
    "SELECT * FROM option_identity;",
    "SELECT * FROM option_simple_enum;",
    "SELECT * FROM option_every_primitive_struct;",
    "SELECT * FROM option_vec_option_i32;",
    "SELECT * FROM unique_u8;",
    "SELECT * FROM unique_u16;",
    "SELECT * FROM unique_u32;",
    "SELECT * FROM unique_u64;",
    "SELECT * FROM unique_u128;",
    "SELECT * FROM unique_u256;",
    "SELECT * FROM unique_i8;",
    "SELECT * FROM unique_i16;",
    "SELECT * FROM unique_i32;",
    "SELECT * FROM unique_i64;",
    "SELECT * FROM unique_i128;",
    "SELECT * FROM unique_i256;",
    "SELECT * FROM unique_bool;",
    "SELECT * FROM unique_string;",
    "SELECT * FROM unique_identity;",
    "SELECT * FROM unique_address;",
    "SELECT * FROM pk_u8;",
    "SELECT * FROM pk_u16;",
    "SELECT * FROM pk_u32;",
    "SELECT * FROM pk_u64;",
    "SELECT * FROM pk_u128;",
    "SELECT * FROM pk_u256;",
    "SELECT * FROM pk_i8;",
    "SELECT * FROM pk_i16;",
    "SELECT * FROM pk_i32;",
    "SELECT * FROM pk_i64;",
    "SELECT * FROM pk_i128;",
    "SELECT * FROM pk_i256;",
    "SELECT * FROM pk_bool;",
    "SELECT * FROM pk_string;",
    "SELECT * FROM pk_identity;",
    "SELECT * FROM pk_address;",
    "SELECT * FROM large_table;",
    "SELECT * FROM table_holds_table;",
];

fn connect_with_then(
    test_counter: &std::sync::Arc<TestCounter>,
    on_connect_suffix: &str,
    with_builder: impl FnOnce(DbConnectionBuilder<RemoteModule>) -> DbConnectionBuilder<RemoteModule>,
    callback: impl FnOnce(&DbConnection) + Send + 'static,
) -> DbConnection {
    let connected_result = test_counter.add_test(format!("on_connect_{on_connect_suffix}"));
    let name = db_name_or_panic();
    let builder = DbConnection::builder()
        .with_module_name(name)
        .with_uri(LOCALHOST)
        .on_connect(|ctx, _, _| {
            callback(ctx);
            connected_result(Ok(()));
        })
        .on_connect_error(|e| panic!("Connect errored: {e:?}"));
    let conn = with_builder(builder).build().unwrap();
    conn.run_threaded();
    conn
}

fn connect_then(
    test_counter: &std::sync::Arc<TestCounter>,
    callback: impl FnOnce(&DbConnection) + Send + 'static,
) -> DbConnection {
    connect_with_then(test_counter, "", |x| x, callback)
}

fn connect(test_counter: &std::sync::Arc<TestCounter>) -> DbConnection {
    connect_then(test_counter, |_| {})
}

fn subscribe_all_then(ctx: &impl RemoteDbContext, callback: impl FnOnce(&EventContext) + Send + 'static) {
    let remaining_queries = Arc::new(AtomicUsize::new(SUBSCRIBE_ALL.len()));
    let callback = Arc::new(Mutex::new(Some(callback)));
    for query in SUBSCRIBE_ALL {
        let atomic = remaining_queries.clone();
        let callback = callback.clone();

        let on_applied = move |ctx: &EventContext| {
            let count = atomic.fetch_sub(1, std::sync::atomic::Ordering::SeqCst);
            if count == 1 {
                // Only execute callback when the last subscription completes
                if let Some(cb) = callback.lock().unwrap().take() {
                    cb(ctx);
                }
            }
        };

        ctx.subscription_builder()
            .on_applied(on_applied)
            .on_error(|ctx| panic!("Subscription errored: {:?}", ctx.event))
            .subscribe(query);
    }
}

fn exec_subscribe_and_cancel() {
    let test_counter = TestCounter::new();
    let cb = test_counter.add_test("unsubscribe_then_called");
    connect_then(&test_counter, {
        move |ctx| {
            let handle = ctx
                .subscription_builder()
                .on_applied(move |_ctx: &EventContext| {
                    panic!("Subscription should never be applied");
                })
                .on_error(|ctx| panic!("Subscription errored: {:?}", ctx.event))
                .subscribe("SELECT * FROM one_u8;");
            assert!(!handle.is_active());
            assert!(!handle.is_ended());
            let handle_clone = handle.clone();
            handle
                .unsubscribe_then(Box::new(move |_| {
                    assert!(!handle_clone.is_active());
                    assert!(handle_clone.is_ended());
                    cb(Ok(()));
                }))
                .unwrap();
        }
    });
    test_counter.wait_for_all();
}

fn exec_subscribe_and_unsubscribe() {
    let test_counter = TestCounter::new();
    let cb = test_counter.add_test("unsubscribe_then_called");
    connect_then(&test_counter, {
        move |ctx| {
            let handle_cell: Arc<Mutex<Option<module_bindings::SubscriptionHandle>>> = Arc::new(Mutex::new(None));
            let hc_clone = handle_cell.clone();
            let handle = ctx
                .subscription_builder()
                .on_applied(move |ctx: &EventContext| {
                    let handle = { hc_clone.lock().unwrap().as_ref().unwrap().clone() };
                    assert!(ctx.is_active());
                    assert!(handle.is_active());
                    assert!(!handle.is_ended());
                    let handle_clone = handle.clone();
                    handle
                        .unsubscribe_then(Box::new(move |_| {
                            assert!(!handle_clone.is_active());
                            assert!(handle_clone.is_ended());
                            cb(Ok(()));
                        }))
                        .unwrap();
                })
                .on_error(|ctx| panic!("Subscription errored: {:?}", ctx.event))
                .subscribe("SELECT * FROM one_u8;");
            handle_cell.lock().unwrap().replace(handle.clone());
            assert!(!handle.is_active());
            assert!(!handle.is_ended());
        }
    });
    test_counter.wait_for_all();
}

fn exec_subscription_error_smoke_test() {
    let test_counter = TestCounter::new();
    let cb = test_counter.add_test("error_callback_is_called");
    connect_then(&test_counter, {
        move |ctx| {
            let handle = ctx
                .subscription_builder()
                .on_applied(move |_ctx: &EventContext| {
                    panic!("Subscription should never be applied");
                })
                .on_error(|_| cb(Ok(())))
                .subscribe("SELEcCT * FROM one_u8;"); // intentional typo
            assert!(!handle.is_active());
            assert!(!handle.is_ended());
        }
    });
    test_counter.wait_for_all();
}

/// This tests that we can:
/// - Pass primitive types to reducers.
/// - Deserialize primitive types in rows and in reducer arguments.
/// - Observe `on_insert` callbacks with appropriate reducer events.
fn exec_insert_primitive() {
    let test_counter = TestCounter::new();

    let sub_applied_nothing_result = test_counter.add_test("on_subscription_applied_nothing");

    connect_then(&test_counter, {
        let test_counter = test_counter.clone();
        move |ctx| {
            subscribe_all_then(ctx, move |ctx| {
                insert_one::<OneU8>(ctx, &test_counter, 0);
                insert_one::<OneU16>(ctx, &test_counter, 0);
                insert_one::<OneU32>(ctx, &test_counter, 0);
                insert_one::<OneU64>(ctx, &test_counter, 0);
                insert_one::<OneU128>(ctx, &test_counter, 0);
                insert_one::<OneU256>(ctx, &test_counter, 0u8.into());

                insert_one::<OneI8>(ctx, &test_counter, 0);
                insert_one::<OneI16>(ctx, &test_counter, 0);
                insert_one::<OneI32>(ctx, &test_counter, 0);
                insert_one::<OneI64>(ctx, &test_counter, 0);
                insert_one::<OneI128>(ctx, &test_counter, 0);
                insert_one::<OneI256>(ctx, &test_counter, 0i8.into());

                insert_one::<OneBool>(ctx, &test_counter, false);

                insert_one::<OneF32>(ctx, &test_counter, 0.0);
                insert_one::<OneF64>(ctx, &test_counter, 0.0);

                insert_one::<OneString>(ctx, &test_counter, "".to_string());

                sub_applied_nothing_result(assert_all_tables_empty(ctx));
            });
        }
    });

    test_counter.wait_for_all();
}

/// This tests that we can observe `on_delete` callbacks.
fn exec_delete_primitive() {
    let test_counter = TestCounter::new();
    let sub_applied_nothing_result = test_counter.add_test("on_subscription_applied_nothing");

    let connection = connect_then(&test_counter, {
        let test_counter = test_counter.clone();
        move |ctx| {
            subscribe_all_then(ctx, move |ctx| {
                insert_then_delete_one::<UniqueU8>(ctx, &test_counter, 0, 0xbeef);
                insert_then_delete_one::<UniqueU16>(ctx, &test_counter, 0, 0xbeef);
                insert_then_delete_one::<UniqueU32>(ctx, &test_counter, 0, 0xbeef);
                insert_then_delete_one::<UniqueU64>(ctx, &test_counter, 0, 0xbeef);
                insert_then_delete_one::<UniqueU128>(ctx, &test_counter, 0, 0xbeef);
                insert_then_delete_one::<UniqueU256>(ctx, &test_counter, 0u8.into(), 0xbeef);

                insert_then_delete_one::<UniqueI8>(ctx, &test_counter, 0, 0xbeef);
                insert_then_delete_one::<UniqueI16>(ctx, &test_counter, 0, 0xbeef);
                insert_then_delete_one::<UniqueI32>(ctx, &test_counter, 0, 0xbeef);
                insert_then_delete_one::<UniqueI64>(ctx, &test_counter, 0, 0xbeef);
                insert_then_delete_one::<UniqueI128>(ctx, &test_counter, 0, 0xbeef);
                insert_then_delete_one::<UniqueI256>(ctx, &test_counter, 0i8.into(), 0xbeef);

                insert_then_delete_one::<UniqueBool>(ctx, &test_counter, false, 0xbeef);

                insert_then_delete_one::<UniqueString>(ctx, &test_counter, "".to_string(), 0xbeef);

                sub_applied_nothing_result(assert_all_tables_empty(ctx));
            });
        }
    });

    test_counter.wait_for_all();

    assert_all_tables_empty(&connection).unwrap();
}

/// This tests that we can distinguish between `on_update` and `on_delete` callbacks for tables with primary keys.
fn exec_update_primitive() {
    let test_counter = TestCounter::new();
    let sub_applied_nothing_result = test_counter.add_test("on_subscription_applied_nothing");

    let connection = connect_then(&test_counter, {
        let test_counter = test_counter.clone();
        move |ctx| {
            subscribe_all_then(ctx, move |ctx| {
                insert_update_delete_one::<PkU8>(ctx, &test_counter, 0, 0xbeef, 0xbabe);
                insert_update_delete_one::<PkU16>(ctx, &test_counter, 0, 0xbeef, 0xbabe);
                insert_update_delete_one::<PkU32>(ctx, &test_counter, 0, 0xbeef, 0xbabe);
                insert_update_delete_one::<PkU64>(ctx, &test_counter, 0, 0xbeef, 0xbabe);
                insert_update_delete_one::<PkU128>(ctx, &test_counter, 0, 0xbeef, 0xbabe);
                insert_update_delete_one::<PkU256>(ctx, &test_counter, 0u8.into(), 0xbeef, 0xbabe);

                insert_update_delete_one::<PkI8>(ctx, &test_counter, 0, 0xbeef, 0xbabe);
                insert_update_delete_one::<PkI16>(ctx, &test_counter, 0, 0xbeef, 0xbabe);
                insert_update_delete_one::<PkI32>(ctx, &test_counter, 0, 0xbeef, 0xbabe);
                insert_update_delete_one::<PkI64>(ctx, &test_counter, 0, 0xbeef, 0xbabe);
                insert_update_delete_one::<PkI128>(ctx, &test_counter, 0, 0xbeef, 0xbabe);
                insert_update_delete_one::<PkI256>(ctx, &test_counter, 0i8.into(), 0xbeef, 0xbabe);

                insert_update_delete_one::<PkBool>(ctx, &test_counter, false, 0xbeef, 0xbabe);

                insert_update_delete_one::<PkString>(ctx, &test_counter, "".to_string(), 0xbeef, 0xbabe);

                sub_applied_nothing_result(assert_all_tables_empty(ctx));
            });
        }
    });

    test_counter.wait_for_all();

    assert_all_tables_empty(&connection).unwrap();
}

/// This tests that we can serialize and deserialize `Identity` in various contexts.
fn exec_insert_identity() {
    let test_counter = TestCounter::new();
    let sub_applied_nothing_result = test_counter.add_test("on_subscription_applied_nothing");

    connect_then(&test_counter, {
        let test_counter = test_counter.clone();
        move |ctx| {
            subscribe_all_then(ctx, move |ctx| {
                insert_one::<OneIdentity>(
                    ctx,
                    &test_counter,
                    Identity::__dummy(), // connection.identity().unwrap()
                );

                sub_applied_nothing_result(assert_all_tables_empty(ctx));
            })
        }
    });

    test_counter.wait_for_all();
}

/// This tests that we can retrieve and use the caller's `Identity` from the reducer context.
fn exec_insert_caller_identity() {
    let test_counter = TestCounter::new();
    let sub_applied_nothing_result = test_counter.add_test("on_subscription_applied_nothing");

    connect_then(&test_counter, {
        let test_counter = test_counter.clone();
        move |ctx| {
            subscribe_all_then(ctx, move |ctx| {
                on_insert_one::<OneIdentity>(ctx, &test_counter, ctx.identity(), |event| {
                    matches!(event, Reducer::InsertCallerOneIdentity)
                });
                ctx.reducers.insert_caller_one_identity().unwrap();

                sub_applied_nothing_result(assert_all_tables_empty(ctx));
            });
        }
    });

    test_counter.wait_for_all();
}

/// This test doesn't add much alongside `exec_insert_identity` and `exec_delete_primitive`,
/// but it's here for symmetry.
fn exec_delete_identity() {
    let test_counter = TestCounter::new();
    let sub_applied_nothing_result = test_counter.add_test("on_subscription_applied_nothing");

    let connection = connect_then(&test_counter, {
        let test_counter = test_counter.clone();
        move |ctx| {
            subscribe_all_then(ctx, move |ctx| {
                insert_then_delete_one::<UniqueIdentity>(ctx, &test_counter, ctx.identity(), 0xbeef);

                sub_applied_nothing_result(assert_all_tables_empty(ctx));
            });
        }
    });

    test_counter.wait_for_all();

    assert_all_tables_empty(&connection).unwrap();
}

/// This tests that we can distinguish between `on_delete` and `on_update` events
/// for tables with `Identity` primary keys.
fn exec_update_identity() {
    let test_counter = TestCounter::new();
    let sub_applied_nothing_result = test_counter.add_test("on_subscription_applied_nothing");

    let connection = connect_then(&test_counter, {
        let test_counter = test_counter.clone();
        move |ctx| {
            subscribe_all_then(ctx, move |ctx| {
                insert_update_delete_one::<PkIdentity>(ctx, &test_counter, ctx.identity(), 0xbeef, 0xbabe);

                sub_applied_nothing_result(assert_all_tables_empty(ctx));
            });
        }
    });

    test_counter.wait_for_all();

    assert_all_tables_empty(&connection).unwrap();
}

/// This tests that we can serialize and deserialize `Address` in various contexts.
fn exec_insert_address() {
    let test_counter = TestCounter::new();
    let sub_applied_nothing_result = test_counter.add_test("on_subscription_applied_nothing");

    connect_then(&test_counter, {
        let test_counter = test_counter.clone();
        move |ctx| {
            subscribe_all_then(ctx, move |ctx| {
                insert_one::<OneAddress>(ctx, &test_counter, ctx.address());

                sub_applied_nothing_result(assert_all_tables_empty(ctx));
            });
        }
    });

    test_counter.wait_for_all();
}

/// This tests that we can serialize and deserialize `Address` in various contexts.
fn exec_insert_caller_address() {
    let test_counter = TestCounter::new();
    let sub_applied_nothing_result = test_counter.add_test("on_subscription_applied_nothing");

    connect_then(&test_counter, {
        let test_counter = test_counter.clone();
        move |ctx| {
            subscribe_all_then(ctx, move |ctx| {
                on_insert_one::<OneAddress>(ctx, &test_counter, ctx.address(), |event| {
                    matches!(event, Reducer::InsertCallerOneAddress)
                });
                ctx.reducers.insert_caller_one_address().unwrap();
                sub_applied_nothing_result(assert_all_tables_empty(ctx));
            });
        }
    });

    test_counter.wait_for_all();
}

/// This test doesn't add much alongside `exec_insert_address` and `exec_delete_primitive`,
/// but it's here for symmetry.
fn exec_delete_address() {
    let test_counter = TestCounter::new();
    let sub_applied_nothing_result = test_counter.add_test("on_subscription_applied_nothing");

    let connection = connect_then(&test_counter, {
        let test_counter = test_counter.clone();
        move |ctx| {
            subscribe_all_then(ctx, move |ctx| {
                insert_then_delete_one::<UniqueAddress>(ctx, &test_counter, ctx.address(), 0xbeef);

                sub_applied_nothing_result(assert_all_tables_empty(ctx));
            });
        }
    });

    test_counter.wait_for_all();

    assert_all_tables_empty(&connection).unwrap();
}

/// This tests that we can distinguish between `on_delete` and `on_update` events
/// for tables with `Address` primary keys.
fn exec_update_address() {
    let test_counter = TestCounter::new();
    let sub_applied_nothing_result = test_counter.add_test("on_subscription_applied_nothing");

    let connection = connect(&test_counter);

    subscribe_all_then(&connection, {
        let test_counter = test_counter.clone();
        move |ctx| {
            insert_update_delete_one::<PkAddress>(
                ctx,
                &test_counter,
                Address::default(), // connection.address().unwrap(),
                0xbeef,
                0xbabe,
            );

            sub_applied_nothing_result(assert_all_tables_empty(ctx));
        }
    });

    test_counter.wait_for_all();

    assert_all_tables_empty(&connection).unwrap();
}

fn exec_insert_timestamp() {
    let test_counter = TestCounter::new();
    let sub_applied_nothing_result = test_counter.add_test("on_subscription_applied_nothing");

    connect_then(&test_counter, {
        let test_counter = test_counter.clone();
        move |ctx| {
            subscribe_all_then(ctx, move |ctx| {
                insert_one::<OneTimestamp>(ctx, &test_counter, Timestamp::now());

                sub_applied_nothing_result(assert_all_tables_empty(ctx));
            })
        }
    });

    test_counter.wait_for_all();
}

fn exec_insert_call_timestamp() {
    let test_counter = TestCounter::new();
    let sub_applied_nothing_result = test_counter.add_test("on_subscription_applied_nothing");

    connect_then(&test_counter, {
        let test_counter = test_counter.clone();
        move |ctx| {
            subscribe_all_then(ctx, move |ctx| {
                let mut on_insert_result = Some(test_counter.add_test("on_insert"));
                ctx.db.one_timestamp().on_insert(move |ctx, row| {
                    let run_checks = || {
                        let Event::Reducer(reducer_event) = &ctx.event else {
                            anyhow::bail!("Expected Reducer event but found {:?}", ctx.event);
                        };
                        if reducer_event.caller_identity != ctx.identity() {
                            anyhow::bail!(
                                "Expected caller_identity to be my own identity {:?}, but found {:?}",
                                ctx.identity(),
                                reducer_event.caller_identity,
                            );
                        }
                        if reducer_event.caller_address != Some(ctx.address()) {
                            anyhow::bail!(
                                "Expected caller_address to be my own address {:?}, but found {:?}",
                                ctx.address(),
                                reducer_event.caller_address,
                            )
                        }
                        if !matches!(reducer_event.status, Status::Committed) {
                            anyhow::bail!(
                                "Unexpected status. Expected Committed but found {:?}",
                                reducer_event.status
                            );
                        }
                        let expected_reducer = Reducer::InsertCallTimestamp;
                        if reducer_event.reducer != expected_reducer {
                            anyhow::bail!(
                                "Unexpected Reducer in ReducerEvent: expected {expected_reducer:?} but found {:?}",
                                reducer_event.reducer,
                            );
                        };

                        assert_eq_or_bail!(reducer_event.timestamp, row.t);
                        Ok(())
                    };
                    (on_insert_result.take().unwrap())(run_checks());
                });
                ctx.reducers.insert_call_timestamp().unwrap();
            });
            sub_applied_nothing_result(assert_all_tables_empty(ctx));
        }
    });
    test_counter.wait_for_all();
}

/// This tests that we can observe reducer callbacks for successful reducer runs.
fn exec_on_reducer() {
    let test_counter = TestCounter::new();
    let sub_applied_nothing_result = test_counter.add_test("on_subscription_applied_nothing");

    let connection = connect(&test_counter);

    let mut reducer_result = Some(test_counter.add_test("reducer-callback"));

    let value = 128;

    connection.reducers.on_insert_one_u_8(move |ctx, arg| {
        let run_checks = || {
            if *arg != value {
                anyhow::bail!("Unexpected reducer argument. Expected {} but found {}", value, *arg);
            }
            let Event::Reducer(reducer_event) = &ctx.event else {
                anyhow::bail!("Expected Reducer event but found {:?}", ctx.event);
            };
            if reducer_event.caller_identity != ctx.identity() {
                anyhow::bail!(
                    "Expected caller_identity to be my own identity {:?}, but found {:?}",
                    ctx.identity(),
                    reducer_event.caller_identity,
                );
            }
            if reducer_event.caller_address != Some(ctx.address()) {
                anyhow::bail!(
                    "Expected caller_address to be my own address {:?}, but found {:?}",
                    ctx.address(),
                    reducer_event.caller_address,
                )
            }
            if !matches!(reducer_event.status, Status::Committed) {
                anyhow::bail!(
                    "Unexpected status. Expected Committed but found {:?}",
                    reducer_event.status
                );
            }
            let expected_reducer = Reducer::InsertOneU8 { n: value };
            if reducer_event.reducer != expected_reducer {
                anyhow::bail!(
                    "Unexpected Reducer in ReducerEvent: expected {expected_reducer:?} but found {:?}",
                    reducer_event.reducer
                );
            }

            if ctx.db.one_u_8().count() != 1 {
                anyhow::bail!("Expected 1 row in table OneU8, but found {}", ctx.db.one_u_8().count());
            }
            let row = ctx.db.one_u_8().iter().next().unwrap();
            if row.n != value {
                anyhow::bail!("Unexpected row value. Expected {} but found {:?}", value, row);
            }
            Ok(())
        };

        (reducer_result.take().unwrap())(run_checks());
    });

    subscribe_all_then(&connection, move |ctx| {
        sub_applied_nothing_result(assert_all_tables_empty(ctx));
        ctx.reducers.insert_one_u_8(value).unwrap();
    });

    test_counter.wait_for_all();
}

/// This tests that we can observe reducer callbacks for failed reducers.
fn exec_fail_reducer() {
    let test_counter = TestCounter::new();
    let sub_applied_nothing_result = test_counter.add_test("on_subscription_applied_nothing");
    let mut reducer_success_result = Some(test_counter.add_test("reducer-callback-success"));
    let mut reducer_fail_result = Some(test_counter.add_test("reducer-callback-fail"));

    let connection = connect(&test_counter);

    let key = 128;
    let initial_data = 0xbeef;
    let fail_data = 0xbabe;

    // We'll call the reducer `insert_pk_u8` twice with the same key,
    // listening for a success the first time and a failure the second.
    // We'll set this to false after our first time through.
    let mut should_succeed = true;

    connection.reducers.on_insert_pk_u_8(move |ctx, arg_key, arg_val| {
        if should_succeed {
            let run_checks = || {
                if *arg_key != key {
                    anyhow::bail!("Unexpected reducer argument. Expected {} but found {}", key, *arg_key);
                }
                if *arg_val != initial_data {
                    anyhow::bail!(
                        "Unexpected reducer argument. Expected {} but found {}",
                        initial_data,
                        *arg_val,
                    );
                }
                let Event::Reducer(reducer_event) = &ctx.event else {
                    anyhow::bail!("Expected Reducer event but found {:?}", ctx.event);
                };
                if reducer_event.caller_identity != ctx.identity() {
                    anyhow::bail!(
                        "Expected caller_identity to be my own identity {:?}, but found {:?}",
                        ctx.identity(),
                        reducer_event.caller_identity,
                    );
                }
                if reducer_event.caller_address != Some(ctx.address()) {
                    anyhow::bail!(
                        "Expected caller_address to be my own address {:?}, but found {:?}",
                        ctx.address(),
                        reducer_event.caller_address,
                    )
                }
                if !matches!(reducer_event.status, Status::Committed) {
                    anyhow::bail!(
                        "Unexpected status. Expected Committed but found {:?}",
                        reducer_event.status
                    );
                }
                let expected_reducer = Reducer::InsertPkU8 {
                    n: key,
                    data: initial_data,
                };
                if reducer_event.reducer != expected_reducer {
                    anyhow::bail!(
                        "Unexpected Reducer in ReducerEvent: expected {expected_reducer:?} but found {:?}",
                        reducer_event.reducer
                    );
                }

                if ctx.db.pk_u_8().count() != 1 {
                    anyhow::bail!("Expected 1 row in table PkU8, but found {}", ctx.db.pk_u_8().count());
                }
                let row = ctx.db.pk_u_8().iter().next().unwrap();
                if row.n != key || row.data != initial_data {
                    anyhow::bail!(
                        "Unexpected row value. Expected ({}, {}) but found {:?}",
                        key,
                        initial_data,
                        row
                    );
                }
                Ok(())
            };

            (reducer_success_result.take().unwrap())(run_checks());

            should_succeed = false;

            ctx.reducers.insert_pk_u_8(key, fail_data).unwrap();
        } else {
            let run_checks = || {
                if *arg_key != key {
                    anyhow::bail!("Unexpected reducer argument. Expected {} but found {}", key, *arg_key);
                }
                if *arg_val != fail_data {
                    anyhow::bail!(
                        "Unexpected reducer argument. Expected {} but found {}",
                        initial_data,
                        *arg_val
                    );
                }
                let Event::Reducer(reducer_event) = &ctx.event else {
                    anyhow::bail!("Expected Reducer event but found {:?}", ctx.event);
                };
                if reducer_event.caller_identity != ctx.identity() {
                    anyhow::bail!(
                        "Expected caller_identity to be my own identity {:?}, but found {:?}",
                        ctx.identity(),
                        reducer_event.caller_identity,
                    );
                }
                if reducer_event.caller_address != Some(ctx.address()) {
                    anyhow::bail!(
                        "Expected caller_address to be my own address {:?}, but found {:?}",
                        ctx.address(),
                        reducer_event.caller_address,
                    )
                }
                if !matches!(reducer_event.status, Status::Failed(_)) {
                    anyhow::bail!(
                        "Unexpected status. Expected Committed but found {:?}",
                        reducer_event.status
                    );
                }
                let expected_reducer = Reducer::InsertPkU8 {
                    n: key,
                    data: fail_data,
                };
                if reducer_event.reducer != expected_reducer {
                    anyhow::bail!(
                        "Unexpected Reducer in ReducerEvent: expected {expected_reducer:?} but found {:?}",
                        reducer_event.reducer
                    );
                }

                if ctx.db.pk_u_8().count() != 1 {
                    anyhow::bail!("Expected 1 row in table PkU8, but found {}", ctx.db.pk_u_8().count());
                }
                let row = ctx.db.pk_u_8().iter().next().unwrap();
                if row.n != key || row.data != initial_data {
                    anyhow::bail!(
                        "Unexpected row value. Expected ({}, {}) but found {:?}",
                        key,
                        initial_data,
                        row
                    );
                }
                Ok(())
            };

            (reducer_fail_result.take().unwrap())(run_checks());
        }
    });

    subscribe_all_then(&connection, move |ctx| {
        ctx.reducers.insert_pk_u_8(key, initial_data).unwrap();

        sub_applied_nothing_result(assert_all_tables_empty(ctx));
    });

    test_counter.wait_for_all();
}

/// This tests that we can serialize and deserialize `Vec<?>` in various contexts.
fn exec_insert_vec() {
    let test_counter = TestCounter::new();
    let sub_applied_nothing_result = test_counter.add_test("on_subscription_applied_nothing");

    let connection = connect(&test_counter);

    subscribe_all_then(&connection, {
        let test_counter = test_counter.clone();
        move |ctx| {
            insert_one::<VecU8>(ctx, &test_counter, vec![0, 1]);
            insert_one::<VecU16>(ctx, &test_counter, vec![0, 1]);
            insert_one::<VecU32>(ctx, &test_counter, vec![0, 1]);
            insert_one::<VecU64>(ctx, &test_counter, vec![0, 1]);
            insert_one::<VecU128>(ctx, &test_counter, vec![0, 1]);
            insert_one::<VecU256>(ctx, &test_counter, [0u8, 1].map(Into::into).into());

            insert_one::<VecI8>(ctx, &test_counter, vec![0, 1]);
            insert_one::<VecI16>(ctx, &test_counter, vec![0, 1]);
            insert_one::<VecI32>(ctx, &test_counter, vec![0, 1]);
            insert_one::<VecI64>(ctx, &test_counter, vec![0, 1]);
            insert_one::<VecI128>(ctx, &test_counter, vec![0, 1]);
            insert_one::<VecI256>(ctx, &test_counter, [0i8, 1].map(Into::into).into());

            insert_one::<VecBool>(ctx, &test_counter, vec![false, true]);

            insert_one::<VecF32>(ctx, &test_counter, vec![0.0, 1.0]);
            insert_one::<VecF64>(ctx, &test_counter, vec![0.0, 1.0]);

            insert_one::<VecString>(ctx, &test_counter, vec!["zero".to_string(), "one".to_string()]);

            insert_one::<VecIdentity>(ctx, &test_counter, vec![ctx.identity()]);
            insert_one::<VecAddress>(ctx, &test_counter, vec![ctx.address()]);

            insert_one::<VecTimestamp>(ctx, &test_counter, vec![Timestamp::now()]);

            sub_applied_nothing_result(assert_all_tables_empty(ctx));
        }
    });

    test_counter.wait_for_all();
}

fn every_primitive_struct() -> EveryPrimitiveStruct {
    // Note: the numbers are intentionally chosen to have asymmetrical binary
    // representations with all bytes being non-zero.
    // This allows to catch endianness issues in BSATN implementations.
    EveryPrimitiveStruct {
        a: 0x01_u8,
        b: 0x0102_u16,
        c: 0x0102_0304_u32,
        d: 0x0102_0304_0506_0708_u64,
        e: 0x0102_0304_0506_0708_090a_0b0c_0d0e_0f10_u128,
        f: u256::from_words(
            0x0102_0304_0506_0708_090a_0b0c_0d0e_0f10_u128,
            0x1112_1314_1516_1718_191a_1b1c_1d1e_1f20_u128,
        ),
        g: -0x01_i8,
        h: -0x0102_i16,
        i: -0x0102_0304_i32,
        j: -0x0102_0304_0506_0708_i64,
        k: -0x0102_0304_0506_0708_090a_0b0c_0d0e_0f10_i128,
        l: -i256::from_words(
            0x0102_0304_0506_0708_090a_0b0c_0d0e_0f10_i128,
            0x1112_1314_1516_1718_191a_1b1c_1d1e_1f20_i128,
        ),
        m: false,
        n: 1.0,
        o: -1.0,
        p: "string".to_string(),
        q: Identity::__dummy(),
        r: Address::default(),
        s: Timestamp::from_micros_since_unix_epoch(9876543210),
        t: TimeDuration::from_micros(-67_419_000_000_003),
    }
}

fn every_vec_struct() -> EveryVecStruct {
    EveryVecStruct {
        a: vec![],
        b: vec![1],
        c: vec![2, 2],
        d: vec![3, 3, 3],
        e: vec![4, 4, 4, 4],
        f: [5u8, 5, 5, 5, 5].map(Into::into).into(),
        g: vec![-1],
        h: vec![-2, -2],
        i: vec![-3, -3, -3],
        j: vec![-4, -4, -4, -4],
        k: vec![-5, -5, -5, -5, -5],
        l: [-6i8, -6, -6, -6, -6, -6].map(Into::into).into(),
        m: vec![false, true, true, false],
        n: vec![0.0, -1.0, 1.0, -2.0, 2.0],
        o: vec![0.0, -0.5, 0.5, -1.5, 1.5],
        p: ["vec", "of", "strings"].into_iter().map(str::to_string).collect(),
        q: vec![Identity::__dummy()],
        r: vec![Address::default()],
        s: vec![Timestamp::from_micros_since_unix_epoch(9876543210)],
        t: vec![TimeDuration::from_micros(-67_419_000_000_003)],
    }
}

fn large_table() -> LargeTable {
    LargeTable {
        a: 0,
        b: 1,
        c: 2,
        d: 3,
        e: 4,
        f: 5u8.into(),
        g: 0,
        h: -1,
        i: -2,
        j: -3,
        k: -4,
        l: (-5i8).into(),
        m: false,
        n: 0.0,
        o: 1.0,
        p: "string".to_string(),
        q: SimpleEnum::Zero,
        r: EnumWithPayload::Bool(false),
        s: UnitStruct {},
        t: ByteStruct { b: 0b10101010 },
        u: every_primitive_struct(),
        v: every_vec_struct(),
    }
}

/// This tests that we can serialize and deserialize `Option`s of various payload types which are `Some`.
///
/// Note that this must be a separate test from [`exec_insert_option_none`],
/// as [`insert_one`] cannot handle running multiple tests for the same type in parallel.
fn exec_insert_option_some() {
    let test_counter = TestCounter::new();
    let sub_applied_nothing_result = test_counter.add_test("on_subscription_applied_nothing");

    let connection = connect(&test_counter);

    subscribe_all_then(&connection, {
        let test_counter = test_counter.clone();
        move |ctx| {
            insert_one::<OptionI32>(ctx, &test_counter, Some(0));
            insert_one::<OptionString>(ctx, &test_counter, Some("string".to_string()));
            insert_one::<OptionIdentity>(ctx, &test_counter, Some(ctx.identity()));
            insert_one::<OptionSimpleEnum>(ctx, &test_counter, Some(SimpleEnum::Zero));
            insert_one::<OptionEveryPrimitiveStruct>(ctx, &test_counter, Some(every_primitive_struct()));
            insert_one::<OptionVecOptionI32>(ctx, &test_counter, Some(vec![Some(0), None]));

            sub_applied_nothing_result(assert_all_tables_empty(ctx));
        }
    });

    test_counter.wait_for_all();
}

/// This tests that we can serialize and deserialize `Option`s of various payload types which are `None`.
///
/// Note that this must be a separate test from [`exec_insert_option_some`],
/// as [`insert_one`] cannot handle running multiple tests for the same type in parallel.
fn exec_insert_option_none() {
    let test_counter = TestCounter::new();
    let sub_applied_nothing_result = test_counter.add_test("on_subscription_applied_nothing");

    let connection = connect(&test_counter);

    subscribe_all_then(&connection, {
        let test_counter = test_counter.clone();
        move |ctx| {
            insert_one::<OptionI32>(ctx, &test_counter, None);
            insert_one::<OptionString>(ctx, &test_counter, None);
            insert_one::<OptionIdentity>(ctx, &test_counter, None);
            insert_one::<OptionSimpleEnum>(ctx, &test_counter, None);
            insert_one::<OptionEveryPrimitiveStruct>(ctx, &test_counter, None);
            insert_one::<OptionVecOptionI32>(ctx, &test_counter, None);

            sub_applied_nothing_result(assert_all_tables_empty(ctx));
        }
    });

    test_counter.wait_for_all();
}

/// This tests that we can serialize and deserialize structs in various contexts.
fn exec_insert_struct() {
    let test_counter = TestCounter::new();
    let sub_applied_nothing_result = test_counter.add_test("on_subscription_applied_nothing");

    let connection = connect(&test_counter);

    subscribe_all_then(&connection, {
        let test_counter = test_counter.clone();
        move |ctx| {
            insert_one::<OneUnitStruct>(ctx, &test_counter, UnitStruct {});
            insert_one::<OneByteStruct>(ctx, &test_counter, ByteStruct { b: 0 });
            insert_one::<OneEveryPrimitiveStruct>(ctx, &test_counter, every_primitive_struct());
            insert_one::<OneEveryVecStruct>(ctx, &test_counter, every_vec_struct());

            insert_one::<VecUnitStruct>(ctx, &test_counter, vec![UnitStruct {}]);
            insert_one::<VecByteStruct>(ctx, &test_counter, vec![ByteStruct { b: 0 }]);
            insert_one::<VecEveryPrimitiveStruct>(ctx, &test_counter, vec![every_primitive_struct()]);
            insert_one::<VecEveryVecStruct>(ctx, &test_counter, vec![every_vec_struct()]);

            sub_applied_nothing_result(assert_all_tables_empty(ctx));
        }
    });

    test_counter.wait_for_all();
}

/// This tests that we can serialize and deserialize C-style enums in various contexts.
fn exec_insert_simple_enum() {
    let test_counter = TestCounter::new();
    let sub_applied_nothing_result = test_counter.add_test("on_subscription_applied_nothing");

    let connection = connect(&test_counter);

    subscribe_all_then(&connection, {
        let test_counter = test_counter.clone();
        move |ctx| {
            insert_one::<OneSimpleEnum>(ctx, &test_counter, SimpleEnum::One);
            insert_one::<VecSimpleEnum>(
                ctx,
                &test_counter,
                vec![SimpleEnum::Zero, SimpleEnum::One, SimpleEnum::Two],
            );

            sub_applied_nothing_result(assert_all_tables_empty(ctx));
        }
    });

    test_counter.wait_for_all();
}

/// This tests that we can serialize and deserialize sum types in various contexts.
fn exec_insert_enum_with_payload() {
    let test_counter = TestCounter::new();
    let sub_applied_nothing_result = test_counter.add_test("on_subscription_applied_nothing");

    let connection = connect(&test_counter);

    subscribe_all_then(&connection, {
        let test_counter = test_counter.clone();
        move |ctx| {
            insert_one::<OneEnumWithPayload>(ctx, &test_counter, EnumWithPayload::U8(0));
            insert_one::<VecEnumWithPayload>(
                ctx,
                &test_counter,
                vec![
                    EnumWithPayload::U8(0),
                    EnumWithPayload::U16(1),
                    EnumWithPayload::U32(2),
                    EnumWithPayload::U64(3),
                    EnumWithPayload::U128(4),
                    EnumWithPayload::U256(5u8.into()),
                    EnumWithPayload::I8(0),
                    EnumWithPayload::I16(-1),
                    EnumWithPayload::I32(-2),
                    EnumWithPayload::I64(-3),
                    EnumWithPayload::I128(-4),
                    EnumWithPayload::I128((-5i8).into()),
                    EnumWithPayload::Bool(true),
                    EnumWithPayload::F32(0.0),
                    EnumWithPayload::F64(100.0),
                    EnumWithPayload::Str("enum holds string".to_string()),
                    EnumWithPayload::Identity(ctx.identity()),
                    EnumWithPayload::Bytes(vec![0xde, 0xad, 0xbe, 0xef]),
                    EnumWithPayload::Strings(
                        ["enum", "of", "vec", "of", "strings"]
                            .into_iter()
                            .map(str::to_string)
                            .collect(),
                    ),
                    EnumWithPayload::SimpleEnums(vec![SimpleEnum::Zero, SimpleEnum::One, SimpleEnum::Two]),
                ],
            );

            sub_applied_nothing_result(assert_all_tables_empty(ctx));
        }
    });

    test_counter.wait_for_all();
}

/// This tests that the test machinery itself is functional and can detect failures.
fn exec_should_fail() {
    let test_counter = TestCounter::new();
    let fail = test_counter.add_test("should-fail");
    fail(Err(anyhow::anyhow!("This is an intentional failure")));
    test_counter.wait_for_all();
}

/// This test invokes a reducer with many arguments of many types,
/// and observes a callback for an inserted table with many columns of many types.
fn exec_insert_delete_large_table() {
    let test_counter = TestCounter::new();
    let sub_applied_nothing_result = test_counter.add_test("on_subscription_applied_nothing");

    let connection = connect(&test_counter);

    subscribe_all_then(&connection, {
        let test_counter = test_counter.clone();
        let mut insert_result = Some(test_counter.add_test("insert-large-table"));
        let mut delete_result = Some(test_counter.add_test("delete-large-table"));
        move |ctx| {
            let table = ctx.db.large_table();
            table.on_insert(move |ctx, large_table_inserted| {
                if let Some(insert_result) = insert_result.take() {
                    let run_tests = || {
                        assert_eq_or_bail!(large_table(), *large_table_inserted);
                        if !matches!(
                            ctx.event,
                            Event::Reducer(ReducerEvent {
                                reducer: Reducer::InsertLargeTable { .. },
                                ..
                            })
                        ) {
                            anyhow::bail!("Unexpected event: expeced InsertLargeTable but found {:?}", ctx.event,);
                        }

                        // Now we'll delete the row we just inserted and check that the delete callback is called.
                        let large_table = large_table();
                        ctx.reducers.delete_large_table(
                            large_table.a,
                            large_table.b,
                            large_table.c,
                            large_table.d,
                            large_table.e,
                            large_table.f,
                            large_table.g,
                            large_table.h,
                            large_table.i,
                            large_table.j,
                            large_table.k,
                            large_table.l,
                            large_table.m,
                            large_table.n,
                            large_table.o,
                            large_table.p,
                            large_table.q,
                            large_table.r,
                            large_table.s,
                            large_table.t,
                            large_table.u,
                            large_table.v,
                        )
                    };
                    insert_result(run_tests());
                }
            });
            table.on_delete(move |ctx, row| {
                if let Some(delete_result) = delete_result.take() {
                    let run_tests = || {
                        assert_eq_or_bail!(large_table(), *row);
                        if !matches!(
                            ctx.event,
                            Event::Reducer(ReducerEvent {
                                reducer: Reducer::DeleteLargeTable { .. },
                                ..
                            })
                        ) {
                            anyhow::bail!("Unexpected event: expeced DeleteLargeTable but found {:?}", ctx.event,);
                        }
                        Ok(())
                    };
                    delete_result(run_tests());
                }
            });
            let large_table = large_table();
            ctx.reducers
                .insert_large_table(
                    large_table.a,
                    large_table.b,
                    large_table.c,
                    large_table.d,
                    large_table.e,
                    large_table.f,
                    large_table.g,
                    large_table.h,
                    large_table.i,
                    large_table.j,
                    large_table.k,
                    large_table.l,
                    large_table.m,
                    large_table.n,
                    large_table.o,
                    large_table.p,
                    large_table.q,
                    large_table.r,
                    large_table.s,
                    large_table.t,
                    large_table.u,
                    large_table.v,
                )
                .unwrap();

            sub_applied_nothing_result(assert_all_tables_empty(ctx))
        }
    });

    test_counter.wait_for_all();
}

fn exec_insert_primitives_as_strings() {
    let test_counter = TestCounter::new();
    let sub_applied_nothing_result = test_counter.add_test("on_subscription_applied_nothing");

    let connection = connect(&test_counter);

    subscribe_all_then(&connection, {
        let test_counter = test_counter.clone();
        let mut result = Some(test_counter.add_test("insert-primitives-as-strings"));
        move |ctx| {
            let s = every_primitive_struct();

            let strings = vec![
                s.a.to_string(),
                s.b.to_string(),
                s.c.to_string(),
                s.d.to_string(),
                s.e.to_string(),
                s.f.to_string(),
                s.g.to_string(),
                s.h.to_string(),
                s.i.to_string(),
                s.j.to_string(),
                s.k.to_string(),
                s.l.to_string(),
                s.m.to_string(),
                s.n.to_string(),
                s.o.to_string(),
                s.p.to_string(),
                s.q.to_string(),
                s.r.to_string(),
                s.s.to_string(),
                s.t.to_string(),
            ];

            ctx.db.vec_string().on_insert(move |ctx, row| {
                if result.is_some() {
                    let run_tests = || {
                        assert_eq_or_bail!(strings, row.s);
                        if !matches!(
                            ctx.event,
                            Event::Reducer(ReducerEvent {
                                status: Status::Committed,
                                reducer: Reducer::InsertPrimitivesAsStrings { .. },
                                ..
                            })
                        ) {
                            anyhow::bail!(
                                "Unexpected Event: expeced reducer InsertPrimitivesAsStrings but found {:?}",
                                ctx.event,
                            );
                        }
                        Ok(())
                    };
                    (result.take().unwrap())(run_tests());
                }
            });
            ctx.reducers.insert_primitives_as_strings(s).unwrap();

            sub_applied_nothing_result(assert_all_tables_empty(ctx))
        }
    });

    test_counter.wait_for_all();
}

// /// This tests the behavior of re-subscribing
// /// by observing `on_delete` callbacks of newly-unsubscribed rows
// /// and `on_insert` callbacks of newly-subscribed rows.
// fn exec_resubscribe() {
//     let test_counter = TestCounter::new();
//     let name = db_name_or_panic();

//     // Boring stuff first: connect and subscribe to everything.
//     let connect_result = test_counter.add_test("connect");
//     let subscribe_result = test_counter.add_test("initial-subscribe");
//     let sub_applied_result = test_counter.add_test("initial-subscription-nothing");

//     once_on_subscription_applied(move || {
//         sub_applied_result(assert_all_tables_empty());
//     });

//     once_on_connect(|_, _| {
//         subscribe_result(subscribe(SUBSCRIBE_ALL));
//     });

//     connect_result(connect(LOCALHOST, &name, None));

//     // Wait for all previous checks before continuing.
//     test_counter.wait_for_all();

//     // Insert 256 rows of `OneU8`.
//     // At this point, we should be subscribed to all of them.
//     let test_counter = TestCounter::new();
//     let mut insert_u8s = (0..=255)
//         .map(|n| Some(test_counter.add_test(format!("insert-{}", n))))
//         .collect::<Vec<_>>();
//     let on_insert_u8 = OneU8::on_insert(move |row, _| {
//         let n = row.n;
//         (insert_u8s[n as usize].take().unwrap())(Ok(()));
//     });
//     for n in 0..=255 {
//         insert_one_u_8(n as u8);
//     }
//     // Wait for all previous checks before continuing,
//     test_counter.wait_for_all();
//     // and remove the callback now that we're done with it.
//     OneU8::remove_on_insert(on_insert_u8);
//     // Re-subscribe with a query that excludes the lower half of the `OneU8` rows,
//     // and observe `on_delete` callbacks for those rows.
//     let test_counter = TestCounter::new();
//     let mut delete_u8s = (0..128)
//         .map(|n| Some(test_counter.add_test(format!("unsubscribe-{}-delete", n))))
//         .collect::<Vec<_>>();
//     let on_delete_verify = OneU8::on_delete(move |row, _| {
//         let n = row.n;
//         // This indexing will panic if n > 127.
//         (delete_u8s[n as usize].take().unwrap())(Ok(()));
//     });
//     // There should be no newly-subscribed rows, so we'll panic if we get an on-insert event.
//     let on_insert_panic = OneU8::on_insert(|row, _| {
//         panic!("Unexpected insert during re-subscribe for {:?}", row);
//     });
//     let subscribe_less_result = test_counter.add_test("resubscribe-fewer-matches");
//     once_on_subscription_applied(move || {
//         let run_checks = || {
//             assert_eq_or_bail!(128, OneU8::count());
//             if let Some(row) = OneU8::iter().find(|row| row.n < 128) {
//                 anyhow::bail!("After subscribing to OneU8 WHERE n > 127, found row with n < {}", row.n);
//             }
//             Ok(())
//         };
//         subscribe_less_result(run_checks());
//     });
//     let subscribe_result = test_counter.add_test("resubscribe");
//     subscribe_result(subscribe(&["SELECT * FROM OneU8 WHERE n > 127"]));
//     // Wait before continuing, and remove callbacks.
//     test_counter.wait_for_all();
//     OneU8::remove_on_delete(on_delete_verify);
//     OneU8::remove_on_insert(on_insert_panic);

//     // Re-subscribe with a query that includes all of the `OneU8` rows again,
//     // and observe `on_insert` callbacks for the lower half.
//     let test_counter = TestCounter::new();
//     let mut insert_u8s = (0..128)
//         .map(|n| Some(test_counter.add_test(format!("resubscribe-{}-insert", n))))
//         .collect::<Vec<_>>();
//     OneU8::on_insert(move |row, _| {
//         let n = row.n;
//         // This indexing will panic if n > 127.
//         (insert_u8s[n as usize].take().unwrap())(Ok(()));
//     });
//     // There should be no newly-unsubscribed rows, so we'll panic if we get an on-delete event.
//     OneU8::on_delete(|row, _| {
//         panic!("Unexpected delete during re-subscribe for {:?}", row);
//     });
//     let subscribe_more_result = test_counter.add_test("resubscribe-more-matches");
//     once_on_subscription_applied(move || {
//         let run_checks = || {
//             assert_eq_or_bail!(256, OneU8::count());
//             Ok(())
//         };
//         subscribe_more_result(run_checks());
//     });
//     let subscribe_result = test_counter.add_test("resubscribe-again");
//     subscribe_result(subscribe(&["SELECT * FROM OneU8"]));
//     test_counter.wait_for_all();
// }

fn creds_store() -> credentials::File {
    credentials::File::new("rust-sdk-test")
}

/// Part of the `reauth` test, this connects to Spacetime to get new credentials,
/// and saves them to a file.
fn exec_reauth_part_1() {
    let test_counter = TestCounter::new();

    let name = db_name_or_panic();

    let save_result = test_counter.add_test("save-credentials");

    DbConnection::builder()
        .on_connect(|_, _identity, token| {
            save_result(creds_store().save(token));
        })
        .on_connect_error(|e| panic!("Connect failed: {e:?}"))
        .with_module_name(name)
        .with_uri(LOCALHOST)
        .build()
        .unwrap()
        .run_threaded();

    test_counter.wait_for_all();
}

/// Part of the `reauth` test, this loads credentials from a file,
/// and passes them to `connect`.
///
/// Must run after `exec_reauth_part_1`.
fn exec_reauth_part_2() {
    let test_counter = TestCounter::new();

    let name = db_name_or_panic();

    let creds_match_result = test_counter.add_test("creds-match");

    let token = creds_store().load().unwrap().unwrap();

    DbConnection::builder()
        .on_connect({
            let token = token.clone();
            move |_, _recv_identity, recv_token| {
                let run_checks = || {
                    assert_eq_or_bail!(token, recv_token);
                    Ok(())
                };
                creds_match_result(run_checks());
            }
        })
        .on_connect_error(|e| panic!("Connect failed: {e:?}"))
        .with_module_name(name)
        .with_token(Some(token))
        .with_uri(LOCALHOST)
        .build()
        .unwrap()
        .run_threaded();

    test_counter.wait_for_all();
}

fn exec_reconnect_same_address() {
    let initial_test_counter = TestCounter::new();
    let initial_connect_result = initial_test_counter.add_test("connect");

    let disconnect_test_counter = TestCounter::new();
    let disconnect_result = disconnect_test_counter.add_test("disconnect");

    let initial_connection = DbConnection::builder()
        .with_module_name(db_name_or_panic())
        .with_uri(LOCALHOST)
        .on_connect_error(|e| panic!("on_connect_error: {e:?}"))
        .on_connect(move |_, _, _| {
            initial_connect_result(Ok(()));
        })
        .on_disconnect(|_, err| {
            if let Some(err) = err {
                disconnect_result(Err(anyhow::anyhow!("{err:?}")));
            } else {
                disconnect_result(Ok(()))
            }
        })
        .build()
        .unwrap();

    initial_connection.run_threaded();

    initial_test_counter.wait_for_all();

    let my_address = initial_connection.address();

    initial_connection.disconnect().unwrap();

    disconnect_test_counter.wait_for_all();

    let reconnect_test_counter = TestCounter::new();
    let reconnect_result = reconnect_test_counter.add_test("reconnect");
    let addr_after_reconnect_result = reconnect_test_counter.add_test("addr_after_reconnect");

    let re_connection = DbConnection::builder()
        .with_module_name(db_name_or_panic())
        .with_uri(LOCALHOST)
        .on_connect_error(|e| panic!("on_connect_error: {e:?}"))
        .on_connect(move |ctx, _, _| {
            reconnect_result(Ok(()));
            let run_checks = || {
                anyhow::ensure!(ctx.address() == my_address);
                Ok(())
            };
            addr_after_reconnect_result(run_checks());
        })
        .build()
        .unwrap();
    re_connection.run_threaded();

    reconnect_test_counter.wait_for_all();
}

fn exec_caller_always_notified() {
    let test_counter = TestCounter::new();

    let mut no_op_result = Some(test_counter.add_test("notified_of_no_op_reducer"));

    let connection = connect(&test_counter);

    connection.reducers.on_no_op_succeeds(move |ctx| {
        (no_op_result.take().unwrap())(match ctx.event {
            Event::Reducer(ReducerEvent {
                status: Status::Committed,
                reducer: Reducer::NoOpSucceeds,
                ..
            }) => Ok(()),
            _ => Err(anyhow::anyhow!(
                "Unexpected event from no_op_succeeds reducer: {:?}",
                ctx.event,
            )),
        });
    });

    connection.reducers.no_op_succeeds().unwrap();

    test_counter.wait_for_all();
}

/// Duplicates the test `insert_primitive`,
/// but using `SubscriptionBuilder::subscribe_to_all_tables` rather than an explicit query set.
fn exec_subscribe_all_select_star() {
    let test_counter = TestCounter::new();

    let sub_applied_nothing_result = test_counter.add_test("on_subscription_applied_nothing");

    let connection = connect(&test_counter);

    connection
        .subscription_builder()
        .on_applied({
            let test_counter = test_counter.clone();
            move |ctx| {
                insert_one::<OneU8>(ctx, &test_counter, 0);
                insert_one::<OneU16>(ctx, &test_counter, 0);
                insert_one::<OneU32>(ctx, &test_counter, 0);
                insert_one::<OneU64>(ctx, &test_counter, 0);
                insert_one::<OneU128>(ctx, &test_counter, 0);
                insert_one::<OneU256>(ctx, &test_counter, 0u8.into());

                insert_one::<OneI8>(ctx, &test_counter, 0);
                insert_one::<OneI16>(ctx, &test_counter, 0);
                insert_one::<OneI32>(ctx, &test_counter, 0);
                insert_one::<OneI64>(ctx, &test_counter, 0);
                insert_one::<OneI128>(ctx, &test_counter, 0);
                insert_one::<OneI256>(ctx, &test_counter, 0i8.into());

                insert_one::<OneBool>(ctx, &test_counter, false);

                insert_one::<OneF32>(ctx, &test_counter, 0.0);
                insert_one::<OneF64>(ctx, &test_counter, 0.0);

                insert_one::<OneString>(ctx, &test_counter, "".to_string());

                sub_applied_nothing_result(assert_all_tables_empty(ctx));
            }
        })
        .on_error(|_| panic!("Subscription error"))
        .subscribe_to_all_tables();

    test_counter.wait_for_all();
}

fn exec_caller_alice_receives_reducer_callback_but_not_bob() {
    fn check_val<T: Display + Eq>(val: T, eq: T) -> anyhow::Result<()> {
        (val == eq)
            .then_some(())
            .ok_or_else(|| anyhow::anyhow!("wrong value received: `{val}`, expected: `{eq}`"))
    }

    let counter = TestCounter::new();
    let pre_ins_counter = TestCounter::new();

    // Have two actors, Alice (0) and Bob (1), connect to the module.
    // For each actor, subscribe to the `OneU8` table.
    // The choice of table is a fairly random one: just one of the simpler tables.
    let conns = ["alice", "bob"].map(|who| {
        let conn = connect_with_then(&pre_ins_counter, who, |b| b.with_light_mode(true), |_| {});
        let sub_applied = pre_ins_counter.add_test(format!("sub_applied_{who}"));

        let counter2 = counter.clone();
        subscribe_all_then(&conn, move |ctx| {
            sub_applied(Ok(()));

            // Test that we are notified when a row is inserted.
            let db = ctx.db();
            let mut one_u8_inserted = Some(counter2.add_test(format!("one_u8_inserted_{who}")));
            db.one_u_8().on_insert(move |_, row| {
                (one_u8_inserted.take().unwrap())(check_val(row.n, 42));
            });
            let mut one_u16_inserted = Some(counter2.add_test(format!("one_u16_inserted_{who}")));
            db.one_u_16().on_insert(move |event, row| {
                let run_checks = || {
                    anyhow::ensure!(
                        matches!(event.event, Event::UnknownTransaction),
                        "reducer should be unknown",
                    );
                    check_val(row.n, 24)
                };
                (one_u16_inserted.take().unwrap())(run_checks());
            });
        });
        conn
    });

    // Ensure both have finished connecting
    // and finished subscribing so that there isn't a race condition
    // between Alice executing the reducer and Bob being connected
    // or Alice executing the reducer and either having subscriptions applied.
    pre_ins_counter.wait_for_all();

    // Alice executes a reducer.
    // This should cause a row callback to be received by Alice and Bob.
    // A reducer callback should only be received by Alice.
    let mut alice_gets_reducer_callback = Some(counter.add_test("gets_reducer_callback_alice"));
    conns[0]
        .reducers()
        .on_insert_one_u_8(move |_, &val| (alice_gets_reducer_callback.take().unwrap())(check_val(val, 42)));
    conns[1]
        .reducers()
        .on_insert_one_u_8(move |_, _| panic!("bob received reducer callback"));
    conns[0].reducers().insert_one_u_8(42).unwrap();

    // Alice executes a reducer but decides not to be notified about it, so they shouldn't.
    conns[0]
        .set_reducer_flags()
        .insert_one_u_16(CallReducerFlags::NoSuccessNotify);
    for conn in &conns {
        conn.reducers()
            .on_insert_one_u_16(move |_, _| panic!("received reducer callback"));
    }
    conns[0].reducers().insert_one_u_16(24).unwrap();

    counter.wait_for_all();

    // For the integrity of the test, ensure that Alice != Bob.
    // We do this after `run_threaded` so that the ids have been filled.
    assert_ne!(conns[0].identity(), conns[1].identity());
}<|MERGE_RESOLUTION|>--- conflicted
+++ resolved
@@ -9,11 +9,7 @@
 
 use spacetimedb_sdk::{
     credentials, i256, u256, unstable::CallReducerFlags, Address, DbConnectionBuilder, DbContext, Event, Identity,
-<<<<<<< HEAD
-    ReducerEvent, Status, Table, TimeDuration, Timestamp,
-=======
-    ReducerEvent, Status, SubscriptionHandle, Table,
->>>>>>> 2fc0361d
+    ReducerEvent, Status, SubscriptionHandle, Table, TimeDuration, Timestamp,
 };
 use test_counter::TestCounter;
 
