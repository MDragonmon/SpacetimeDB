--- conflicted
+++ resolved
@@ -9,12 +9,8 @@
 use spacetimedb_sdk::{
     credentials,
     sats::{i256, u256},
-<<<<<<< HEAD
-    Address, DbContext, Event, Identity, ReducerEvent, Status, Table, TimeDuration, Timestamp,
-=======
     ws_messages::CallReducerFlags,
-    Address, DbConnectionBuilder, DbContext, Event, Identity, ReducerEvent, Status, Table,
->>>>>>> f04d2817
+    Address, DbConnectionBuilder, DbContext, Event, Identity, ReducerEvent, Status, Table, TimeDuration, Timestamp,
 };
 use test_counter::TestCounter;
 
