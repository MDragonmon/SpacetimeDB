//! Internal implementations of connections to a remote database.
//!
//! Contains a whole bunch of stuff that is referenced by the CLI codegen,
//! most notably [`DbContextImpl`], which implements `DbConnection` and `EventContext`.
//!
//! Broadly speaking, the Rust SDK works by having a background Tokio worker [`WsConnection`]
//! send and receive raw messages.
//! Incoming messages are then parsed by the [`parse_loop`] into domain types in [`ParsedMessage`],
//! which are processed and applied to the client cache state
//! when a user calls `DbConnection::advance_one_message` or its friends.
//!
//! Callbacks may access the database context through an `EventContext`,
//! and may therefore add or remove callbacks on the same or other events,
//! query the client cache, add or remove subscriptions, and make many other mutations.
//! To prevent deadlocks or re-entrancy, the SDK arranges to defer all such mutations in a queue
//! called`pending_mutations`, which are processed and applied during `advance_one_message`,
//! as with received WebSocket messages.
//!
//! This module is internal, and may incompatibly change without warning.

use crate::{
    callbacks::{CallbackId, DbCallbacks, ReducerCallback, ReducerCallbacks, RowCallback, UpdateCallback},
    client_cache::{ClientCache, TableHandle},
    spacetime_module::{DbConnection, DbUpdate, EventContext, InModule, SpacetimeModule},
    subscription::{OnAppliedCallback, OnErrorCallback, SubscriptionManager},
    websocket::{WsConnection, WsParams},
    Event, ReducerEvent, Status,
};
use anyhow::{bail, Context, Result};
use bytes::Bytes;
use futures::StreamExt;
use futures_channel::mpsc;
use http::Uri;
use spacetimedb_client_api_messages::websocket as ws;
use spacetimedb_client_api_messages::websocket::{BsatnFormat, CallReducerFlags, Compression};
use spacetimedb_lib::{bsatn, de::Deserialize, ser::Serialize, Address, Identity};
use std::{
    collections::HashMap,
    sync::{Arc, Mutex as StdMutex, OnceLock},
    time::{Duration, SystemTime},
};
use tokio::{
    runtime::{self, Runtime},
    sync::Mutex as TokioMutex,
};

pub(crate) type SharedCell<T> = Arc<StdMutex<T>>;

/// Implementation of `DbConnection`, `EventContext`,
/// and anything else that provides access to the database connection.
///
/// This must be relatively cheaply `Clone`-able, and have internal sharing,
/// as numerous operations will clone it to get new handles on the connection.
pub struct DbContextImpl<M: SpacetimeModule> {
    runtime: runtime::Handle,

    /// All the state which is safe to hold a lock on while running callbacks.
    pub(crate) inner: SharedCell<DbContextImplInner<M>>,

    /// The client cache, which stores subscribed rows.
    cache: SharedCell<ClientCache<M>>,

    /// Receiver channel for WebSocket messages,
    /// which are pre-parsed in the background by [`parse_loop`].
    recv: Arc<TokioMutex<mpsc::UnboundedReceiver<ParsedMessage<M>>>>,

    /// Channel into which operations which apparently mutate SDK state,
    /// e.g. registering callbacks, push [`PendingMutation`] messages,
    /// rather than immediately locking the connection and applying their change,
    /// to avoid deadlocks and races.
    pub(crate) pending_mutations_send: mpsc::UnboundedSender<PendingMutation<M>>,

    /// Receive end of `pending_mutations_send`,
    /// from which [Self::apply_pending_mutations] and friends read mutations.
    pending_mutations_recv: Arc<TokioMutex<mpsc::UnboundedReceiver<PendingMutation<M>>>>,

    /// This connection's `Identity`.
    ///
    /// May be `None` if we connected anonymously
    /// and have not yet received the [`ws::IdentityToken`] message.
    identity: SharedCell<Option<Identity>>,
}

impl<M: SpacetimeModule> Clone for DbContextImpl<M> {
    fn clone(&self) -> Self {
        Self {
            runtime: self.runtime.clone(),
            // Being very explicit with `Arc::clone` here,
            // since we'll be doing `DbContextImpl::clone` very frequently,
            // and we need it to be fast.
            inner: Arc::clone(&self.inner),
            cache: Arc::clone(&self.cache),
            recv: Arc::clone(&self.recv),
            pending_mutations_send: self.pending_mutations_send.clone(),
            pending_mutations_recv: Arc::clone(&self.pending_mutations_recv),
            identity: Arc::clone(&self.identity),
        }
    }
}

impl<M: SpacetimeModule> DbContextImpl<M> {
    /// Process a parsed WebSocket message,
    /// applying its mutations to the client cache and invoking callbacks.
    fn process_message(&self, msg: ParsedMessage<M>) -> Result<()> {
        let res = match msg {
            // Error: treat this as an erroneous disconnect.
            ParsedMessage::Error(e) => {
                self.invoke_disconnected(Some(&e));
                Err(e)
            }

            // Initial `IdentityToken` message:
            // confirm that the received identity and address are what we expect,
            // store them,
            // then invoke the on_connect callback.
            ParsedMessage::IdentityToken(identity, token, addr) => {
                {
                    // Don't hold the `self.identity` lock while running callbacks.
                    // Callbacks can (will) call [`DbContext::identity`], which acquires that lock,
                    // so holding it while running a callback causes deadlocks.
                    let mut ident_store = self.identity.lock().unwrap();
                    if let Some(prev_identity) = *ident_store {
                        assert_eq!(prev_identity, identity);
                    }
                    *ident_store = Some(identity);
                }
                assert_eq!(get_client_address(), addr);
                let mut inner = self.inner.lock().unwrap();
                if let Some(on_connect) = inner.on_connect.take() {
                    let ctx = <M::DbConnection as DbConnection>::new(self.clone());
                    on_connect(&ctx, identity, &token);
                }
                Ok(())
            }

            // Subscription applied:
            // set the received state to store all the rows,
            // then invoke the on-applied and row callbacks.
            ParsedMessage::InitialSubscription { db_update, sub_id } => {
                // Lock the client cache in a restricted scope,
                // so that it will be unlocked when callbacks run.
                {
                    let mut cache = self.cache.lock().unwrap();
                    // FIXME: delete no-longer-subscribed rows.
                    db_update.apply_to_client_cache(&mut *cache);
                }
                let event_ctx = self.make_event_ctx(Event::SubscribeApplied);
                let mut inner = self.inner.lock().unwrap();
                inner.subscriptions.subscription_applied(&event_ctx, sub_id);
                // FIXME: invoke delete callbacks for no-longer-subscribed rows.
                db_update.invoke_row_callbacks(&event_ctx, &mut inner.db_callbacks);
                Ok(())
            }

            // Successful transaction update:
            // apply the received diff to the client cache,
            // then invoke on-reducer and row callbacks.
            ParsedMessage::TransactionUpdate(event, Some(update)) => {
                // Lock the client cache in a restricted scope,
                // so that it will be unlocked when callbacks run.
                {
                    let mut cache = self.cache.lock().unwrap();
                    update.apply_to_client_cache(&mut *cache);
                }
                let event_ctx = self.make_event_ctx(event);
                let mut inner = self.inner.lock().unwrap();
                if let Event::Reducer(reducer_event) = event_ctx.event() {
                    inner
                        .reducer_callbacks
                        .invoke_on_reducer(&event_ctx, &reducer_event.reducer);
                }
                update.invoke_row_callbacks(&event_ctx, &mut inner.db_callbacks);
                Ok(())
            }

            // Failed transaction update:
            // invoke on-reducer callbacks.
            ParsedMessage::TransactionUpdate(event, None) => {
                let event_ctx = self.make_event_ctx(event);
                if let Event::Reducer(reducer_event) = event_ctx.event() {
                    let mut inner = self.inner.lock().unwrap();
                    inner
                        .reducer_callbacks
                        .invoke_on_reducer(&event_ctx, &reducer_event.reducer);
                }
                Ok(())
            }
        };

        res
    }

    /// Invoke the on-disconnect callback, and mark [`Self::is_active`] false.
    fn invoke_disconnected(&self, err: Option<&anyhow::Error>) {
        let disconnected_callback = {
            let mut inner = self.inner.lock().unwrap();
            // TODO: Determine correct behavior here.
            // - Delete all rows from client cache?
            // - Invoke `on_disconnect` methods?
            // - End all subscriptions and invoke their `on_error` methods?

            // Set `send_chan` to `None`, since `Self::is_active` checks that.
            inner.send_chan = None;

            // Grap the `on_disconnect` callback and invoke it.
            inner.on_disconnect.take()
        };
        if let Some(disconnect_callback) = disconnected_callback {
            let ctx = <M::DbConnection as DbConnection>::new(self.clone());
            disconnect_callback(&ctx, err);
        }
    }

    fn make_event_ctx(&self, event: Event<M::Reducer>) -> M::EventContext {
        let imp = self.clone();
        <M::EventContext as EventContext>::new(imp, event)
    }

    /// Apply all queued [`PendingMutation`]s.
    fn apply_pending_mutations(&self) -> anyhow::Result<()> {
        while let Ok(Some(pending_mutation)) = self.pending_mutations_recv.blocking_lock().try_next() {
            self.apply_mutation(pending_mutation)?;
        }
        Ok(())
    }

    /// Apply an individual [`PendingMutation`].
    fn apply_mutation(&self, mutation: PendingMutation<M>) -> anyhow::Result<()> {
        match mutation {
            // Subscribe: register the subscription in the [`SubscriptionManager`]
            // and send the `Subscribe` WS message.
            PendingMutation::Subscribe {
                on_applied,
                queries,
                sub_id,
                on_error,
            } => {
                let mut inner = self.inner.lock().unwrap();
                inner.subscriptions.register_subscription(sub_id, on_applied, on_error);
                inner
                    .send_chan
                    .as_mut()
                    .ok_or(DisconnectedError {})?
                    .unbounded_send(ws::ClientMessage::Subscribe(ws::Subscribe {
                        query_strings: queries,
                        request_id: sub_id,
                    }))
                    .expect("Unable to send subscribe message: WS sender loop has dropped its recv channel");
            }

            // CallReducer: send the `CallReducer` WS message.
            PendingMutation::CallReducer { reducer, args_bsatn } => {
                let inner = &mut *self.inner.lock().unwrap();

                let flags = inner.call_reducer_flags.get_flags(reducer);
                let msg = ws::ClientMessage::CallReducer(ws::CallReducer {
                    reducer: reducer.into(),
                    args: args_bsatn.into(),
                    request_id: 0,
                    flags,
                });
                inner
                    .send_chan
                    .as_mut()
                    .ok_or(DisconnectedError {})?
                    .unbounded_send(msg)
                    .expect("Unable to send reducer call message: WS sender loop has dropped its recv channel");
            }

            // Disconnect: close the connection.
            PendingMutation::Disconnect => {
                // Set `send_chan` to `None`, since `Self::is_active` checks that.
                // This will close the WebSocket loop in websocket.rs,
                // sending a close frame to the server,
                // eventually resulting in disconnect callbacks being called.
                self.inner.lock().unwrap().send_chan = None;
            }

            // Callback stuff: these all do what you expect.
            PendingMutation::AddInsertCallback {
                table,
                callback_id,
                callback,
            } => {
                self.inner
                    .lock()
                    .unwrap()
                    .db_callbacks
                    .get_table_callbacks(table)
                    .register_on_insert(callback_id, callback);
            }
            PendingMutation::AddDeleteCallback {
                table,
                callback_id,
                callback,
            } => {
                self.inner
                    .lock()
                    .unwrap()
                    .db_callbacks
                    .get_table_callbacks(table)
                    .register_on_delete(callback_id, callback);
            }
            PendingMutation::AddUpdateCallback {
                table,
                callback_id,
                callback,
            } => {
                self.inner
                    .lock()
                    .unwrap()
                    .db_callbacks
                    .get_table_callbacks(table)
                    .register_on_update(callback_id, callback);
            }
            PendingMutation::AddReducerCallback {
                reducer,
                callback_id,
                callback,
            } => {
                self.inner
                    .lock()
                    .unwrap()
                    .reducer_callbacks
                    .register_on_reducer(reducer, callback_id, callback);
            }
            PendingMutation::RemoveInsertCallback { table, callback_id } => {
                self.inner
                    .lock()
                    .unwrap()
                    .db_callbacks
                    .get_table_callbacks(table)
                    .remove_on_insert(callback_id);
            }
            PendingMutation::RemoveDeleteCallback { table, callback_id } => {
                self.inner
                    .lock()
                    .unwrap()
                    .db_callbacks
                    .get_table_callbacks(table)
                    .remove_on_delete(callback_id);
            }
            PendingMutation::RemoveUpdateCallback { table, callback_id } => {
                self.inner
                    .lock()
                    .unwrap()
                    .db_callbacks
                    .get_table_callbacks(table)
                    .remove_on_update(callback_id);
            }
            PendingMutation::RemoveReducerCallback { reducer, callback_id } => {
                self.inner
                    .lock()
                    .unwrap()
                    .reducer_callbacks
                    .remove_on_reducer(reducer, callback_id);
            }
            PendingMutation::SetCallReducerFlags {
                reducer: reducer_name,
                flags,
            } => {
                self.inner
                    .lock()
                    .unwrap()
                    .call_reducer_flags
                    .set_flags(reducer_name, flags);
            }
        };
        Ok(())
    }

    /// If a WebSocket message is waiting, process it and return `true`.
    /// If no WebSocket messages are in the queue, immediately return `false`.
    ///
    /// Called by the autogenerated `DbConnection` method of the same name.
    pub fn advance_one_message(&self) -> Result<bool> {
        // Apply any pending mutations before processing a WS message,
        // so that pending callbacks don't get skipped.
        self.apply_pending_mutations()?;

        // Deranged behavior: mpsc's `try_next` returns `Ok(None)` when the channel is closed,
        // and `Err(_)` when the channel is open and waiting. This seems exactly backwards.
        let res = match self.recv.blocking_lock().try_next() {
            Ok(None) => {
                self.invoke_disconnected(None);
                Err(anyhow::Error::new(DisconnectedError {}))
            }
            Err(_) => Ok(false),
            Ok(Some(msg)) => self.process_message(msg).map(|_| true),
        };

        // Also apply any new pending messages afterwards,
        // so that outgoing WS messages get sent as soon as possible.
        self.apply_pending_mutations()?;

        res
    }

    async fn get_message(&self) -> Message<M> {
        // Holding these locks across the below await can only cause a deadlock if
        // there are multiple parallel callers of `advance_one_message` or its siblings.
        // We call this out as an incorrect and unsupported thing to do.
        #![allow(clippy::await_holding_lock)]

        let mut pending_mutations = self.pending_mutations_recv.lock().await;
        let mut recv = self.recv.lock().await;

        // Always process pending mutations before WS messages, if they're available,
        // so that newly registered callbacks run on messages.
        // This may be unnecessary, but `tokio::select` does not document any ordering guarantees,
        // and if both `pending_mutations.next()` and `recv.next()` have values ready,
        // we want to process the pending mutation first.
        if let Ok(pending_mutation) = pending_mutations.try_next() {
            return Message::Local(pending_mutation.unwrap());
        }

        tokio::select! {
            pending_mutation = pending_mutations.next() => Message::Local(pending_mutation.unwrap()),
            incoming_message = recv.next() => Message::Ws(incoming_message),
        }
    }

    /// Like [`Self::advance_one_message`], but sleeps the thread until a message is available.
    ///
    /// Called by the autogenerated `DbConnection` method of the same name.
    pub fn advance_one_message_blocking(&self) -> Result<()> {
        match self.runtime.block_on(self.get_message()) {
            Message::Local(pending) => self.apply_mutation(pending),
            Message::Ws(None) => {
                self.invoke_disconnected(None);
                Err(anyhow::Error::new(DisconnectedError {}))
            }
            Message::Ws(Some(msg)) => self.process_message(msg),
        }
    }

    /// Like [`Self::advance_one_message`], but `await`s until a message is available.
    ///
    /// Called by the autogenerated `DbConnection` method of the same name.
    pub async fn advance_one_message_async(&self) -> Result<()> {
        match self.get_message().await {
            Message::Local(pending) => self.apply_mutation(pending),
            Message::Ws(None) => {
                self.invoke_disconnected(None);
                Err(anyhow::Error::new(DisconnectedError {}))
            }
            Message::Ws(Some(msg)) => self.process_message(msg),
        }
    }

    /// Call [`Self::advance_one_message`] in a loop until no more messages are waiting.
    ///
    /// Called by the autogenerated `DbConnection` method of the same name.
    pub fn frame_tick(&self) -> Result<()> {
        while self.advance_one_message()? {}
        Ok(())
    }

    /// Spawn a thread which does [`Self::advance_one_message_blocking`] in a loop.
    ///
    /// Called by the autogenerated `DbConnection` method of the same name.
    pub fn run_threaded(&self) -> std::thread::JoinHandle<()> {
        let this = self.clone();
        std::thread::spawn(move || loop {
            match this.advance_one_message_blocking() {
                Ok(()) => (),
                Err(e) if error_is_normal_disconnect(&e) => return,
                Err(e) => panic!("{e:?}"),
            }
        })
    }

    /// An async task which does [`Self::advance_one_message_async`] in a loop.
    ///
    /// Called by the autogenerated `DbConnection` method of the same name.
    pub async fn run_async(&self) -> Result<()> {
        let this = self.clone();
        loop {
            match this.advance_one_message_async().await {
                Ok(()) => (),
                Err(e) if error_is_normal_disconnect(&e) => return Ok(()),
                Err(e) => return Err(e),
            }
        }
    }

    /// Called by the autogenerated `DbConnection` method of the same name.
    pub fn is_active(&self) -> bool {
        self.inner.lock().unwrap().send_chan.is_some()
    }

    /// Called by the autogenerated `DbConnection` method of the same name.
    pub fn disconnect(&self) -> Result<()> {
        if !self.is_active() {
            bail!("Already disconnected in call to `DbContext::disconnect`");
        }
        self.pending_mutations_send
            .unbounded_send(PendingMutation::Disconnect)
            .unwrap();
        Ok(())
    }

    /// Add a [`PendingMutation`] to the `pending_mutations` queue,
    /// to be processed during the next call to [`Self::apply_pending_mutations`].
    ///
    /// This is used to defer operations which would otherwise need to hold a lock on `self.inner`,
    /// as otherwise running those operations within a callback would deadlock.
    fn queue_mutation(&self, mutation: PendingMutation<M>) {
        self.pending_mutations_send.unbounded_send(mutation).unwrap();
    }

    /// Called by autogenerated table access methods.
    pub fn get_table<Row: InModule<Module = M> + Send + Sync + 'static>(
        &self,
        table_name: &'static str,
    ) -> TableHandle<Row> {
        let client_cache = Arc::clone(&self.cache);
        let pending_mutations = self.pending_mutations_send.clone();
        TableHandle {
            client_cache,
            pending_mutations,
            table_name,
        }
    }

    /// Called by autogenerated reducer invocation methods.
    pub fn call_reducer<Args: Serialize + InModule<Module = M>>(
        &self,
        reducer_name: &'static str,
        args: Args,
    ) -> Result<()> {
        // TODO(centril, perf): consider using a thread local pool to avoid allocating each time.
        let args_bsatn = bsatn::to_vec(&args)
            .with_context(|| format!("Failed to BSATN serialize arguments for reducer {reducer_name}"))?;

        self.queue_mutation(PendingMutation::CallReducer {
            reducer: reducer_name,
            args_bsatn,
        });
        Ok(())
    }

    /// Called by autogenerated on `reducer_config` methods.
    pub fn set_call_reducer_flags(&self, reducer: &'static str, flags: CallReducerFlags) {
        self.queue_mutation(PendingMutation::SetCallReducerFlags { reducer, flags });
    }

    /// Called by autogenerated reducer callback methods.
    pub fn on_reducer<Args: Deserialize<'static> + InModule<Module = M> + 'static>(
        &self,
        reducer_name: &'static str,
        mut callback: impl FnMut(&M::EventContext, &Args) + Send + 'static,
    ) -> CallbackId {
        let callback_id = CallbackId::get_next();
        self.queue_mutation(PendingMutation::AddReducerCallback {
            reducer: reducer_name,
            callback_id,
            callback: Box::new(move |ctx, args| {
                let args = args.downcast_ref::<Args>().unwrap();
                callback(ctx, args);
            }),
        });
        callback_id
    }

    /// Called by autogenerated reducer callback methods.
    pub fn remove_on_reducer<Args: InModule<Module = M>>(&self, reducer_name: &'static str, callback: CallbackId) {
        self.queue_mutation(PendingMutation::RemoveReducerCallback {
            reducer: reducer_name,
            callback_id: callback,
        });
    }

    /// Called by the autogenerated `DbConnection` method of the same name.
    pub fn try_identity(&self) -> Option<Identity> {
        *self.identity.lock().unwrap()
    }

    /// Called by the autogenerated `DbConnection` method of the same name.
    pub fn address(&self) -> Address {
        get_client_address()
    }
}

type OnConnectCallback<M> = Box<dyn FnOnce(&<M as SpacetimeModule>::DbConnection, Identity, &str) + Send + 'static>;

type OnConnectErrorCallback = Box<dyn FnOnce(&anyhow::Error) + Send + 'static>;

type OnDisconnectCallback<M> =
    Box<dyn FnOnce(&<M as SpacetimeModule>::DbConnection, Option<&anyhow::Error>) + Send + 'static>;

/// All the stuff in a [`DbContextImpl`] which can safely be locked while invoking callbacks.
pub(crate) struct DbContextImplInner<M: SpacetimeModule> {
    /// `Some` if not within the context of an outer runtime. The `Runtime` must
    /// then live as long as `Self`.
    #[allow(unused)]
    runtime: Option<Runtime>,

    /// None if we have disconnected.
    send_chan: Option<mpsc::UnboundedSender<ws::ClientMessage<Bytes>>>,

    db_callbacks: DbCallbacks<M>,
    reducer_callbacks: ReducerCallbacks<M>,
    pub(crate) subscriptions: SubscriptionManager<M>,

    on_connect: Option<OnConnectCallback<M>>,
    #[allow(unused)]
    // TODO: Make use of this to handle `ParsedMessage::Error` before receiving `IdentityToken`.
    on_connect_error: Option<OnConnectErrorCallback>,
    on_disconnect: Option<OnDisconnectCallback<M>>,

    call_reducer_flags: CallReducerFlagsMap,
}

/// Maps reducer names to the flags to use for `.call_reducer(..)`.
#[derive(Default, Clone)]
struct CallReducerFlagsMap {
    // TODO(centril): consider replacing the string with a type-id based map
    // where each reducer is associated with a marker type.
    map: HashMap<&'static str, CallReducerFlags>,
}

impl CallReducerFlagsMap {
    /// Returns the [`CallReducerFlags`] for `reducer_name`.
    fn get_flags(&self, reducer_name: &str) -> CallReducerFlags {
        self.map.get(reducer_name).copied().unwrap_or_default()
    }

    /// Sets the [`CallReducerFlags`] for `reducer_name` to `flags`.
    pub fn set_flags(&mut self, reducer_name: &'static str, flags: CallReducerFlags) {
        if flags == <_>::default() {
            self.map.remove(reducer_name)
        } else {
            self.map.insert(reducer_name, flags)
        };
    }
}

/// A builder-pattern constructor for a `DbConnection` connection to the module `M`.
///
/// `M` will be the autogenerated opaque module type.
///
/// Get a builder by calling `DbConnection::builder()`.
// TODO: Move into its own module which is not #[doc(hidden)]?
pub struct DbConnectionBuilder<M: SpacetimeModule> {
    uri: Option<Uri>,

    module_name: Option<String>,

    credentials: Option<(Identity, String)>,

    on_connect: Option<OnConnectCallback<M>>,
    on_connect_error: Option<OnConnectErrorCallback>,
    on_disconnect: Option<OnDisconnectCallback<M>>,

    params: WsParams,
}

/// This process's global client address, which will be attacked to all connections it makes.
static CLIENT_ADDRESS: OnceLock<Address> = OnceLock::new();

fn get_client_address() -> Address {
    *CLIENT_ADDRESS.get_or_init(|| Address::from_byte_array(rand::random()))
}

#[doc(hidden)]
/// Attempt to set this process's client address to a known value.
///
/// This functionality is exposed for use in SpacetimeDB-cloud.
/// It is unstable, and will be removed without warning in a future version.
///
/// Clients which want a particular client address must call this method
/// before constructing any connection.
/// Once any connection is constructed, the per-process client address value is locked in,
/// and cannot be overwritten.
///
/// Returns `Err` if this process's client address has already been initialized to a random value.
pub fn set_client_address(addr: Address) -> Result<()> {
    let stored = *CLIENT_ADDRESS.get_or_init(|| addr);
    anyhow::ensure!(
        stored == addr,
        "Call to set_client_address after CLIENT_ADDRESS was initialized to a different value"
    );
    Ok(())
}

impl<M: SpacetimeModule> DbConnectionBuilder<M> {
    /// Implementation of the generated `DbConnection::builder` method.
    /// Call that method instead.
    #[doc(hidden)]
    pub fn new() -> Self {
        Self {
            uri: None,
            module_name: None,
            credentials: None,
            on_connect: None,
            on_connect_error: None,
            on_disconnect: None,
            params: <_>::default(),
        }
    }

    /// Open a WebSocket connection to the remote module,
    /// with all configuration and callbacks registered in the builder `self`.
    ///
    /// This method panics if `self` lacks a required configuration,
    /// or returns an `Err` if some I/O operation during the initial WebSocket connection fails.
    ///
    /// Successful return from this method does not necessarily imply a valid `DbConnection`;
    /// the connection may still fail asynchronously,
    /// leading to the [`Self::on_connect_error`] callback being invoked.
    ///
    /// Before calling this method, make sure to invoke at least [`Self::with_uri`] and [`Self::with_module_name`]
    /// to configure the connection.
    #[must_use = "
You must explicitly advance the connection by calling any one of:

- `DbConnection::frame_tick`.
- `DbConnection::run_threaded`.
- `DbConnection::run_async`.
- `DbConnection::advance_one_message`.
- `DbConnection::advance_one_message_blocking`.
- `DbConnection::advance_one_message_async`.

Which of these methods you should call depends on the specific needs of your application,
but you must call one of them, or else the connection will never progress.
"]
    pub fn build(self) -> Result<M::DbConnection> {
        let imp = self.build_impl()?;
        Ok(<M::DbConnection as DbConnection>::new(imp))
    }

    /// Open a WebSocket connection, build an empty client cache, &c,
    /// to construct a [`DbContextImpl`].
    fn build_impl(self) -> Result<DbContextImpl<M>> {
        let (runtime, handle) = enter_or_create_runtime()?;
        let db_callbacks = DbCallbacks::default();
        let reducer_callbacks = ReducerCallbacks::default();

        let ws_connection = tokio::task::block_in_place(|| {
            handle.block_on(WsConnection::connect(
                self.uri.unwrap(),
                self.module_name.as_ref().unwrap(),
                self.credentials.as_ref(),
                get_client_address(),
                self.params,
            ))
        })?;

        let (_websocket_loop_handle, raw_msg_recv, raw_msg_send) = ws_connection.spawn_message_loop(&handle);
        let (_parse_loop_handle, parsed_recv_chan) = spawn_parse_loop::<M>(raw_msg_recv, &handle);

        let inner = Arc::new(StdMutex::new(DbContextImplInner {
            runtime,

            send_chan: Some(raw_msg_send),
            db_callbacks,
            reducer_callbacks,
            subscriptions: SubscriptionManager::default(),

            on_connect: self.on_connect,
            on_connect_error: self.on_connect_error,
            on_disconnect: self.on_disconnect,
            call_reducer_flags: <_>::default(),
        }));
<<<<<<< HEAD
        let mut cache = ClientCache::default();
        M::register_tables(&mut cache);
        let cache = Arc::new(StdMutex::new(cache));
=======
>>>>>>> 351fcd3d
        let (pending_mutations_send, pending_mutations_recv) = mpsc::unbounded();
        let ctx_imp = DbContextImpl {
            runtime: handle,
            inner,
            cache: <_>::default(),
            recv: Arc::new(TokioMutex::new(parsed_recv_chan)),
            pending_mutations_send,
            pending_mutations_recv: Arc::new(TokioMutex::new(pending_mutations_recv)),
            identity: Arc::new(StdMutex::new(self.credentials.as_ref().map(|creds| creds.0))),
        };

        Ok(ctx_imp)
    }

    /// Set the URI of the SpacetimeDB host which is running the remote module.
    ///
    /// The URI must have either no scheme or one of the schemes `http`, `https`, `ws` or `wss`.
    pub fn with_uri<E: std::fmt::Debug>(mut self, uri: impl TryInto<Uri, Error = E>) -> Self {
        let uri = uri.try_into().expect("Unable to parse supplied URI");
        self.uri = Some(uri);
        self
    }

    /// Set the name or identity of the remote module.
    pub fn with_module_name(mut self, name_or_identity: impl ToString) -> Self {
        self.module_name = Some(name_or_identity.to_string());
        self
    }

    /// Set the credentials with which to connect to the remote database.
    ///
    /// If `credentials` is `None` or this method is not invoked,
    /// the SpacetimeDB host will generate a new anonymous `Identity`.
    ///
    /// If the passed token is invalid, is not recognized by the host,
    /// or does not authenticate as the passed `Identity`,
    /// the connection will fail asynchrnonously.
    // FIXME: currently this causes `disconnect` to be called rather than `on_connect_error`.
    pub fn with_credentials(mut self, credentials: Option<(Identity, String)>) -> Self {
        self.credentials = credentials;
        self
    }

    /// Sets the compression used when a certain threshold in the message size has been reached.
    ///
    /// The current threshold used by the host is 1KiB for the entire server message
    /// and for individual query updates.
    /// Note however that this threshold is not guaranteed and may change without notice.
    pub fn with_compression(mut self, compression: Compression) -> Self {
        self.params.compression = compression;
        self
    }

    /// Sets whether the "light" mode is used.
    ///
    /// The light mode is meant for clients which are network-bandwidth constrained
    /// and results in the following:
    /// - Incremental updates will not include information about the reducer that caused them.
    /// - The client will not be notified about a reducer the client called
    ///   without being subscribed to any relevant queries.
    pub fn with_light_mode(mut self, light: bool) -> Self {
        self.params.light = light;
        self
    }

    /// Register a callback to run when the connection is successfully initiated.
    ///
    /// The callback will receive three arguments:
    /// - The `DbConnection` which has successfully connected.
    /// - The `Identity` of the successful connection.
    ///   If an identity and token were passed to [`Self::with_credentials`], this will be the same `Identity`.
    /// - The private access token which can be used to later re-authenticate as the same `Identity`.
    ///   If an identity and token were passed to [`Self::with_credentials`],
    ///   this may not be string-equal to the supplied token, but will authenticate as the same `Identity`.
    pub fn on_connect(mut self, callback: impl FnOnce(&M::DbConnection, Identity, &str) + Send + 'static) -> Self {
        if self.on_connect.is_some() {
            panic!(
                "DbConnectionBuilder can only register a single `on_connect` callback.

Instead of registering multiple `on_connect` callbacks, register a single callback which does multiple operations."
            );
        }

        self.on_connect = Some(Box::new(callback));
        self
    }

    /// Register a callback to run when the connection fails asynchronously,
    /// e.g. due to invalid credentials.
    // FIXME: currently never called; `on_disconnect` is called instead.
    pub fn on_connect_error(mut self, callback: impl FnOnce(&anyhow::Error) + Send + 'static) -> Self {
        if self.on_connect_error.is_some() {
            panic!(
                "DbConnectionBuilder can only register a single `on_connect_error` callback.

Instead of registering multiple `on_connect_error` callbacks, register a single callback which does multiple operations."
            );
        }

        self.on_connect_error = Some(Box::new(callback));
        self
    }

    /// Register a callback to run when the connection is closed.
    // FIXME: currently also called when the connection fails asynchronously, instead of `on_connect_error`.
    pub fn on_disconnect(
        mut self,
        callback: impl FnOnce(&M::DbConnection, Option<&anyhow::Error>) + Send + 'static,
    ) -> Self {
        if self.on_disconnect.is_some() {
            panic!(
                "DbConnectionBuilder can only register a single `on_disconnect` callback.

Instead of registering multiple `on_disconnect` callbacks, register a single callback which does multiple operations."
            );
        }
        self.on_disconnect = Some(Box::new(callback));
        self
    }
}

// When called from within an async context, return a handle to it (and no
// `Runtime`), otherwise create a fresh `Runtime` and return it along with a
// handle to it.
fn enter_or_create_runtime() -> Result<(Option<Runtime>, runtime::Handle)> {
    match runtime::Handle::try_current() {
        Err(e) if e.is_missing_context() => {
            let rt = tokio::runtime::Builder::new_multi_thread()
                .enable_all()
                .worker_threads(1)
                .thread_name("spacetimedb-background-connection")
                .build()?;
            let handle = rt.handle().clone();

            Ok((Some(rt), handle))
        }
        Ok(handle) => Ok((None, handle)),
        Err(e) => Err(e.into()),
    }
}

enum ParsedMessage<M: SpacetimeModule> {
    InitialSubscription { db_update: M::DbUpdate, sub_id: u32 },
    TransactionUpdate(Event<M::Reducer>, Option<M::DbUpdate>),
    IdentityToken(Identity, Box<str>, Address),
    Error(anyhow::Error),
}

fn spawn_parse_loop<M: SpacetimeModule>(
    raw_message_recv: mpsc::UnboundedReceiver<ws::ServerMessage<BsatnFormat>>,
    handle: &runtime::Handle,
) -> (tokio::task::JoinHandle<()>, mpsc::UnboundedReceiver<ParsedMessage<M>>) {
    let (parsed_message_send, parsed_message_recv) = mpsc::unbounded();
    let handle = handle.spawn(parse_loop(raw_message_recv, parsed_message_send));
    (handle, parsed_message_recv)
}

/// A loop which reads raw WS messages from `recv`, parses them into domain types,
/// and pushes the [`ParsedMessage`]s into `send`.
async fn parse_loop<M: SpacetimeModule>(
    mut recv: mpsc::UnboundedReceiver<ws::ServerMessage<BsatnFormat>>,
    send: mpsc::UnboundedSender<ParsedMessage<M>>,
) {
    while let Some(msg) = recv.next().await {
        send.unbounded_send(match msg {
            ws::ServerMessage::InitialSubscription(sub) => M::DbUpdate::try_from(sub.database_update)
                .map(|update| ParsedMessage::InitialSubscription {
                    db_update: update,
                    sub_id: sub.request_id,
                })
                .unwrap_or_else(|e| {
                    ParsedMessage::Error(e.context("Failed to parse DbUpdate from InitialSubscription"))
                }),
            ws::ServerMessage::TransactionUpdate(ws::TransactionUpdate {
                status,
                timestamp,
                caller_identity,
                caller_address,
                reducer_call,
                energy_quanta_used,
                ..
            }) => match Status::parse_status_and_update::<M>(status) {
                Err(e) => ParsedMessage::Error(e.context("Failed to parse Status from TransactionUpdate")),
                Ok((status, db_update)) => {
                    let event = M::Reducer::try_from(reducer_call)
                        .map(|reducer| {
                            Event::Reducer(ReducerEvent {
                                caller_address: caller_address.none_if_zero(),
                                caller_identity,
                                energy_consumed: Some(energy_quanta_used.quanta),
                                timestamp: SystemTime::UNIX_EPOCH
                                    .checked_add(Duration::from_micros(timestamp.microseconds))
                                    .unwrap(),
                                reducer,
                                status,
                            })
                        })
                        .unwrap_or(Event::UnknownTransaction);
                    ParsedMessage::TransactionUpdate(event, db_update)
                }
            },
            ws::ServerMessage::TransactionUpdateLight(ws::TransactionUpdateLight { update, request_id: _ }) => {
                match M::DbUpdate::parse_update(update) {
                    Err(e) => ParsedMessage::Error(e.context("Failed to parse update from TransactionUpdateLight")),
                    Ok(db_update) => ParsedMessage::TransactionUpdate(Event::UnknownTransaction, Some(db_update)),
                }
            }
            ws::ServerMessage::IdentityToken(ws::IdentityToken {
                identity,
                token,
                address,
            }) => ParsedMessage::IdentityToken(identity, token, address),
            ws::ServerMessage::OneOffQueryResponse(_) => {
                unreachable!("The Rust SDK does not implement one-off queries")
            }
        })
        .expect("Failed to send ParsedMessage to main thread");
    }
}

/// Operations a user can make to a `DbContext` which must be postponed
pub(crate) enum PendingMutation<M: SpacetimeModule> {
    Subscribe {
        on_applied: Option<OnAppliedCallback<M>>,
        on_error: Option<OnErrorCallback<M>>,
        queries: Box<[Box<str>]>,
        // TODO: replace `queries` with query_sql: String,
        sub_id: u32,
    },
    // TODO: Unsubscribe { ??? },
    CallReducer {
        reducer: &'static str,
        args_bsatn: Vec<u8>,
    },
    AddInsertCallback {
        table: &'static str,
        callback_id: CallbackId,
        callback: RowCallback<M>,
    },
    RemoveInsertCallback {
        table: &'static str,
        callback_id: CallbackId,
    },
    AddDeleteCallback {
        table: &'static str,
        callback_id: CallbackId,
        callback: RowCallback<M>,
    },
    RemoveDeleteCallback {
        table: &'static str,
        callback_id: CallbackId,
    },
    AddUpdateCallback {
        table: &'static str,
        callback_id: CallbackId,
        callback: UpdateCallback<M>,
    },
    RemoveUpdateCallback {
        table: &'static str,
        callback_id: CallbackId,
    },
    AddReducerCallback {
        reducer: &'static str,
        callback_id: CallbackId,
        callback: ReducerCallback<M>,
    },
    RemoveReducerCallback {
        reducer: &'static str,
        callback_id: CallbackId,
    },
    Disconnect,
    SetCallReducerFlags {
        reducer: &'static str,
        flags: CallReducerFlags,
    },
}

enum Message<M: SpacetimeModule> {
    Ws(Option<ParsedMessage<M>>),
    Local(PendingMutation<M>),
}

#[derive(Debug, Clone)]
#[non_exhaustive]
pub struct DisconnectedError {}

impl std::fmt::Display for DisconnectedError {
    fn fmt(&self, f: &mut std::fmt::Formatter) -> std::fmt::Result {
        write!(f, "Disconnected")
    }
}

impl std::error::Error for DisconnectedError {}

fn error_is_normal_disconnect(e: &anyhow::Error) -> bool {
    e.is::<DisconnectedError>()
}<|MERGE_RESOLUTION|>--- conflicted
+++ resolved
@@ -763,17 +763,16 @@
             on_disconnect: self.on_disconnect,
             call_reducer_flags: <_>::default(),
         }));
-<<<<<<< HEAD
+
         let mut cache = ClientCache::default();
         M::register_tables(&mut cache);
         let cache = Arc::new(StdMutex::new(cache));
-=======
->>>>>>> 351fcd3d
+
         let (pending_mutations_send, pending_mutations_recv) = mpsc::unbounded();
         let ctx_imp = DbContextImpl {
             runtime: handle,
             inner,
-            cache: <_>::default(),
+            cache,
             recv: Arc::new(TokioMutex::new(parsed_recv_chan)),
             pending_mutations_send,
             pending_mutations_recv: Arc::new(TokioMutex::new(pending_mutations_recv)),
