--- conflicted
+++ resolved
@@ -30,14 +30,8 @@
 hashbrown.workspace = true
 enum-as-inner.workspace = true
 enum-map.workspace = true
-<<<<<<< HEAD
-colored.workspace = true
-regex.workspace = true
-insta.workspace = true
-=======
 insta.workspace = true
 termcolor.workspace = true
->>>>>>> 6bd815f4
 
 [dev-dependencies]
 spacetimedb-lib = { path = "../lib", features = ["test"] }
