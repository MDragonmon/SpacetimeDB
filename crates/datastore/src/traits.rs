--- conflicted
+++ resolved
@@ -175,11 +175,6 @@
     /// The inserted rows per table.
     inserts: BTreeMap<TableId, Arc<[ProductValue]>>,
     /// The deleted rows per table.
-<<<<<<< HEAD
-    ///
-    /// Also stores per table whether it has been truncated.
-    deletes: BTreeMap<TableId, TxDeleteEntry>,
-=======
     deletes: BTreeMap<TableId, Arc<[ProductValue]>>,
 
     /// The set of `TableId`s for tables that have been truncated.
@@ -187,7 +182,6 @@
     /// “Truncating” means that all rows in the table have been deleted, or the table
     /// itself has been dropped
     truncates: IntSet<TableId>,
->>>>>>> f2b54b98
     /// Map of all `TableId`s in both `inserts` and `deletes` to their
     /// corresponding table name.
     // TODO: Store table name as ref counted string.
@@ -199,24 +193,6 @@
     tx_offset: Option<u64>,
 }
 
-/// A record of a list of deletes for and potential truncation of a table,
-/// within a transaction.
-pub struct TxDeleteEntry {
-    /// Were all rows previously in the table deleted within this transaction?
-    truncated: TxTableTruncated,
-    /// The deleted rows of the table.
-    rows: Arc<[ProductValue]>,
-}
-
-/// Whether a table was truncated in a transaction.
-#[derive(Copy, Clone, PartialEq, Eq, PartialOrd, Ord, Debug)]
-pub enum TxTableTruncated {
-    /// It was truncated.
-    Yes,
-    /// It was not truncated.
-    No,
-}
-
 impl TxData {
     /// Set `tx_offset` as the expected on-disk transaction offset of this transaction.
     pub fn set_tx_offset(&mut self, tx_offset: u64) {
@@ -242,28 +218,12 @@
     ///
     /// When `truncated` is set, the table has been emptied in this transaction.
     pub fn set_deletes_for_table(&mut self, table_id: TableId, table_name: &str, rows: Arc<[ProductValue]>) {
-        let entry = TxDeleteEntry {
-            truncated: TxTableTruncated::No,
-            rows,
-        };
-        self.deletes.insert(table_id, entry);
+        self.deletes.insert(table_id, rows);
         self.tables.entry(table_id).or_insert_with(|| table_name.to_owned());
     }
 
-<<<<<<< HEAD
-    pub fn set_truncate_for_table(&mut self, table_id: TableId) {
-        let entry = self
-            .deletes
-            .entry(table_id)
-            .and_modify(|e| e.truncated = TxTableTruncated::Yes)
-            .or_insert_with(|| TxDeleteEntry {
-                truncated: TxTableTruncated::Yes,
-                rows: Arc::new([]),
-            });
-=======
     pub fn add_truncates(&mut self, truncated_tables: impl IntoIterator<Item = TableId>) {
         self.truncates.extend(truncated_tables);
->>>>>>> f2b54b98
     }
 
     /// Obtain an iterator over the inserted rows per table.
@@ -291,15 +251,13 @@
     }
 
     /// Obtain an iterator over the deleted rows per table.
-    pub fn deletes(&self) -> impl Iterator<Item = (&TableId, TxTableTruncated, &Arc<[ProductValue]>)> + '_ {
-        self.deletes
-            .iter()
-            .map(|(table_id, entry)| (table_id, entry.truncated, &entry.rows))
+    pub fn deletes(&self) -> impl Iterator<Item = (&TableId, &Arc<[ProductValue]>)> + '_ {
+        self.deletes.iter()
     }
 
     /// Get the `i`th deleted row for `table_id` if it exists
     pub fn get_ith_delete(&self, table_id: TableId, i: usize) -> Option<&ProductValue> {
-        self.deletes.get(&table_id).and_then(|entry| entry.rows.get(i))
+        self.deletes.get(&table_id).and_then(|rows| rows.get(i))
     }
 
     /// Obtain an iterator over the inserted rows per table.
@@ -307,12 +265,12 @@
     /// If you don't need access to the table name, [`Self::deletes`] is
     /// slightly more efficient.
     pub fn deletes_with_table_name(&self) -> impl Iterator<Item = (&TableId, &str, &Arc<[ProductValue]>)> + '_ {
-        self.deletes.iter().map(|(table_id, entry)| {
+        self.deletes.iter().map(|(table_id, rows)| {
             let table_name = self
                 .tables
                 .get(table_id)
                 .expect("invalid `TxData`: partial table name mapping");
-            (table_id, table_name.as_str(), &entry.rows)
+            (table_id, table_name.as_str(), rows)
         })
     }
 
