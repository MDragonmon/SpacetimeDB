--- conflicted
+++ resolved
@@ -727,25 +727,12 @@
                 let mut table_stats =
                     <HashMap<_, _, _> as HashCollectionExt>::with_capacity(tx_data.num_tables_affected());
                 for (table_id, _) in tx_data.table_ids_and_names() {
-<<<<<<< HEAD
-                    committed_state.get_table(table_id).and_then(|table| {
-                        table_stats.insert(
-                            table_id,
-                            TableStats {
-                                row_count: table.row_count,
-                                bytes_occupied_overestimate: table.bytes_occupied_overestimate(),
-                                num_indices: table.num_indices(),
-                            },
-                        )
-                    });
-=======
                     let stats = committed_state.get_table(table_id).map(|table| TableStats {
                         row_count: table.row_count,
                         bytes_occupied_overestimate: table.bytes_occupied_overestimate(),
                         num_indices: table.num_indices(),
                     });
                     table_stats.insert(table_id, stats);
->>>>>>> a50df644
                 }
                 table_stats
             })
