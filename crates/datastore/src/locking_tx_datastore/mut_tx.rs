use super::{
    committed_state::{CommitTableForInsertion, CommittedState},
    datastore::{Result, TxMetrics},
    delete_table::DeleteTable,
    sequence::{Sequence, SequencesState},
    state_view::{IterByColEqMutTx, IterByColRangeMutTx, IterMutTx, ScanIterByColRangeMutTx, StateView},
    tx::TxId,
    tx_state::{IndexIdMap, PendingSchemaChange, TxState, TxTableForInsertion},
    SharedMutexGuard, SharedWriteGuard,
};
use crate::execution_context::ExecutionContext;
use crate::execution_context::Workload;
use crate::system_tables::{
    system_tables, ConnectionIdViaU128, StConnectionCredentialsFields, StConnectionCredentialsRow,
    ST_CONNECTION_CREDENTIALS_ID,
};
use crate::traits::{InsertFlags, RowTypeForTable, TxData, UpdateFlags};
use crate::{
    error::{IndexError, SequenceError, TableError},
    system_tables::{
        with_sys_table_buf, StClientFields, StClientRow, StColumnFields, StColumnRow, StConstraintFields,
        StConstraintRow, StFields as _, StIndexFields, StIndexRow, StRowLevelSecurityFields, StRowLevelSecurityRow,
        StScheduledFields, StScheduledRow, StSequenceFields, StSequenceRow, StTableFields, StTableRow, SystemTable,
        ST_CLIENT_ID, ST_COLUMN_ID, ST_CONSTRAINT_ID, ST_INDEX_ID, ST_ROW_LEVEL_SECURITY_ID, ST_SCHEDULED_ID,
        ST_SEQUENCE_ID, ST_TABLE_ID,
    },
};
use core::ops::RangeBounds;
use core::{cell::RefCell, mem};
use core::{iter, ops::Bound};
use smallvec::SmallVec;
use spacetimedb_durability::TxOffset;
use spacetimedb_execution::{dml::MutDatastore, Datastore, DeltaStore, Row};
use spacetimedb_lib::{db::raw_def::v9::RawSql, metrics::ExecutionMetrics};
use spacetimedb_lib::{
    db::{auth::StAccess, raw_def::SEQUENCE_ALLOCATION_STEP},
    ConnectionId, Identity,
};
use spacetimedb_primitives::{
    col_list, ColId, ColList, ColSet, ConstraintId, IndexId, ScheduleId, SequenceId, TableId,
};
use spacetimedb_sats::{
    bsatn::{self, to_writer, DecodeError, Deserializer},
    de::{DeserializeSeed, WithBound},
    ser::Serialize,
    AlgebraicType, AlgebraicValue, ProductType, ProductValue, WithTypespace,
};
use spacetimedb_schema::schema::{
    ColumnSchema, ConstraintSchema, IndexSchema, RowLevelSecuritySchema, SequenceSchema, TableSchema,
};
use spacetimedb_table::{
    blob_store::BlobStore,
    indexes::{RowPointer, SquashedOffset},
    static_assert_size,
    table::{
        BlobNumBytes, DuplicateError, IndexScanRangeIter, InsertError, RowRef, Table, TableAndIndex,
        UniqueConstraintViolation,
    },
    table_index::TableIndex,
};
use std::{
    collections::HashMap,
    sync::Arc,
    time::{Duration, Instant},
};

type DecodeResult<T> = core::result::Result<T, DecodeError>;

/// Represents a Mutable transaction. Holds locks for its duration
///
/// The initialization of this struct is sensitive because improper
/// handling can lead to deadlocks. Therefore, it is strongly recommended to use
/// `Locking::begin_mut_tx()` for instantiation to ensure safe acquisition of locks.
pub struct MutTxId {
    pub(super) tx_state: TxState,
    pub(super) committed_state_write_lock: SharedWriteGuard<CommittedState>,
    pub(super) sequence_state_lock: SharedMutexGuard<SequencesState>,
    pub(super) lock_wait_time: Duration,
    // TODO(cloutiertyler): The below were made `pub` for the datastore split. We should
    // make these private again.
    pub timer: Instant,
    pub ctx: ExecutionContext,
    pub metrics: ExecutionMetrics,
}

static_assert_size!(MutTxId, 400);

impl Datastore for MutTxId {
    fn blob_store(&self) -> &dyn BlobStore {
        &self.committed_state_write_lock.blob_store
    }

    fn table(&self, table_id: TableId) -> Option<&Table> {
        self.committed_state_write_lock.get_table(table_id)
    }
}

/// Note, deltas are evaluated using read-only transactions, not mutable ones.
/// Nevertheless this contract is still required for query evaluation.
impl DeltaStore for MutTxId {
    fn num_inserts(&self, _: TableId) -> usize {
        0
    }

    fn num_deletes(&self, _: TableId) -> usize {
        0
    }

    fn inserts_for_table(&self, _: TableId) -> Option<std::slice::Iter<'_, ProductValue>> {
        None
    }

    fn deletes_for_table(&self, _: TableId) -> Option<std::slice::Iter<'_, ProductValue>> {
        None
    }

    /// Subscriptions are currently evaluated using read-only transactions.
    /// Hence this will never be called on a mutable transaction.
    fn index_scan_range_for_delta(
        &self,
        _: TableId,
        _: IndexId,
        _: spacetimedb_lib::query::Delta,
        _: impl RangeBounds<AlgebraicValue>,
    ) -> impl Iterator<Item = Row<'_>> {
        std::iter::empty()
    }

    /// Subscriptions are currently evaluated using read-only transactions.
    /// Hence this will never be called on a mutable transaction.
    fn index_scan_point_for_delta(
        &self,
        _: TableId,
        _: IndexId,
        _: spacetimedb_lib::query::Delta,
        _: &AlgebraicValue,
    ) -> impl Iterator<Item = Row<'_>> {
        std::iter::empty()
    }
}

impl MutDatastore for MutTxId {
    fn insert_product_value(&mut self, table_id: TableId, row: &ProductValue) -> anyhow::Result<bool> {
        Ok(match self.insert_via_serialize_bsatn(table_id, row)?.1 {
            RowRefInsertion::Inserted(_) => true,
            RowRefInsertion::Existed(_) => false,
        })
    }

    fn delete_product_value(&mut self, table_id: TableId, row: &ProductValue) -> anyhow::Result<bool> {
        Ok(self.delete_by_row_value(table_id, row)?)
    }
}

impl MutTxId {
    /// Push a pending schema change.
    fn push_schema_change(&mut self, change: PendingSchemaChange) {
        self.tx_state.pending_schema_changes.push(change);
    }

    /// Get the list of current pending schema changes, for testing.
    #[cfg(any(test, feature = "test"))]
    pub fn pending_schema_changes(&self) -> &[PendingSchemaChange] {
        &self.tx_state.pending_schema_changes
    }

    /// Deletes all the rows in table with `table_id`
    /// where the column with `col_pos` equals `value`.
    fn delete_col_eq(&mut self, table_id: TableId, col_pos: ColId, value: &AlgebraicValue) -> Result<()> {
        let rows = self.iter_by_col_eq(table_id, col_pos, value)?;
        let ptrs_to_delete = rows.map(|row_ref| row_ref.pointer()).collect::<Vec<_>>();
        if ptrs_to_delete.is_empty() {
            return Err(TableError::IdNotFound(SystemTable::st_column, col_pos.0 as _).into());
        }

        for ptr in ptrs_to_delete {
            // TODO(error-handling,bikeshedding): Consider correct failure semantics here.
            // We can't really roll back the operation,
            // but we could conceivably attempt all the deletions rather than stopping at the first error.
            self.delete(table_id, ptr)?;
        }

        Ok(())
    }

    /// Create a table.
    ///
    /// Requires:
    /// - All system IDs in the `table_schema` must be set to `SENTINEL`.
    /// - All names in the `table_schema` must be unique among named entities in the database.
    ///
    /// Ensures:
    /// - An in-memory insert table is created for the transaction, allowing the transaction to insert rows into the table.
    /// - The table metadata is inserted into the system tables.
    /// - The returned ID is unique and not `TableId::SENTINEL`.
    pub fn create_table(&mut self, mut table_schema: TableSchema) -> Result<TableId> {
        let matching_system_table_schema = system_tables().iter().find(|s| **s == table_schema).cloned();
        if table_schema.table_id != TableId::SENTINEL && matching_system_table_schema.is_none() {
            return Err(anyhow::anyhow!("`table_id` must be `TableId::SENTINEL` in `{table_schema:#?}`").into());
            // checks for children are performed in the relevant `create_...` functions.
        }

        let table_name = table_schema.table_name.clone();
        log::trace!("TABLE CREATING: {table_name}");

        // Insert the table row into `st_tables`
        // NOTE: Because `st_tables` has a unique index on `table_name`, this will
        // fail if the table already exists.
        let row = StTableRow {
            table_id: table_schema.table_id,
            table_name: table_name.clone(),
            table_type: table_schema.table_type,
            table_access: table_schema.table_access,
            table_primary_key: table_schema.primary_key.map(Into::into),
        };
        let table_id = self
            .insert_via_serialize_bsatn(ST_TABLE_ID, &row)?
            .1
            .collapse()
            .read_col(StTableFields::TableId)?;

        table_schema.update_table_id(table_id);

        // Generate the full definition of the table, with the generated indexes, constraints, sequences...

        // Insert the columns into `st_column`.
        self.insert_st_column(table_schema.columns())?;

        let schedule = table_schema.schedule.clone();
        let mut schema_internal = table_schema;
        // Extract all indexes, constraints, and sequences from the schema.
        // We will add them back later with correct ids.
        let (indices, sequences, constraints) = schema_internal.take_adjacent_schemas();

        // Create the in memory representation of the table
        // NOTE: This should be done before creating the indexes
        // NOTE: This `TableSchema` will be updated when we call `create_...` below.
        //       This allows us to create the indexes, constraints, and sequences with the correct `index_id`, ...
        self.create_table_internal(schema_internal.into());

        // Insert the scheduled table entry into `st_scheduled`
        if let Some(schedule) = schedule {
            let row = StScheduledRow {
                table_id: schedule.table_id,
                schedule_id: schedule.schedule_id,
                schedule_name: schedule.schedule_name,
                reducer_name: schedule.function_name,
                at_column: schedule.at_column,
            };
            let id = self
                .insert_via_serialize_bsatn(ST_SCHEDULED_ID, &row)?
                .1
                .collapse()
                .read_col::<ScheduleId>(StScheduledFields::ScheduleId)?;
            let ((table, ..), _) = self.get_or_create_insert_table_mut(table_id)?;
            table.with_mut_schema(|s| s.schedule.as_mut().unwrap().schedule_id = id);
        }

        // Create the indexes for the table.
        for index in indices {
            let col_set = ColSet::from(index.index_algorithm.columns());
            let is_unique = constraints.iter().any(|c| c.data.unique_columns() == Some(&col_set));
            self.create_index(index, is_unique)?;
        }

        // Insert constraints into `st_constraints`.
        for constraint in constraints {
            self.create_constraint(constraint)?;
        }

        // Insert sequences into `st_sequences`.
        for seq in sequences {
            self.create_sequence(seq)?;
        }

        log::trace!("TABLE CREATED: {table_name}, table_id: {table_id}");

        Ok(table_id)
    }

    /// Insert `columns` into `st_column`.
    fn insert_st_column(&mut self, columns: &[ColumnSchema]) -> Result<()> {
        columns.iter().try_for_each(|col| {
            let row: StColumnRow = col.clone().into();
            self.insert_via_serialize_bsatn(ST_COLUMN_ID, &row)?;
            Ok(())
        })
    }

    fn create_table_internal(&mut self, schema: Arc<TableSchema>) {
        // Construct the in memory tables.
        let table_id = schema.table_id;
        let commit_table = Table::new(schema, SquashedOffset::COMMITTED_STATE);
        let tx_table = commit_table.clone_structure(SquashedOffset::TX_STATE);

        // Add them to the committed and tx states.
        self.committed_state_write_lock.tables.insert(table_id, commit_table);
        self.tx_state.insert_tables.insert(table_id, tx_table);

        // Record that the committed state table is pending.
        self.push_schema_change(PendingSchemaChange::TableAdded(table_id));
    }

    fn get_row_type(&self, table_id: TableId) -> Option<&ProductType> {
        self.committed_state_write_lock
            .get_table(table_id)
            .map(|table| table.get_row_type())
    }

    pub fn row_type_for_table(&self, table_id: TableId) -> Result<RowTypeForTable<'_>> {
        // Fetch the `ProductType` from the in memory table if it exists.
        // The `ProductType` is invalidated if the schema of the table changes.
        if let Some(row_type) = self.get_row_type(table_id) {
            return Ok(RowTypeForTable::Ref(row_type));
        }

        // TODO(centril): if the table exists, this is now dead code,
        // as we will immediately insert a table into the committed state upon creation.
        // So simplify this and merge with `get_row_type`.
        //
        // Look up the columns for the table in question.
        // NOTE: This is quite an expensive operation, although we only need
        // to do this in situations where there is not currently an in memory
        // representation of a table. This would happen in situations where
        // we have created the table in the database, but have not yet
        // represented in memory or inserted any rows into it.
        Ok(RowTypeForTable::Arc(self.schema_for_table(table_id)?))
    }

    /// Drops all the columns of `table_id` in `st_column`.
    fn drop_st_column(&mut self, table_id: TableId) -> Result<()> {
        self.delete_col_eq(ST_COLUMN_ID, StColumnFields::TableId.col_id(), &table_id.into())
    }

    pub fn drop_table(&mut self, table_id: TableId) -> Result<()> {
        self.clear_table(table_id)?;

        let schema = &*self.schema_for_table(table_id)?;

        for row in &schema.indexes {
            self.drop_index(row.index_id)?;
        }

        for row in &schema.sequences {
            self.drop_sequence(row.sequence_id)?;
        }

        for row in &schema.constraints {
            self.drop_constraint(row.constraint_id)?;
        }

        // Drop the table and their columns
        self.delete_col_eq(ST_TABLE_ID, StTableFields::TableId.col_id(), &table_id.into())?;
        self.drop_st_column(table_id)?;

        if let Some(schedule) = &schema.schedule {
            self.delete_col_eq(
                ST_SCHEDULED_ID,
                StScheduledFields::ScheduleId.col_id(),
                &schedule.schedule_id.into(),
            )?;
        }

        // Delete the table from memory, both in the tx an committed states.
        self.tx_state.insert_tables.remove(&table_id);
        // No need to keep the delete tables.
        // By seeing `PendingSchemaChange::TableRemoved`, `merge` knows that all rows were deleted.
        self.tx_state.delete_tables.remove(&table_id);
        let commit_table = self
            .committed_state_write_lock
            .tables
            .remove(&table_id)
            .expect("there should be a schema in the committed state if we reach here");
        self.push_schema_change(PendingSchemaChange::TableRemoved(table_id, commit_table));

        Ok(())
    }

    // TODO(centril): remove this. It doesn't seem to be used by anything.
    pub fn rename_table(&mut self, table_id: TableId, new_name: &str) -> Result<()> {
        // Update the table's name in st_tables.
        self.update_st_table_row(table_id, |st| st.table_name = new_name.into())
    }

    fn update_st_table_row<R>(&mut self, table_id: TableId, updater: impl FnOnce(&mut StTableRow) -> R) -> Result<R> {
        // Fetch the row.
        let st_table_ref = self
            .iter_by_col_eq(ST_TABLE_ID, StTableFields::TableId, &table_id.into())?
            .next()
            .ok_or_else(|| TableError::IdNotFound(SystemTable::st_table, table_id.into()))?;
        let mut row = StTableRow::try_from(st_table_ref)?;
        let ptr = st_table_ref.pointer();

        // Delete the row, run updates, and insert again.
        self.delete(ST_TABLE_ID, ptr)?;
        let ret = updater(&mut row);
        self.insert_via_serialize_bsatn(ST_TABLE_ID, &row)?;

        Ok(ret)
    }

    pub fn table_id_from_name(&self, table_name: &str) -> Result<Option<TableId>> {
        let table_name = &table_name.into();
        let row = self
            .iter_by_col_eq(ST_TABLE_ID, StTableFields::TableName, table_name)?
            .next();
        Ok(row.map(|row| row.read_col(StTableFields::TableId).unwrap()))
    }

    pub fn table_name_from_id(&self, table_id: TableId) -> Result<Option<Box<str>>> {
        self.iter_by_col_eq(ST_TABLE_ID, StTableFields::TableId, &table_id.into())
            .map(|mut iter| iter.next().map(|row| row.read_col(StTableFields::TableName).unwrap()))
    }

    /// Retrieves or creates the insert tx table for `table_id`.
    #[allow(clippy::type_complexity)]
    fn get_or_create_insert_table_mut(
        &mut self,
        table_id: TableId,
    ) -> Result<(
        TxTableForInsertion<'_>,
        (&mut Table, &mut dyn BlobStore, &mut IndexIdMap),
    )> {
        let (commit_table, commit_bs, idx_map, _) =
            self.committed_state_write_lock.get_table_and_blob_store_mut(table_id)?;
        // Get the insert table, so we can write the row into it.
        let tx = self
            .tx_state
            .get_table_and_blob_store_or_create_from(table_id, commit_table);

        let commit = (commit_table, commit_bs, idx_map);

        Ok((tx, commit))
    }
}

impl MutTxId {
    /// Set the table access of `table_id` to `access`.
    pub(crate) fn alter_table_access(&mut self, table_id: TableId, access: StAccess) -> Result<()> {
        // Write to the table in the tx state.
        let ((tx_table, ..), (commit_table, ..)) = self.get_or_create_insert_table_mut(table_id)?;
        tx_table.with_mut_schema_and_clone(commit_table, |s| s.table_access = access);

        // Update system tables.
        let old_access = self.update_st_table_row(table_id, |st| mem::replace(&mut st.table_access, access))?;

        // Remember the pending change so we can undo if necessary.
        self.push_schema_change(PendingSchemaChange::TableAlterAccess(table_id, old_access));

        Ok(())
    }

    /// Change the row type of the table identified by `table_id`.
    ///
    /// In practice, this should not error,
    /// as the update machinery should disallow any incompatible change.
    /// However, for redundancy and internal soundness of the datastore,
    /// the compatibility is also checked here.
    ///
    /// A compatible change is restricted to adding variants to the tail of a sum type
    /// while preserving the [`Layout`](spacetimedb_table::layout::Layout) of the row type.
    /// For timer/scheduler tables, the `id` an `at` columns must not change at all.
    /// All other changes, including reordering of columns, are incompatible.
    pub(crate) fn alter_table_row_type(
        &mut self,
        table_id: TableId,
        mut column_schemas: Vec<ColumnSchema>,
    ) -> Result<()> {
        // Write to the table in the tx state.
        let ((tx_table, ..), (commit_table, ..)) = self.get_or_create_insert_table_mut(table_id)?;

        // Ensure the columns have the right `table_id`.
        // NOTE(centril): This should already be done by the update machinery,
        // but do it redundantly here too, just in case.
        // This is not performance critical, so we don't care that there is overhead.
        column_schemas.iter_mut().for_each(|c| c.table_id = table_id);

        // Try to change the tables into what we want.
        let old_column_schemas = tx_table
            .change_columns_to(column_schemas.clone())
            .map_err(TableError::from)?;
        // SAFETY: `commit_table` should have a schema identical to that of `tx_table`
        // prior to changing it just now.
        unsafe { commit_table.set_layout_and_schema_to(tx_table) };

        // Update system tables.
        // We'll simply remove all rows in `st_columns` and then add the new ones.
        // The datastore takes care of not persisting any no-op delete/inserts to the commitlog.
        self.drop_st_column(table_id)?;
        self.insert_st_column(&column_schemas)?;

        // Remember the pending change so we can undo if necessary.
        self.push_schema_change(PendingSchemaChange::TableAlterRowType(table_id, old_column_schemas));

        Ok(())
    }

    /// Change the row type of the table identified by `table_id`.
    ///
    /// This is an incompatible change that requires a new table to be created.
    /// The existing rows are copied over to the new table,
    /// with `default_values` appended to each row.
    ///
    /// `column_schemas` must contain all the old columns in same order as before,
    /// followed by the new columns to be added.
    /// All new columns must have a default value in `default_values`.
    ///
    /// After calling this method, Table referred by `table_id` is dropped,
    /// and a new table is created with the same name but a new `table_id`.
    /// The new `table_id` is returned.
    pub(crate) fn add_columns_to_table(
        &mut self,
        table_id: TableId,
        column_schemas: Vec<ColumnSchema>,
        mut default_values: Vec<AlgebraicValue>,
    ) -> Result<TableId> {
        let original_table_schema: TableSchema = (*self.schema_for_table(table_id)?).clone();

        // Only keep the default values of new columns.
        let new_cols = column_schemas
            .len()
            .checked_sub(original_table_schema.columns.len())
            .ok_or_else(|| {
                anyhow::anyhow!("new column schemas must be more than existing ones for table_id: {table_id}")
            })?;
        let older_defaults = default_values.len().checked_sub(new_cols).ok_or_else(|| {
            anyhow::anyhow!("not enough default values provided for new columns for table_id: {table_id}")
        })?;
        default_values.drain(..older_defaults);

        let ((tx_table, ..), _) = self.get_or_create_insert_table_mut(table_id)?;

        tx_table
            .validate_add_columns_schema(&column_schemas, &default_values)
            .map_err(TableError::from)?;

        // Copy all rows as `ProductValue` before dropping the table.
        // This approach isn't ideal, as allocating a large contiguous block of memory
        // can lead to memory overflow errors.
        // Ideally, we should use iterators to avoid this, but that's not sufficient on its own.
        // `CommittedState::merge_apply_inserts` also allocates a similar `Vec` to hold the data.
        // So, if we really find this problematic in practice, this should be fixed in both places.
        let mut table_rows: Vec<ProductValue> = iter(&self.tx_state, &self.committed_state_write_lock, table_id)?
            .map(|r| r.to_product_value())
            .collect();

        log::debug!(
            "ADDING TABLE COLUMN (incompatible layout): {}, table_id: {}",
            original_table_schema.table_name,
            table_id
        );

        // Store sequence values to restore them later with new table.
        // Using a map from name to value as the new sequence ids will be different.
        // and I am not sure if we should rely on the order of sequences in the table schema.
        let seq_values: HashMap<Box<str>, i128> = original_table_schema
            .sequences
            .iter()
            .map(|s| {
                (
                    s.sequence_name.clone(),
                    self.sequence_state_lock
                        .get_sequence_mut(s.sequence_id)
                        .expect("sequence exists in original schema and should in sequence state.")
                        .get_value(),
                )
            })
            .collect();

        // Drop existing table first due to unique constraints on table name in `st_table`
        self.drop_table(table_id)?;

        // Update existing (dropped) table schema with provided columns, reset Ids.
        let mut updated_table_schema = original_table_schema;
        updated_table_schema.columns = column_schemas;
        updated_table_schema.reset();
        let new_table_id = self.create_table_and_update_seq(updated_table_schema, seq_values)?;

        // Populate rows with default values for new columns
        for product_value in table_rows.iter_mut() {
            let mut row_elements = product_value.elements.to_vec();
            row_elements.extend(default_values.iter().cloned());
            product_value.elements = row_elements.into();
        }

        let (new_table, tx_blob_store) = self
            .tx_state
            .get_table_and_blob_store(new_table_id)
            .ok_or(TableError::IdNotFoundState(new_table_id))?;

        for row in table_rows {
            new_table.insert(&self.committed_state_write_lock.page_pool, tx_blob_store, &row)?;
        }

        Ok(new_table_id)
    }

    fn create_table_and_update_seq(
        &mut self,
        table_schema: TableSchema,
        seq_values: HashMap<Box<str>, i128>,
    ) -> Result<TableId> {
        let table_id = self.create_table(table_schema)?;
        let table_schema = self.schema_for_table(table_id)?;

        for seq in table_schema.sequences.iter() {
            let new_seq = self
                .sequence_state_lock
                .get_sequence_mut(seq.sequence_id)
                .expect("sequence just created");
            let value = *seq_values
                .get(&seq.sequence_name)
                .ok_or_else(|| SequenceError::NotFound(seq.sequence_id))?;
            new_seq.update_value(value);
        }

        Ok(table_id)
    }

    /// Create an index.
    ///
    /// Requires:
    /// - `index.index_name` must not be used for any other database entity.
    /// - `index.index_id == IndexId::SENTINEL`
    /// - `index.table_id != TableId::SENTINEL`
    /// - `is_unique` must be `true` if and only if a unique constraint will exist on
    ///   `ColSet::from(&index.index_algorithm.columns())` after this transaction is committed.
    ///
    /// Ensures:
    /// - The index metadata is inserted into the system tables (and other data structures reflecting them).
    /// - The returned ID is unique and is not `IndexId::SENTINEL`.
    pub fn create_index(&mut self, mut index_schema: IndexSchema, is_unique: bool) -> Result<IndexId> {
        let table_id = index_schema.table_id;
        if table_id == TableId::SENTINEL {
            return Err(anyhow::anyhow!("`table_id` must not be `TableId::SENTINEL` in `{index_schema:#?}`").into());
        }

        log::trace!(
            "INDEX CREATING: {} for table: {} and algorithm: {:?}",
            index_schema.index_name,
            table_id,
            index_schema.index_algorithm
        );
        if self.table_name(table_id).is_none() {
            return Err(TableError::IdNotFoundState(table_id).into());
        }

        // Insert the index row into `st_indexes` and write back the `IndexId`.
        // NOTE: Because `st_indexes` has a unique index on `index_name`,
        // this will fail if the index already exists.
        let row: StIndexRow = index_schema.clone().into();
        let index_id = self
            .insert_via_serialize_bsatn(ST_INDEX_ID, &row)?
            .1
            .collapse()
            .read_col(StIndexFields::IndexId)?;
        index_schema.index_id = index_id;

        // Add the index to the transaction's insert table.
        let ((table, blob_store, delete_table), (commit_table, commit_blob_store, idx_map)) =
            self.get_or_create_insert_table_mut(table_id)?;

        // Create and build the indices.
        let map_violation = |violation, index: &TableIndex, table: &Table, bs: &dyn BlobStore| {
            let violation = table
                .get_row_ref(bs, violation)
                .expect("row came from scanning the table")
                .project(&index.indexed_columns)
                .expect("`cols` should consist of valid columns for this table");

            let schema = table.get_schema();
            let violation = UniqueConstraintViolation::build_with_index_schema(schema, index, &index_schema, violation);
            IndexError::from(violation).into()
        };
        // Builds the index and ensures that `table`'s row won't cause a unique constraint violation
        // due to the existing rows having the same value for some column(s).
        let build_from_rows = |index: &mut TableIndex, table: &Table, bs: &dyn BlobStore| -> Result<()> {
            let rows = table.scan_rows(bs);
            // SAFETY: (1) `tx_index` / `commit_index` was derived from `table` / `commit_table`
            // which in turn was derived from `commit_table`.
            let violation = unsafe { index.build_from_rows(rows) };
            violation.map_err(|v| map_violation(v, index, table, bs))
        };
        // Build the tx index.
        let mut tx_index = table.new_index(&index_schema.index_algorithm, is_unique)?;
        build_from_rows(&mut tx_index, table, blob_store)?;
        // Build the commit index.
        let mut commit_index = tx_index.clone_structure();
        build_from_rows(&mut commit_index, commit_table, commit_blob_store)?;
        // Make sure the two indices can be merged.
        let is_deleted = |ptr: &RowPointer| delete_table.contains(*ptr);
        commit_index
            .can_merge(&tx_index, is_deleted)
            .map_err(|v| map_violation(v, &commit_index, commit_table, commit_blob_store))?;

        log::trace!(
            "INDEX CREATED: {} for table: {} and algorithm: {:?}",
            index_id,
            table_id,
            index_schema.index_algorithm
        );

        // Associate `index_id -> table_id` for fast lookup.
        idx_map.insert(index_id, table_id);
        // SAFETY: same as (1).
        unsafe { table.add_index(index_id, tx_index) };
        let pointer_map = unsafe { commit_table.add_index(index_id, commit_index) };
        // Update the table's schema.
        table.with_mut_schema_and_clone(commit_table, |s| s.indexes.push(index_schema.clone()));
        // Note the index in pending schema changes.
        self.push_schema_change(PendingSchemaChange::IndexAdded(table_id, index_id, pointer_map));

        Ok(index_id)
    }

    pub fn drop_index(&mut self, index_id: IndexId) -> Result<()> {
        log::trace!("INDEX DROPPING: {index_id}");
        // Find the index in `st_indexes`.
        let st_index_ref = self
            .iter_by_col_eq(ST_INDEX_ID, StIndexFields::IndexId, &index_id.into())?
            .next()
            .ok_or_else(|| TableError::IdNotFound(SystemTable::st_index, index_id.into()))?;
        let st_index_row = StIndexRow::try_from(st_index_ref)?;
        let st_index_ptr = st_index_ref.pointer();
        let table_id = st_index_row.table_id;

        // Remove the index from st_indexes.
        self.delete(ST_INDEX_ID, st_index_ptr)?;

        // Remove the index in the transaction's insert table and the commit table.
        let ((tx_table, tx_bs, _), (commit_table, commit_bs, idx_map)) =
            self.get_or_create_insert_table_mut(table_id)?;
        tx_table.delete_index(tx_bs, index_id, None);
        let commit_index = commit_table
            .delete_index(commit_bs, index_id, None)
            .expect("there should be a schema in the committed state if we reach here");

        // Remove index from schema.
        let index_schema = commit_table
            .with_mut_schema_and_clone(tx_table, |s| s.remove_index(index_id))
            .expect("there should be an index with `index_id`");

        // Remove the `index_id -> (table_id, col_list)` association.
        idx_map.remove(&index_id);
        // Note the index in pending schema changes.
        self.push_schema_change(PendingSchemaChange::IndexRemoved(
            table_id,
            index_id,
            commit_index,
            index_schema,
        ));

        log::trace!("INDEX DROPPED: {index_id}");
        Ok(())
    }

    pub fn index_id_from_name(&self, index_name: &str) -> Result<Option<IndexId>> {
        let name = &index_name.into();
        let row = self.iter_by_col_eq(ST_INDEX_ID, StIndexFields::IndexName, name)?.next();
        Ok(row.map(|row| row.read_col(StIndexFields::IndexId).unwrap()))
    }

    /// Returns an iterator yielding rows by performing a range index scan
    /// on the range-scan-compatible index identified by `index_id`.
    ///
    /// The `prefix` is equated to the first `prefix_elems` values of the index key
    /// and then `prefix_elem`th value is bounded to the left by by `rstart`
    /// and to the right by `rend`.
    pub fn index_scan_range<'a>(
        &'a self,
        index_id: IndexId,
        prefix: &[u8],
        prefix_elems: ColId,
        rstart: &[u8],
        rend: &[u8],
    ) -> Result<(TableId, IndexScanRanged<'a>)> {
        // Extract the table id, and commit/tx indices.
        let (table_id, commit_index, tx_index) = self
            .get_table_and_index(index_id)
            .ok_or_else(|| IndexError::NotFound(index_id))?;
        // Extract the index type.
        let index_ty = &commit_index.index().key_type;

        // TODO(centril): Once we have more index types than range-compatible ones,
        // we'll need to enforce that `index_id` refers to a range-compatible index.

        // We have the index key type, so we can decode everything.
        let bounds =
            Self::range_scan_decode_bounds(index_ty, prefix, prefix_elems, rstart, rend).map_err(IndexError::Decode)?;

        // Get an index seek iterator for the tx and committed state.
        let tx_iter = tx_index.map(|i| i.seek_range(&bounds));
        let commit_iter = commit_index.seek_range(&bounds);

        let dt = self.tx_state.get_delete_table(table_id);
        let iter = combine_range_index_iters(dt, tx_iter, commit_iter);
        Ok((table_id, iter))
    }

    /// Translate `index_id` to the table id, and commit/tx indices.
    fn get_table_and_index(
        &self,
        index_id: IndexId,
    ) -> Option<(TableId, TableAndIndex<'_>, Option<TableAndIndex<'_>>)> {
        // Figure out what table the index belongs to.
        let table_id = self.committed_state_write_lock.get_table_for_index(index_id)?;

        // Find the index for the commit state.
        // If we cannot find it, there's a bug.
        let commit_index = self
            .committed_state_write_lock
            .get_index_by_id_with_table(table_id, index_id)?;

        // Find the index for the tx state, if any.
        let tx_index = self.tx_state.get_index_by_id_with_table(table_id, index_id);

        Some((table_id, commit_index, tx_index))
    }

    /// Decode the bounds for a ranged index scan for an index typed at `key_type`.
    fn range_scan_decode_bounds(
        key_type: &AlgebraicType,
        mut prefix: &[u8],
        prefix_elems: ColId,
        rstart: &[u8],
        rend: &[u8],
    ) -> DecodeResult<(Bound<AlgebraicValue>, Bound<AlgebraicValue>)> {
        match key_type {
            // Multi-column index case.
            AlgebraicType::Product(key_types) => {
                let key_types = &key_types.elements;
                // Split into types for the prefix and for the rest.
                let (prefix_types, rest_types) = key_types
                    .split_at_checked(prefix_elems.idx())
                    .ok_or_else(|| DecodeError::Other("index key type has too few fields compared to prefix".into()))?;

                // The `rstart` and `rend`s must be typed at `Bound<range_type>`.
                // Extract that type and determine the length of the suffix.
                let Some((range_type, suffix_types)) = rest_types.split_first() else {
                    return Err(DecodeError::Other(
                        "prefix length leaves no room for a range in ranged index scan".into(),
                    ));
                };
                let suffix_len = suffix_types.len();

                // We now have the types,
                // so proceed to decoding the prefix, and the start/end bounds.
                // Finally combine all of these to a single bound pair.
                let prefix = bsatn::decode(prefix_types, &mut prefix)?;
                let (start, end) = Self::range_scan_decode_start_end(&range_type.algebraic_type, rstart, rend)?;
                Ok(Self::range_scan_combine_prefix_and_bounds(
                    prefix, start, end, suffix_len,
                ))
            }
            // Single-column index case. We implicitly have a PT of len 1.
            _ if !prefix.is_empty() && prefix_elems.idx() != 0 => Err(DecodeError::Other(
                "a single-column index cannot be prefix scanned".into(),
            )),
            ty => Self::range_scan_decode_start_end(ty, rstart, rend),
        }
    }

    /// Decode `rstart` and `rend` as `Bound<ty>`.
    fn range_scan_decode_start_end(
        ty: &AlgebraicType,
        mut rstart: &[u8],
        mut rend: &[u8],
    ) -> DecodeResult<(Bound<AlgebraicValue>, Bound<AlgebraicValue>)> {
        let range_type = WithBound(WithTypespace::empty(ty));
        let range_start = range_type.deserialize(Deserializer::new(&mut rstart))?;
        let range_end = range_type.deserialize(Deserializer::new(&mut rend))?;
        Ok((range_start, range_end))
    }

    /// Combines `prefix` equality constraints with `start` and `end` bounds
    /// filling with `suffix_len` to ensure that the number of fields matches
    /// that of the index type.
    fn range_scan_combine_prefix_and_bounds(
        prefix: ProductValue,
        start: Bound<AlgebraicValue>,
        end: Bound<AlgebraicValue>,
        suffix_len: usize,
    ) -> (Bound<AlgebraicValue>, Bound<AlgebraicValue>) {
        let prefix_is_empty = prefix.elements.is_empty();
        // Concatenate prefix, value, and the most permissive value for the suffix.
        let concat = |prefix: ProductValue, val, fill| {
            let mut vals: Vec<_> = prefix.elements.into();
            vals.reserve(1 + suffix_len);
            vals.push(val);
            vals.extend(iter::repeat_n(fill, suffix_len));
            AlgebraicValue::product(vals)
        };
        // The start endpoint needs `Min` as the suffix-filling element,
        // as it imposes the least and acts like `Unbounded`.
        let concat_start = |val| concat(prefix.clone(), val, AlgebraicValue::Min);
        let range_start = match start {
            Bound::Included(r) => Bound::Included(concat_start(r)),
            Bound::Excluded(r) => Bound::Excluded(concat_start(r)),
            // Prefix is empty, and suffix will be `Min`,
            // so simplify `(Min, Min, ...)` to `Unbounded`.
            Bound::Unbounded if prefix_is_empty => Bound::Unbounded,
            Bound::Unbounded => Bound::Included(concat_start(AlgebraicValue::Min)),
        };
        // The end endpoint needs `Max` as the suffix-filling element,
        // as it imposes the least and acts like `Unbounded`.
        let concat_end = |val| concat(prefix, val, AlgebraicValue::Max);
        let range_end = match end {
            Bound::Included(r) => Bound::Included(concat_end(r)),
            Bound::Excluded(r) => Bound::Excluded(concat_end(r)),
            // Prefix is empty, and suffix will be `Max`,
            // so simplify `(Max, Max, ...)` to `Unbounded`.
            Bound::Unbounded if prefix_is_empty => Bound::Unbounded,
            Bound::Unbounded => Bound::Included(concat_end(AlgebraicValue::Max)),
        };
        (range_start, range_end)
    }

    pub fn get_next_sequence_value(&mut self, seq_id: SequenceId) -> Result<i128> {
        get_next_sequence_value(
            &mut self.tx_state,
            &self.committed_state_write_lock,
            &mut self.sequence_state_lock,
            seq_id,
        )
    }
}

fn get_sequence_mut(seq_state: &mut SequencesState, seq_id: SequenceId) -> Result<&mut Sequence> {
    seq_state
        .get_sequence_mut(seq_id)
        .ok_or_else(|| SequenceError::NotFound(seq_id).into())
}

fn get_next_sequence_value(
    tx_state: &mut TxState,
    committed_state: &CommittedState,
    seq_state: &mut SequencesState,
    seq_id: SequenceId,
) -> Result<i128> {
    {
        let sequence = get_sequence_mut(seq_state, seq_id)?;

        // If there are allocated sequence values, return the new value.
        // `gen_next_value` internally checks that the new allocation is acceptable,
        // i.e. is less than or equal to the allocation amount.
        // Note that on restart we start one after the allocation amount.
        if let Some(value) = sequence.gen_next_value() {
            return Ok(value);
        }
    }

    // Allocate new sequence values
    // If we're out of allocations, then update the sequence row in st_sequences to allocate a fresh batch of sequences.
    let old_seq_row_ref = iter_by_col_eq(
        tx_state,
        committed_state,
        ST_SEQUENCE_ID,
        StSequenceFields::SequenceId,
        &seq_id.into(),
    )?
    .last()
    .unwrap();
    let old_seq_row_ptr = old_seq_row_ref.pointer();
    let seq_row = {
        let mut seq_row = StSequenceRow::try_from(old_seq_row_ref)?;

        let sequence = get_sequence_mut(seq_state, seq_id)?;
        let new_allocated = sequence.allocate_steps(SEQUENCE_ALLOCATION_STEP as usize);
        seq_row.allocated = new_allocated;
        seq_row
    };

    delete(tx_state, committed_state, ST_SEQUENCE_ID, old_seq_row_ptr)?;
    // `insert::<GENERATE = false>` rather than `GENERATE = true` because:
    // - We have already checked unique constraints during `create_sequence`.
    // - Similarly, we have already applied autoinc sequences.
    // - We do not want to apply autoinc sequences again,
    //   since the system table sequence `seq_st_table_table_id_primary_key_auto`
    //   has ID 0, and would otherwise trigger autoinc.
    with_sys_table_buf(|buf| {
        to_writer(buf, &seq_row).unwrap();
        insert::<false>(tx_state, committed_state, seq_state, ST_SEQUENCE_ID, buf)
    })?;

    get_sequence_mut(seq_state, seq_id)?
        .gen_next_value()
        .ok_or_else(|| SequenceError::UnableToAllocate(seq_id).into())
}

impl MutTxId {
    /// Create a sequence.
    /// Requires:
    /// - `seq.sequence_id == SequenceId::SENTINEL`
    /// - `seq.table_id != TableId::SENTINEL`
    /// - `seq.sequence_name` must not be used for any other database entity.
    ///
    /// Ensures:
    /// - The sequence metadata is inserted into the system tables (and other data structures reflecting them).
    /// - The returned ID is unique and not `SequenceId::SENTINEL`.
    pub fn create_sequence(&mut self, seq: SequenceSchema) -> Result<SequenceId> {
<<<<<<< HEAD
        if seq.sequence_id != SequenceId::SENTINEL {
            return Err(anyhow::anyhow!("`sequence_id` must be `SequenceId::SENTINEL` in `{seq:#?}`").into());
        }
=======
>>>>>>> 542d26d7
        if seq.table_id == TableId::SENTINEL {
            return Err(anyhow::anyhow!("`table_id` must not be `TableId::SENTINEL` in `{seq:#?}`").into());
        }

        let table_id = seq.table_id;
        let matching_system_table_schema = system_tables().iter().find(|s| s.table_id == table_id).cloned();

        if seq.sequence_id != SequenceId::SENTINEL && matching_system_table_schema.is_none() {
            return Err(anyhow::anyhow!("`sequence_id` must be `SequenceId::SENTINEL` in `{:#?}`", seq).into());
        }

        let sequence_id = seq.sequence_id;

        log::trace!(
            "SEQUENCE CREATING: {} for table: {} and col: {}",
            seq.sequence_name,
            table_id,
            seq.col_pos
        );

        // Insert the sequence row into st_sequences
        // NOTE: Because st_sequences has a unique index on sequence_name, this will
        // fail if the table already exists.
        let mut sequence_row = StSequenceRow {
            sequence_id,
            sequence_name: seq.sequence_name,
            table_id,
            col_pos: seq.col_pos,
            allocated: seq.start,
            increment: seq.increment,
            start: seq.start,
            min_value: seq.min_value,
            max_value: seq.max_value,
        };
        let row = self.insert_via_serialize_bsatn(ST_SEQUENCE_ID, &sequence_row)?;
        let seq_id = row.1.collapse().read_col(StSequenceFields::SequenceId)?;
        sequence_row.sequence_id = seq_id;

        let schema: SequenceSchema = sequence_row.into();
        let ((tx_table, ..), (commit_table, ..)) = self.get_or_create_insert_table_mut(table_id)?;
        // This won't clone-write when creating a table but likely to otherwise.
        tx_table.with_mut_schema_and_clone(commit_table, |s| s.update_sequence(schema.clone()));
        self.sequence_state_lock.insert(Sequence::new(schema, None));
        self.push_schema_change(PendingSchemaChange::SequenceAdded(table_id, seq_id));

        log::trace!("SEQUENCE CREATED: id = {seq_id}");

        Ok(seq_id)
    }

    pub fn drop_sequence(&mut self, sequence_id: SequenceId) -> Result<()> {
        // Ensure the sequence exists.
        let st_sequence_ref = self
            .iter_by_col_eq(ST_SEQUENCE_ID, StSequenceFields::SequenceId, &sequence_id.into())?
            .next()
            .ok_or_else(|| TableError::IdNotFound(SystemTable::st_sequence, sequence_id.into()))?;
        let table_id = st_sequence_ref.read_col(StSequenceFields::TableId)?;

        // Delete from system tables.
        self.delete(ST_SEQUENCE_ID, st_sequence_ref.pointer())?;

        // Drop the sequence from in-memory tables.
        let sequence = self
            .sequence_state_lock
            .remove(sequence_id)
            .expect("there should be a sequence in the committed state if we reach here");
        let ((tx_table, ..), (commit_table, ..)) = self.get_or_create_insert_table_mut(table_id)?;
        // This likely will do a clone-write as over time?
        // The schema might have found other referents.
        let schema = commit_table
            .with_mut_schema_and_clone(tx_table, |s| s.remove_sequence(sequence_id))
            .expect("there should be a schema in the committed state if we reach here");
        self.push_schema_change(PendingSchemaChange::SequenceRemoved(table_id, sequence, schema));

        Ok(())
    }

    pub fn sequence_id_from_name(&self, seq_name: &str) -> Result<Option<SequenceId>> {
        let name = &<Box<str>>::from(seq_name).into();
        self.iter_by_col_eq(ST_SEQUENCE_ID, StSequenceFields::SequenceName, name)
            .map(|mut iter| {
                iter.next()
                    .map(|row| row.read_col(StSequenceFields::SequenceId).unwrap())
            })
    }

    /// Create a constraint.
    ///
    /// Requires:
    /// - `constraint.constraint_name` must not be used for any other database entity.
    /// - `constraint.constraint_id == ConstraintId::SENTINEL`
    /// - `constraint.table_id != TableId::SENTINEL`
    /// - `is_unique` must be `true` if and only if a unique constraint will exist on
    ///   `ColSet::from(&constraint.constraint_algorithm.columns())` after this transaction is committed.
    ///
    /// Ensures:
    /// - The constraint metadata is inserted into the system tables (and other data structures reflecting them).
    /// - The returned ID is unique and is not `constraintId::SENTINEL`.
    fn create_constraint(&mut self, mut constraint: ConstraintSchema) -> Result<ConstraintId> {
        if constraint.table_id == TableId::SENTINEL {
            return Err(anyhow::anyhow!("`table_id` must not be `TableId::SENTINEL` in `{constraint:#?}`").into());
        }

        let table_id = constraint.table_id;

        log::trace!(
            "CONSTRAINT CREATING: {} for table: {} and data: {:?}",
            constraint.constraint_name,
            table_id,
            constraint.data
        );

        // Insert the constraint row into `st_constraint`.
        // NOTE: Because `st_constraint` has a unique index on constraint_name,
        // this will fail if the table already exists.
        let constraint_row = StConstraintRow {
            table_id,
            constraint_id: constraint.constraint_id,
            constraint_name: constraint.constraint_name.clone(),
            constraint_data: constraint.data.clone().into(),
        };

        let constraint_row = self.insert_via_serialize_bsatn(ST_CONSTRAINT_ID, &constraint_row)?;
        let constraint_id = constraint_row.1.collapse().read_col(StConstraintFields::ConstraintId)?;
        if let RowRefInsertion::Existed(_) = constraint_row.1 {
            log::trace!("CONSTRAINT ALREADY EXISTS: {constraint_id}");
            return Ok(constraint_id);
        }

        let ((tx_table, ..), (commit_table, ..)) = self.get_or_create_insert_table_mut(table_id)?;
        constraint.constraint_id = constraint_id;
        // This won't clone-write when creating a table but likely to otherwise.
        tx_table.with_mut_schema_and_clone(commit_table, |s| s.update_constraint(constraint.clone()));
        self.push_schema_change(PendingSchemaChange::ConstraintAdded(table_id, constraint_id));

        log::trace!("CONSTRAINT CREATED: {constraint_id}");
        Ok(constraint_id)
    }

    pub fn drop_constraint(&mut self, constraint_id: ConstraintId) -> Result<()> {
        // Delete row in `st_constraint`.
        let st_constraint_ref = self
            .iter_by_col_eq(
                ST_CONSTRAINT_ID,
                StConstraintFields::ConstraintId,
                &constraint_id.into(),
            )?
            .next()
            .ok_or_else(|| TableError::IdNotFound(SystemTable::st_constraint, constraint_id.into()))?;
        let table_id = st_constraint_ref.read_col(StConstraintFields::TableId)?;
        self.delete(ST_CONSTRAINT_ID, st_constraint_ref.pointer())?;

        // Remove constraint in transaction's insert table.
        let ((tx_table, ..), (commit_table, ..)) = self.get_or_create_insert_table_mut(table_id)?;
        // This likely will do a clone-write as over time?
        // The schema might have found other referents.
        let schema = commit_table
            .with_mut_schema_and_clone(tx_table, |s| s.remove_constraint(constraint_id))
            .expect("there should be a schema in the committed state if we reach here");
        self.push_schema_change(PendingSchemaChange::ConstraintRemoved(table_id, schema));
        // TODO(1.0): we should also re-initialize `table` without a unique constraint.
        // unless some other unique constraint on the same columns exists.
        // NOTE(centril): is this already handled by dropping the corresponding index?
        // Probably not in the case where an index
        // with the same name goes from being unique to not unique.

        Ok(())
    }

    pub fn constraint_id_from_name(&self, constraint_name: &str) -> Result<Option<ConstraintId>> {
        self.iter_by_col_eq(
            ST_CONSTRAINT_ID,
            StConstraintFields::ConstraintName,
            &<Box<str>>::from(constraint_name).into(),
        )
        .map(|mut iter| {
            iter.next()
                .map(|row| row.read_col(StConstraintFields::ConstraintId).unwrap())
        })
    }

    /// Create a row level security policy.
    ///
    /// Requires:
    /// - `row_level_security_schema.table_id != TableId::SENTINEL`
    /// - `row_level_security_schema.sql` must be unique.
    ///
    /// Ensures:
    ///
    /// - The row level security policy metadata is inserted into the system tables (and other data structures reflecting them).
    /// - The returned `sql` is unique.
    pub fn create_row_level_security(&mut self, row_level_security_schema: RowLevelSecuritySchema) -> Result<RawSql> {
        if row_level_security_schema.table_id == TableId::SENTINEL {
            return Err(anyhow::anyhow!(
                "`table_id` must not be `TableId::SENTINEL` in `{row_level_security_schema:#?}`"
            )
            .into());
        }

        log::trace!(
            "ROW LEVEL SECURITY CREATING for table: {}",
            row_level_security_schema.table_id
        );

        // Insert the row into st_row_level_security
        // NOTE: Because st_row_level_security has a unique index on sql, this will
        // fail if already exists.
        let row = StRowLevelSecurityRow {
            table_id: row_level_security_schema.table_id,
            sql: row_level_security_schema.sql,
        };

        let row = self.insert_via_serialize_bsatn(ST_ROW_LEVEL_SECURITY_ID, &row)?;
        let row_level_security_sql = row.1.collapse().read_col(StRowLevelSecurityFields::Sql)?;
        let existed = matches!(row.1, RowRefInsertion::Existed(_));

        // Add the row level security to the transaction's insert table.
        self.get_or_create_insert_table_mut(row_level_security_schema.table_id)?;

        if existed {
            log::trace!("ROW LEVEL SECURITY ALREADY EXISTS: {row_level_security_sql}");
        } else {
            log::trace!("ROW LEVEL SECURITY CREATED: {row_level_security_sql}");
        }

        Ok(row_level_security_sql)
    }

    pub fn row_level_security_for_table_id(&self, table_id: TableId) -> Result<Vec<RowLevelSecuritySchema>> {
        Ok(self
            .iter_by_col_eq(
                ST_ROW_LEVEL_SECURITY_ID,
                StRowLevelSecurityFields::TableId,
                &table_id.into(),
            )?
            .map(|row| {
                let row = StRowLevelSecurityRow::try_from(row).unwrap();
                row.into()
            })
            .collect())
    }

    pub fn drop_row_level_security(&mut self, sql: RawSql) -> Result<()> {
        let st_rls_ref = self
            .iter_by_col_eq(
                ST_ROW_LEVEL_SECURITY_ID,
                StRowLevelSecurityFields::Sql,
                &sql.clone().into(),
            )?
            .next()
            .ok_or(TableError::RawSqlNotFound(SystemTable::st_row_level_security, sql))?;
        self.delete(ST_ROW_LEVEL_SECURITY_ID, st_rls_ref.pointer())?;

        Ok(())
    }

    // TODO(perf, deep-integration):
    //   When all of [`Table::read_row`], [`RowRef::new`], [`CommittedState::get`]
    //   and [`TxState::get`] become unsafe,
    //   make this method `unsafe` as well.
    //   Add the following to the docs:
    //
    // # Safety
    //
    // `pointer` must refer to a row within the table at `table_id`
    // which was previously inserted and has not been deleted since.
    //
    // See [`RowRef::new`] for more detailed requirements.
    //
    // Showing that `pointer` was the result of a call to `self.insert`
    // with `table_id`
    // and has not been passed to `self.delete`
    // is sufficient to demonstrate that a call to `self.get` is safe.
    pub fn get(&self, table_id: TableId, row_ptr: RowPointer) -> Result<Option<RowRef<'_>>> {
        if self.table_name(table_id).is_none() {
            return Err(TableError::IdNotFound(SystemTable::st_table, table_id.0).into());
        }
        Ok(match row_ptr.squashed_offset() {
            SquashedOffset::TX_STATE => Some(
                // TODO(perf, deep-integration):
                // See above. Once `TxState::get` is unsafe, justify with:
                //
                // Our invariants satisfy `TxState::get`.
                self.tx_state.get(table_id, row_ptr),
            ),
            SquashedOffset::COMMITTED_STATE => {
                if self.tx_state.is_deleted(table_id, row_ptr) {
                    None
                } else {
                    Some(
                        // TODO(perf, deep-integration):
                        // See above. Once `CommittedState::get` is unsafe, justify with:
                        //
                        // Our invariants satisfy `CommittedState::get`.
                        self.committed_state_write_lock.get(table_id, row_ptr),
                    )
                }
            }
            _ => unreachable!("Invalid SquashedOffset for row pointer: {:?}", row_ptr),
        })
    }

    /// Commits this transaction in memory, applying its changes to the committed state.
    /// This doesn't handle the persistence layer at all.
    ///
    /// Returns:
    /// - [`TxData`], the set of inserts and deletes performed by this transaction.
    /// - [`TxMetrics`], various measurements of the work performed by this transaction.
    /// - `String`, the name of the reducer which ran during this transaction.
    pub(super) fn commit(mut self) -> (TxOffset, TxData, TxMetrics, String) {
        let tx_offset = self.committed_state_write_lock.next_tx_offset;
        let tx_data = self.committed_state_write_lock.merge(self.tx_state, &self.ctx);

        // Compute and keep enough info that we can
        // record metrics after the transaction has ended
        // and after the lock has been dropped.
        // Recording metrics when holding the lock is too expensive.
        let tx_metrics = TxMetrics::new(
            &self.ctx,
            self.timer,
            self.lock_wait_time,
            self.metrics,
            true,
            Some(&tx_data),
            &self.committed_state_write_lock,
        );
        let reducer = self.ctx.into_reducer_name();

        // If the transaction didn't consume an offset (i.e. it was empty),
        // report the previous offset.
        //
        // Note that technically the tx could have run against an empty database,
        // in which case we'd wrongly return zero (a non-existent transaction).
        // This doesn not happen in practice, however, as [RelationalDB::set_initialized]
        // creates a transaction.
        let tx_offset = if tx_offset == self.committed_state_write_lock.next_tx_offset {
            tx_offset.saturating_sub(1)
        } else {
            tx_offset
        };

        (tx_offset, tx_data, tx_metrics, reducer)
    }

    /// Commits this transaction, applying its changes to the committed state.
    /// The lock on the committed state is converted into a read lock,
    /// and returned as a new read-only transaction.
    ///
    /// Returns:
    /// - [`TxData`], the set of inserts and deletes performed by this transaction.
    /// - [`TxMetrics`], various measurements of the work performed by this transaction.
    /// - [`TxId`], a read-only transaction with a shared lock on the committed state.
    pub fn commit_downgrade(mut self, workload: Workload) -> (TxData, TxMetrics, TxId) {
        let tx_data = self.committed_state_write_lock.merge(self.tx_state, &self.ctx);

        // Compute and keep enough info that we can
        // record metrics after the transaction has ended
        // and after the lock has been dropped.
        // Recording metrics when holding the lock is too expensive.
        let tx_metrics = TxMetrics::new(
            &self.ctx,
            self.timer,
            self.lock_wait_time,
            self.metrics,
            true,
            Some(&tx_data),
            &self.committed_state_write_lock,
        );

        // Update the workload type of the execution context
        self.ctx.workload = workload.workload_type();
        let tx = TxId {
            committed_state_shared_lock: SharedWriteGuard::downgrade(self.committed_state_write_lock),
            lock_wait_time: Duration::ZERO,
            timer: Instant::now(),
            ctx: self.ctx,
            metrics: ExecutionMetrics::default(),
        };
        (tx_data, tx_metrics, tx)
    }

    /// Rolls back this transaction, discarding its changes.
    ///
    /// Returns:
    /// - [`TxMetrics`], various measurements of the work performed by this transaction.
    /// - `String`, the name of the reducer which ran during this transaction.
    pub fn rollback(mut self) -> (TxOffset, TxMetrics, String) {
        let offset = self
            .committed_state_write_lock
            .rollback(&mut self.sequence_state_lock, self.tx_state);

        // Compute and keep enough info that we can
        // record metrics after the transaction has ended
        // and after the lock has been dropped.
        // Recording metrics when holding the lock is too expensive.
        let tx_metrics = TxMetrics::new(
            &self.ctx,
            self.timer,
            self.lock_wait_time,
            self.metrics,
            true,
            None,
            &self.committed_state_write_lock,
        );
        let reducer = self.ctx.into_reducer_name();
        (offset, tx_metrics, reducer)
    }

    /// Roll back this transaction, discarding its changes.
    /// The lock on the committed state is converted into a read lock,
    /// and returned as a new read-only transaction.
    ///
    /// Returns:
    /// - [`TxMetrics`], various measurements of the work performed by this transaction.
    /// - [`TxId`], a read-only transaction with a shared lock on the committed state.
    pub fn rollback_downgrade(mut self, workload: Workload) -> (TxMetrics, TxId) {
        self.committed_state_write_lock
            .rollback(&mut self.sequence_state_lock, self.tx_state);

        // Compute and keep enough info that we can
        // record metrics after the transaction has ended
        // and after the lock has been dropped.
        // Recording metrics when holding the lock is too expensive.
        let tx_metrics = TxMetrics::new(
            &self.ctx,
            self.timer,
            self.lock_wait_time,
            self.metrics,
            true,
            None,
            &self.committed_state_write_lock,
        );

        // Update the workload type of the execution context
        self.ctx.workload = workload.workload_type();
        let tx = TxId {
            committed_state_shared_lock: SharedWriteGuard::downgrade(self.committed_state_write_lock),
            lock_wait_time: Duration::ZERO,
            timer: Instant::now(),
            ctx: self.ctx,
            metrics: ExecutionMetrics::default(),
        };

        (tx_metrics, tx)
    }
}

/// Either a row just inserted to a table or a row that already existed in some table.
#[derive(Clone, Copy)]
pub enum RowRefInsertion<'a> {
    /// The row was just inserted.
    Inserted(RowRef<'a>),
    /// The row already existed.
    Existed(RowRef<'a>),
}

impl<'a> RowRefInsertion<'a> {
    /// Returns a row,
    /// collapsing the distinction between inserted and existing rows.
    pub(super) fn collapse(&self) -> RowRef<'a> {
        let (Self::Inserted(row) | Self::Existed(row)) = *self;
        row
    }
}

/// The iterator returned by [`MutTxId::index_scan_range`].
pub struct IndexScanRanged<'a> {
    inner: IndexScanRangedInner<'a>,
}

enum IndexScanRangedInner<'a> {
    CommitOnly(IndexScanRangeIter<'a>),
    CommitOnlyWithDeletes(FilterDeleted<'a, IndexScanRangeIter<'a>>),
    Both(iter::Chain<IndexScanRangeIter<'a>, IndexScanRangeIter<'a>>),
    BothWithDeletes(iter::Chain<IndexScanRangeIter<'a>, FilterDeleted<'a, IndexScanRangeIter<'a>>>),
}

pub(super) struct FilterDeleted<'a, I> {
    pub(super) iter: I,
    pub(super) deletes: &'a DeleteTable,
}

impl<'a> Iterator for IndexScanRanged<'a> {
    type Item = RowRef<'a>;

    fn next(&mut self) -> Option<Self::Item> {
        match &mut self.inner {
            IndexScanRangedInner::CommitOnly(it) => it.next(),
            IndexScanRangedInner::CommitOnlyWithDeletes(it) => it.next(),
            IndexScanRangedInner::Both(it) => it.next(),
            IndexScanRangedInner::BothWithDeletes(it) => it.next(),
        }
    }
}

impl<'a, I: Iterator<Item = RowRef<'a>>> Iterator for FilterDeleted<'a, I> {
    type Item = RowRef<'a>;
    fn next(&mut self) -> Option<Self::Item> {
        self.iter.find(|row| !self.deletes.contains(row.pointer()))
    }
}

impl MutTxId {
    pub fn insert_st_client(
        &mut self,
        identity: Identity,
        connection_id: ConnectionId,
        jwt_payload: &str,
    ) -> Result<()> {
        let row = &StClientRow {
            identity: identity.into(),
            connection_id: connection_id.into(),
        };
        self.insert_via_serialize_bsatn(ST_CLIENT_ID, row)
            .map(|_| ())
            .inspect_err(|e| {
                log::error!(
                    "[{identity}]: insert_st_client: failed to insert client ({identity}, {connection_id}), error: {e}"
                );
            })?;
        self.insert_st_client_credentials(connection_id, jwt_payload)
    }

    fn insert_st_client_credentials(&mut self, connection_id: ConnectionId, jwt_payload: &str) -> Result<()> {
        let row = &StConnectionCredentialsRow {
            connection_id: connection_id.into(),
            jwt_payload: jwt_payload.to_owned(),
        };
        self.insert_via_serialize_bsatn(ST_CONNECTION_CREDENTIALS_ID, row)
            .map(|_| ())
            .inspect_err(|e| {
                log::error!("[{connection_id}]: insert_st_client_credentials: failed to insert client credentials for connection id ({connection_id}), error: {e}");
            })
    }

    fn delete_st_client_credentials(&mut self, database_identity: Identity, connection_id: ConnectionId) -> Result<()> {
        if let Err(e) = self.delete_col_eq(
            ST_CONNECTION_CREDENTIALS_ID,
            StConnectionCredentialsFields::ConnectionId.col_id(),
            &ConnectionIdViaU128::from(connection_id).into(),
        ) {
            // This is possible on restart if the database was previously running a version
            // before this system table was added.
            log::error!("[{database_identity}]: delete_st_client_credentials: attempting to delete credentials for missing connection id ({connection_id}), error: {e}");
        }
        Ok(())
    }

    pub fn delete_st_client(
        &mut self,
        identity: Identity,
        connection_id: ConnectionId,
        database_identity: Identity,
    ) -> Result<()> {
        let row = &StClientRow {
            identity: identity.into(),
            connection_id: connection_id.into(),
        };
        if let Some(ptr) = self
            .iter_by_col_eq(
                ST_CLIENT_ID,
                // TODO(perf, minor, centril): consider a `const_col_list([x, ..])`
                // so we know this is not computed at runtime.
                col_list![StClientFields::Identity, StClientFields::ConnectionId],
                &AlgebraicValue::product(row),
            )?
            .next()
            .map(|row| row.pointer())
        {
            self.delete(ST_CLIENT_ID, ptr).map(drop)?
        } else {
            log::error!("[{database_identity}]: delete_st_client: attempting to delete client ({identity}, {connection_id}), but no st_client row for that client is resident");
        }
        self.delete_st_client_credentials(database_identity, connection_id)
    }

    /// Look up a client row by identity and connection ID in the `st_clients` system table.
    pub fn st_client_row(&self, identity: Identity, connection_id: ConnectionId) -> Option<RowPointer> {
        let row = StClientRow {
            identity: identity.into(),
            connection_id: connection_id.into(),
        };

        self.iter_by_col_eq(
            ST_CLIENT_ID,
            col_list![StClientFields::Identity, StClientFields::ConnectionId],
            &AlgebraicValue::product(row),
        )
        .expect("failed to read from st_client system table")
        .next()
        .map(|row| row.pointer())
    }

    pub fn insert_via_serialize_bsatn<'a, T: Serialize>(
        &'a mut self,
        table_id: TableId,
        row: &T,
    ) -> Result<(ColList, RowRefInsertion<'a>, InsertFlags)> {
        thread_local! {
            static BUF: RefCell<Vec<u8>> = const { RefCell::new(Vec::new()) };
        }
        BUF.with_borrow_mut(|buf| {
            buf.clear();
            to_writer(buf, row).unwrap();
            self.insert::<true>(table_id, buf)
        })
    }

    /// Insert a row, encoded in BSATN, into a table.
    ///
    /// Zero placeholders, i.e., sequence triggers,
    /// in auto-inc columns in the new row will be replaced with generated values
    /// if and only if `GENERATE` is true.
    /// This method is called with `GENERATE` false when updating the `st_sequence` system table.
    ///
    /// Requires:
    /// - `table_id` must refer to a valid table for the database at `database_identity`.
    /// - `row` must be a valid row for the table at `table_id`.
    ///
    /// Returns:
    /// - a list of columns which have been replaced with generated values.
    /// - a ref to the inserted row.
    /// - any insert flags.
    pub(super) fn insert<const GENERATE: bool>(
        &mut self,
        table_id: TableId,
        row: &[u8],
    ) -> Result<(ColList, RowRefInsertion<'_>, InsertFlags)> {
        insert::<GENERATE>(
            &mut self.tx_state,
            &self.committed_state_write_lock,
            &mut self.sequence_state_lock,
            table_id,
            row,
        )
    }
}

/// Insert a row, encoded in BSATN, into a table.
///
/// Zero placeholders, i.e., sequence triggers,
/// in auto-inc columns in the new row will be replaced with generated values
/// if and only if `GENERATE` is true.
/// This method is called with `GENERATE` false when updating the `st_sequence` system table.
///
/// Requires:
/// - `table_id` must refer to a valid table for the database at `database_identity`.
/// - `row` must be a valid row for the table at `table_id`.
///
/// Returns:
/// - list of columns which have been replaced with generated values.
/// - a pointer to the inserted row.
/// - the number of bytes added to the tx blob store.
/// - The "tx table for insertion" for further processing.
/// - The "commit table for insertion" for further processing.
fn insert_physically_maybe_generate<'a, const GENERATE: bool>(
    tx_state: &'a mut TxState,
    committed_state: &'a CommittedState,
    seq_state: &mut SequencesState,
    table_id: TableId,
    row: &[u8],
) -> Result<(
    RowPointer,
    ColList,
    BlobNumBytes,
    TxTableForInsertion<'a>,
    CommitTableForInsertion<'a>,
)> {
    // Get commit table and friends.
    let commit_parts = committed_state.get_table_and_blob_store(table_id)?;
    let (commit_table, ..) = commit_parts;

    // Get the insert table, so we can write the row into it.
    let (tx_table, tx_blob_store, _) = tx_state.get_table_and_blob_store_or_create_from(table_id, commit_table);

    // 1. Insert the physical row.
    let page_pool = &committed_state.page_pool;
    let (tx_row_ref, blob_bytes) = tx_table.insert_physically_bsatn(page_pool, tx_blob_store, row)?;
    let tx_row_ptr = tx_row_ref.pointer();
    // 2. Optionally: Detect, generate, write sequence values.
    let (tx_parts, gen_cols) = if GENERATE {
        // When `GENERATE` is enabled, we're instructed to deal with sequence value generation.
        // Collect all the columns with sequences that need generation.
        let (cols_to_gen, seqs_to_use) = unsafe { tx_table.sequence_triggers_for(tx_blob_store, tx_row_ptr) };

        // Generate a value for every column in the row that needs it.
        let mut seq_vals: SmallVec<[i128; 1]> = <_>::default();
        for sequence_id in seqs_to_use {
            seq_vals.push(get_next_sequence_value(
                tx_state,
                committed_state,
                seq_state,
                sequence_id,
            )?);
        }

        // Write the generated values to the physical row at `tx_row_ptr`.
        // We assume here that column with a sequence is of a sequence-compatible type.
        // SAFETY: After `get_table_and_blob_store_or_create_from` there's a insert and delete table.
        let (tx_table, tx_blob_store, delete_table) = unsafe { tx_state.assume_present_get_mut_table(table_id) };
        for (col_id, seq_val) in cols_to_gen.iter().zip(seq_vals) {
            // SAFETY:
            // - `self.is_row_present(row)` holds as we haven't deleted the row.
            // - `col_id` is a valid column, and has a sequence, so it must have a primitive type.
            unsafe { tx_table.write_gen_val_to_col(col_id, tx_row_ptr, seq_val) };
        }

        ((tx_table, tx_blob_store, delete_table), cols_to_gen)
    } else {
        // When `GENERATE` is not enabled, avoid sequence generation.
        // This branch is hit when inside sequence generation itself, to avoid infinite recursion.
        // SAFETY: After `get_table_and_blob_store_or_create_from` there's a insert and delete table.
        let tx_parts = unsafe { tx_state.assume_present_get_mut_table(table_id) };
        (tx_parts, ColList::empty())
    };

    Ok((tx_row_ptr, gen_cols, blob_bytes, tx_parts, commit_parts))
}

/// Insert a row, encoded in BSATN, into a table.
///
/// Zero placeholders, i.e., sequence triggers,
/// in auto-inc columns in the new row will be replaced with generated values
/// if and only if `GENERATE` is true.
/// This method is called with `GENERATE` false when updating the `st_sequence` system table.
///
/// Requires:
/// - `table_id` must refer to a valid table for the database at `database_identity`.
/// - `row` must be a valid row for the table at `table_id`.
///
/// Returns:
/// - a list of columns which have been replaced with generated values.
/// - a ref to the inserted row.
/// - any insert flags.
pub(super) fn insert<'a, const GENERATE: bool>(
    tx_state: &'a mut TxState,
    committed_state: &'a CommittedState,
    seq_state: &mut SequencesState,
    table_id: TableId,
    row: &[u8],
) -> Result<(ColList, RowRefInsertion<'a>, InsertFlags)> {
    let (
        tx_row_ptr,
        gen_cols,
        blob_bytes,
        (tx_table, tx_blob_store, delete_table),
        (commit_table, commit_blob_store, _),
    ) = insert_physically_maybe_generate::<GENERATE>(tx_state, committed_state, seq_state, table_id, row)?;

    let insert_flags = InsertFlags {
        is_scheduler_table: tx_table.is_scheduler(),
    };
    let ok = |row_ref| Ok((gen_cols, row_ref, insert_flags));

    // `CHECK_SAME_ROW = true`, as there might be an identical row already in the tx state.
    // SAFETY: `tx_table.is_row_present(row)` holds as we still haven't deleted the row,
    // in particular, the `write_gen_val_to_col` call does not remove the row.
    let res = unsafe { tx_table.confirm_insertion::<true>(tx_blob_store, tx_row_ptr, blob_bytes) };

    match res {
        Ok((tx_row_hash, tx_row_ptr)) => {
            // The `tx_row_ref` was not previously present in insert tables,
            // but may still be a set-semantic conflict
            // or may violate a unique constraint with a row in the committed state.
            // We'll check the set-semantic aspect in (1) and the constraint in (2).

            // (1) Rule out a set-semantic conflict with the committed state.
            // SAFETY:
            // - `commit_table` and `tx_table` use the same schema
            //   because `tx_table` is derived from `commit_table`.
            // - `tx_row_ptr` is correct per post-condition of `tx_table.confirm_insertion(...)`.
            if let (_, Some(commit_ptr)) =
                unsafe { Table::find_same_row(commit_table, tx_table, tx_blob_store, tx_row_ptr, tx_row_hash) }
            {
                // (insert_undelete)
                // -----------------------------------------------------
                // If `row` was already present in the committed state,
                // either this is a set-semantic duplicate,
                // or the row is marked as deleted, so we will undelete it
                // and leave it in the committed state.
                // Either way, it should not appear in the insert tables,
                // so roll back the insertion.
                //
                // NOTE for future MVCC implementors:
                // In MVCC, it is no longer valid to elide inserts in this way.
                // When a transaction inserts a row, that row *must* appear in its insert tables,
                // even if the row is already present in the committed state.
                //
                // Imagine a chain of committed but un-squashed transactions:
                // `Committed 0: Insert Row A` - `Committed 1: Delete Row A`
                // where `Committed 1` happens after `Committed 0`.
                // Imagine a transaction `Running 2: Insert Row A`,
                // which began before `Committed 1` was committed.
                // Because `Committed 1` has since been committed,
                // `Running 2` *must* happen after `Committed 1`.
                // Therefore, the correct sequence of events is:
                // - Insert Row A
                // - Delete Row A
                // - Insert Row A
                // This is impossible to recover if `Running 2` elides its insert.
                tx_table
                    .delete(tx_blob_store, tx_row_ptr, |_| ())
                    .expect("Failed to delete a row we just inserted");

                // It's possible that `row` appears in the committed state,
                // but is marked as deleted.
                // In this case, undelete it, so it remains in the committed state.
                delete_table.remove(commit_ptr);

                // No new row was inserted, but return `committed_ptr`.
                // SAFETY: `find_same_row` told us that `ptr` refers to a valid row in `commit_table`.
                let row_ref = unsafe { commit_table.get_row_ref_unchecked(commit_blob_store, commit_ptr) };
                return ok(RowRefInsertion::Existed(row_ref));
            }

            // Pacify the borrow checker.
            // SAFETY: `tx_row_ptr` is still correct for `tx_table` per (PC.INS.1).
            // as there haven't been any interleaving `&mut` calls that could invalidate the pointer.
            let tx_row_ref = unsafe { tx_table.get_row_ref_unchecked(tx_blob_store, tx_row_ptr) };

            // (2) The `tx_row_ref` did not violate a unique constraint *within* the `tx_table`,
            // but it could do so wrt., `commit_table`,
            // assuming the conflicting row hasn't been deleted since.
            // Ensure that it doesn't, or roll back the insertion.
            let is_deleted = |commit_ptr| delete_table.contains(commit_ptr);
            // SAFETY: `commit_table.row_layout() == tx_row_ref.row_layout()` holds
            // as the `tx_table` is derived from `commit_table`.
            let res = unsafe { commit_table.check_unique_constraints(tx_row_ref, |ixs| ixs, is_deleted) };
            if let Err(e) = res {
                // There was a constraint violation, so undo the insertion.
                tx_table.delete(tx_blob_store, tx_row_ptr, |_| {});
                return Err(IndexError::from(e).into());
            }

            // SAFETY: `tx_row_ptr` is still correct for `tx_table` per (PC.INS.1).
            // as there haven't been any interleaving `&mut` calls that could invalidate the pointer.
            let row_ref = unsafe { tx_table.get_row_ref_unchecked(tx_blob_store, tx_row_ptr) };
            ok(RowRefInsertion::Inserted(row_ref))
        }
        // `row` previously present in insert tables; do nothing but return `ptr`.
        Err(InsertError::Duplicate(DuplicateError(ptr))) => {
            // SAFETY: `tx_table` told us that `ptr` refers to a valid row in it.
            let row_ref = unsafe { tx_table.get_row_ref_unchecked(tx_blob_store, ptr) };
            ok(RowRefInsertion::Existed(row_ref))
        }
        // Unwrap these error into `TableError::{IndexError, Bflatn}`:
        Err(InsertError::IndexError(e)) => Err(IndexError::from(e).into()),
        Err(InsertError::Bflatn(e)) => Err(TableError::Bflatn(e).into()),
    }
}

impl MutTxId {
    /// Update a row, encoded in BSATN, into a table.
    ///
    /// Zero placeholders, i.e., sequence triggers,
    /// in auto-inc columns in the new row will be replaced with generated values.
    ///
    /// The old row is found by projecting `row` to the columns of `index_id`.
    ///
    /// Requires:
    /// - `table_id` must refer to a valid table for the database at `database_identity`.
    /// - `index_id` must refer to a valid index in the table.
    /// - `row` must be a valid row for the table at `table_id`.
    ///
    /// Returns:
    /// - a list of columns which have been replaced with generated values.
    /// - a ref to the new row.
    /// - any update flags.
    pub(crate) fn update(
        &mut self,
        table_id: TableId,
        index_id: IndexId,
        row: &[u8],
    ) -> Result<(ColList, RowRefInsertion<'_>, UpdateFlags)> {
        // Insert the physical row into the tx insert table
        // and possibly generate sequence values.
        //
        // As we are provided the `row` encoded in BSATN,
        // and since we don't have a convenient way to BSATN to a set of columns,
        // we cannot really do an in-place update in the row-was-in-tx-state case.
        // So we will begin instead by inserting the row physically to the tx state and project that.
        let (
            tx_row_ptr,
            cols_to_gen,
            blob_bytes,
            (tx_table, tx_blob_store, del_table),
            (commit_table, commit_blob_store, _),
        ) = insert_physically_maybe_generate::<true>(
            &mut self.tx_state,
            &self.committed_state_write_lock,
            &mut self.sequence_state_lock,
            table_id,
            row,
        )?;

        let update_flags = UpdateFlags {
            is_scheduler_table: tx_table.is_scheduler(),
        };
        let ok = |row_ref| Ok((cols_to_gen, row_ref, update_flags));

        // SAFETY: `tx_table.is_row_present(tx_row_ptr)` holds as we just inserted it.
        let tx_row_ref = unsafe { tx_table.get_row_ref_unchecked(tx_blob_store, tx_row_ptr) };

        let err = 'error: {
            // This macros can be thought of as a `throw $e` within `'error`.
            // TODO(centril): Get rid of this once we have stable `try` blocks or polonius.
            macro_rules! throw {
                ($e:expr) => {
                    break 'error $e.into()
                };
            }

            // Check that the index exists and is unique.
            // It's sufficient to check the committed state.
            let Some(commit_index) = commit_table.get_index_by_id(index_id) else {
                throw!(IndexError::NotFound(index_id));
            };
            if !commit_index.is_unique() {
                throw!(IndexError::NotUnique(index_id));
            }

            // Project the row to the index's type.
            // SAFETY: `tx_row_ref`'s table is derived from `commit_index`'s table,
            // so all `index.indexed_columns` will be in-bounds of the row layout.
            let index_key = unsafe { tx_row_ref.project_unchecked(&commit_index.indexed_columns) };

            // Try to find the old row first in the committed state using the `index_key`.
            let mut old_commit_del_ptr = None;
            let commit_old_ptr = commit_index.seek_point(&index_key).next().filter(|&ptr| {
                // Was committed row previously deleted in this TX?
                let deleted = del_table.contains(ptr);
                // If so, remember it in case it was identical to the new row.
                old_commit_del_ptr = deleted.then_some(ptr);
                !deleted
            });

            // Ensure that the new row does not violate other commit table unique constraints.
            let is_deleted = |commit_ptr| {
                commit_old_ptr.is_some_and(|old_ptr| old_ptr == commit_ptr) || del_table.contains(commit_ptr)
            };
            // SAFETY: `commit_table.row_layout() == new_row.row_layout()` holds
            // as the `tx_table` is derived from `commit_table`.
            if let Err(e) = unsafe {
                commit_table.check_unique_constraints(
                    tx_row_ref,
                    // Don't check this index since we'll do a 1-1 old/new replacement.
                    |ixs| ixs.filter(|(&id, _)| id != index_id),
                    is_deleted,
                )
            } {
                throw!(IndexError::from(e));
            }

            let tx_row_ptr = if let Some(old_ptr) = commit_old_ptr {
                // Row was found in the committed state!
                //
                // If the new row is the same as the old,
                // skip the update altogether to match the semantics of `Self::insert`.
                //
                // SAFETY:
                // 1. `tx_table` is derived from `commit_table` so they have the same layouts.
                // 2. `old_ptr` was found in an index of `commit_table`, so we know it is valid.
                // 3. we just inserted `tx_row_ptr` into `tx_table`, so we know it is valid.
                if unsafe { Table::eq_row_in_page(commit_table, old_ptr, tx_table, tx_row_ptr) } {
                    // SAFETY: `tx_table.is_row_present(tx_row_ptr)` holds, as noted in 3.
                    unsafe { tx_table.delete_internal_skip_pointer_map(tx_blob_store, tx_row_ptr) };
                    // SAFETY: `commit_table.is_row_present(old_ptr)` holds, as noted in 2.
                    let row_ref = unsafe { commit_table.get_row_ref_unchecked(commit_blob_store, old_ptr) };
                    return ok(RowRefInsertion::Existed(row_ref));
                }

                // Check constraints and confirm the insertion of the new row.
                //
                // `CHECK_SAME_ROW = false`,
                // as we know there's a row (`old_ptr`) in the committed state with,
                // for columns `C`, a unique value X.
                // For `row` to be identical to another row in the tx state,
                // it must have the value `X` for `C`,
                // but it cannot, as the committed state already has `X` for `C`.
                // So we don't need to check the tx state for a duplicate row.
                //
                // SAFETY: `tx_table.is_row_present(row)` holds as we still haven't deleted the row,
                // in particular, the `write_gen_val_to_col` call does not remove the row.
                // On error, `tx_row_ptr` has already been removed, so don't do it again.
                let (_, tx_row_ptr) =
                    unsafe { tx_table.confirm_insertion::<false>(tx_blob_store, tx_row_ptr, blob_bytes) }?;

                // Delete the old row.
                del_table.insert(old_ptr);
                tx_row_ptr
            } else if let Some(old_ptr) = tx_table
                .get_index_by_id(index_id)
                .and_then(|index| index.seek_point(&index_key).next())
            {
                // Row was found in the tx state!
                //
                // Check constraints and confirm the update of the new row.
                // This ensures that the old row is removed from the indices
                // before attempting to insert the new row into the indices.
                //
                // SAFETY: `tx_table.is_row_present(tx_row_ptr)` and `tx_table.is_row_present(old_ptr)` both hold
                // as we've deleted neither.
                // In particular, the `write_gen_val_to_col` call does not remove the row.
                let tx_row_ptr = unsafe { tx_table.confirm_update(tx_blob_store, tx_row_ptr, old_ptr, blob_bytes) }?;

                if let Some(old_commit_del_ptr) = old_commit_del_ptr {
                    // If we have an identical deleted row in the committed state,
                    // we need to undelete it, just like in `Self::insert`.
                    // The same note (`insert_undelete`) there re. MVCC applies here as well.
                    //
                    // SAFETY:
                    // 1. `tx_table` is derived from `commit_table` so they have the same layouts.
                    // 2. `old_commit_del_ptr` was found in an index of `commit_table`.
                    // 3. we just inserted `tx_row_ptr` into `tx_table`, so we know it is valid.
                    if unsafe { Table::eq_row_in_page(commit_table, old_commit_del_ptr, tx_table, tx_row_ptr) } {
                        // It is important that we `confirm_update` first,
                        // as we must ensure that undeleting the row causes no tx state conflict.
                        tx_table
                            .delete(tx_blob_store, tx_row_ptr, |_| ())
                            .expect("Failed to delete a row we just inserted");

                        // Undelete.
                        del_table.remove(old_commit_del_ptr);

                        // Return the undeleted committed state row.
                        // SAFETY: `commit_table.is_row_present(old_commit_del_ptr)` holds.
                        let row_ref =
                            unsafe { commit_table.get_row_ref_unchecked(commit_blob_store, old_commit_del_ptr) };
                        return ok(RowRefInsertion::Existed(row_ref));
                    }
                }

                tx_row_ptr
            } else {
                throw!(IndexError::KeyNotFound(index_id, index_key));
            };

            // SAFETY: `tx_table.is_row_present(tx_row_ptr)` holds
            // per post-condition of `confirm_insertion` and `confirm_update`
            // in the if/else branches respectively.
            let row_ref = unsafe { tx_table.get_row_ref_unchecked(tx_blob_store, tx_row_ptr) };
            return ok(RowRefInsertion::Inserted(row_ref));
        };

        // When we reach here, we had an error and we need to revert the insertion of `tx_row_ref`.
        // SAFETY: `tx_table.is_row_present(tx_row_ptr)` holds,
        // as we still haven't deleted the row physically.
        unsafe { tx_table.delete_internal_skip_pointer_map(tx_blob_store, tx_row_ptr) };
        Err(err)
    }

    pub(super) fn delete(&mut self, table_id: TableId, row_pointer: RowPointer) -> Result<bool> {
        delete(
            &mut self.tx_state,
            &self.committed_state_write_lock,
            table_id,
            row_pointer,
        )
    }

    // Clears the table for `table_id`, removing all rows.
    pub fn clear_table(&mut self, table_id: TableId) -> Result<usize> {
        // Get the commit table.
        let (commit_table, commit_bs, ..) = self.committed_state_write_lock.get_table_and_blob_store(table_id)?;

        // Get the insert table and delete all rows from it.
        let (tx_table, tx_blob_store, delete_table) = self
            .tx_state
            .get_table_and_blob_store_or_create_from(table_id, commit_table);
        let mut rows_removed = tx_table.clear(tx_blob_store);

        // Mark every row in the committed state as deleted.
        for row in commit_table.scan_rows(commit_bs) {
            delete_table.insert(row.pointer());
            rows_removed += 1;
        }

        Ok(rows_removed)
    }
}

pub(super) fn delete(
    tx_state: &mut TxState,
    committed_state: &CommittedState,
    table_id: TableId,
    row_pointer: RowPointer,
) -> Result<bool> {
    match row_pointer.squashed_offset() {
        // For newly-inserted rows,
        // just delete them from the insert tables
        // - there's no reason to have them in both the insert and delete tables.
        SquashedOffset::TX_STATE => {
            let (table, blob_store) = tx_state
                .get_table_and_blob_store(table_id)
                .ok_or(TableError::IdNotFoundState(table_id))?;
            Ok(table.delete(blob_store, row_pointer, |_| ()).is_some())
        }
        SquashedOffset::COMMITTED_STATE => {
            let commit_table = committed_state
                .get_table(table_id)
                .expect("there's a row in committed state so there should be a committed table");
            // NOTE: We trust the `row_pointer` refers to an extant row.
            // It could have been deleted already in this transaction,
            // in which case we don't want to return that we deleted it.
            let deleted = tx_state
                .get_delete_table_mut(table_id, commit_table)
                .insert(row_pointer);
            Ok(deleted)
        }
        _ => unreachable!("Invalid SquashedOffset for RowPointer: {:?}", row_pointer),
    }
}

impl MutTxId {
    pub(super) fn delete_by_row_value(&mut self, table_id: TableId, rel: &ProductValue) -> Result<bool> {
        // Get commit table and page pool.
        let page_pool = &self.committed_state_write_lock.page_pool;
        let (commit_table, ..) = self.committed_state_write_lock.get_table_and_blob_store(table_id)?;

        // Temporarily insert the row into the tx insert table.
        let (tx_table, tx_blob_store, _) = self
            .tx_state
            .get_table_and_blob_store_or_create_from(table_id, commit_table);

        // We only want to physically insert the row here to get a row pointer.
        // We'd like to avoid any set semantic and unique constraint checks.
        let (temp_row_ref, _) = tx_table.insert_physically_pv(page_pool, tx_blob_store, rel)?;
        let temp_ptr = temp_row_ref.pointer();

        // First, check if a matching row exists in the `commit_table`.
        // If it does, no need to check the `tx_table`.
        //
        // We start with `commit_table` as, in most cases,
        // we'll likely have a transaction that deletes a committed row
        // rather than deleting a row that was inserted in the same transaction.
        //
        // SAFETY:
        // - `commit_table` and `tx_table` use the same schema.
        // - `temp_ptr` is valid because we just inserted it.
        let (hash, to_delete) = unsafe { Table::find_same_row(commit_table, tx_table, tx_blob_store, temp_ptr, None) };
        let to_delete = to_delete
            // Not present in commit table? Check if present in the tx table.
            .or_else(|| {
                // SAFETY:
                // - `tx_table` and `tx_table` trivially use the same schema.
                // - `temp_ptr` is valid because we just inserted it.
                let (_, to_delete) = unsafe { Table::find_same_row(tx_table, tx_table, tx_blob_store, temp_ptr, hash) };
                to_delete
            });

        // Remove the temporary entry from the tx table.
        // Do this before actually deleting to drop the borrows on the table.
        // SAFETY: `temp_ptr` is valid because we just inserted it and haven't deleted it since.
        unsafe {
            tx_table.delete_internal_skip_pointer_map(tx_blob_store, temp_ptr);
        }

        // Delete the found row either by marking (commit table)
        // or by deleting directly (tx table).
        to_delete
            .map(|to_delete| self.delete(table_id, to_delete))
            .unwrap_or(Ok(false))
    }
}

impl StateView for MutTxId {
    type Iter<'a> = IterMutTx<'a>;
    type IterByColRange<'a, R: RangeBounds<AlgebraicValue>> = IterByColRangeMutTx<'a, R>;
    type IterByColEq<'a, 'r>
        = IterByColEqMutTx<'a, 'r>
    where
        Self: 'a;

    fn get_schema(&self, table_id: TableId) -> Option<&Arc<TableSchema>> {
        // TODO(bikeshedding, docs): should this also check if the schema is in the system tables,
        // but the table hasn't been constructed yet?
        // If not, document why.

        // No need to check the tx state.
        // If the table is not in the committed state, it doesn't exist.
        self.committed_state_write_lock.get_schema(table_id)
    }

    fn table_row_count(&self, table_id: TableId) -> Option<u64> {
        table_row_count(&self.tx_state, &self.committed_state_write_lock, table_id)
    }

    fn iter(&self, table_id: TableId) -> Result<Self::Iter<'_>> {
        iter(&self.tx_state, &self.committed_state_write_lock, table_id)
    }

    fn iter_by_col_range<R: RangeBounds<AlgebraicValue>>(
        &self,
        table_id: TableId,
        cols: ColList,
        range: R,
    ) -> Result<Self::IterByColRange<'_, R>> {
        iter_by_col_range(&self.tx_state, &self.committed_state_write_lock, table_id, cols, range)
    }

    fn iter_by_col_eq<'r>(
        &self,
        table_id: TableId,
        cols: impl Into<ColList>,
        value: &'r AlgebraicValue,
    ) -> Result<Self::IterByColEq<'_, 'r>> {
        iter_by_col_eq(&self.tx_state, &self.committed_state_write_lock, table_id, cols, value)
    }
}

fn table_row_count(tx_state: &TxState, committed_state: &CommittedState, table_id: TableId) -> Option<u64> {
    let commit_count = committed_state.table_row_count(table_id);
    let (tx_ins_count, tx_del_count) = tx_state.table_row_count(table_id);
    let commit_count = commit_count.map(|cc| cc - tx_del_count);
    // Keep track of whether `table_id` exists.
    match (commit_count, tx_ins_count) {
        (Some(cc), Some(ic)) => Some(cc + ic),
        (Some(c), None) | (None, Some(c)) => Some(c),
        (None, None) => None,
    }
}

fn iter<'a>(tx_state: &'a TxState, committed_state: &'a CommittedState, table_id: TableId) -> Result<IterMutTx<'a>> {
    IterMutTx::new(table_id, tx_state, committed_state)
}

fn iter_by_col_range<'a, R: RangeBounds<AlgebraicValue>>(
    tx_state: &'a TxState,
    committed_state: &'a CommittedState,
    table_id: TableId,
    cols: ColList,
    range: R,
) -> Result<IterByColRangeMutTx<'a, R>> {
    // If there's an index, use that.
    // It's sufficient to check that the committed state has an index
    // as index schema changes are applied immediately.
    if let Some(commit_iter) = committed_state.index_seek(table_id, &cols, &range) {
        let tx_iter = tx_state.index_seek_by_cols(table_id, &cols, &range);
        let delete_table = tx_state.get_delete_table(table_id);
        let iter = combine_range_index_iters(delete_table, tx_iter, commit_iter);
        Ok(IterByColRangeMutTx::Index(iter))
    } else {
        unindexed_iter_by_col_range_warn(tx_state, committed_state, table_id, &cols);
        let iter = iter(tx_state, committed_state, table_id)?;

        Ok(IterByColRangeMutTx::Scan(ScanIterByColRangeMutTx::new(
            iter, cols, range,
        )))
    }
}

fn iter_by_col_eq<'a, 'r>(
    tx_state: &'a TxState,
    committed_state: &'a CommittedState,
    table_id: TableId,
    cols: impl Into<ColList>,
    value: &'r AlgebraicValue,
) -> Result<IterByColEqMutTx<'a, 'r>> {
    iter_by_col_range(tx_state, committed_state, table_id, cols.into(), value)
}

fn combine_range_index_iters<'a>(
    delete_table: Option<&'a DeleteTable>,
    tx_iter: Option<IndexScanRangeIter<'a>>,
    commit_iter: IndexScanRangeIter<'a>,
) -> IndexScanRanged<'a> {
    // Chain together the indexed rows in the tx and committed state,
    // but don't yield rows deleted in the tx state.
    use itertools::Either::*;
    use IndexScanRangedInner::*;
    let commit_iter = match delete_table {
        None => Left(commit_iter),
        Some(deletes) => Right(FilterDeleted {
            iter: commit_iter,
            deletes,
        }),
    };
    // This is effectively just `tx_iter.into_iter().flatten().chain(commit_iter)`,
    // but with all the branching and `Option`s flattened to just one layer.
    let iter = match (tx_iter, commit_iter) {
        (None, Left(commit_iter)) => CommitOnly(commit_iter),
        (None, Right(commit_iter)) => CommitOnlyWithDeletes(commit_iter),
        (Some(tx_iter), Left(commit_iter)) => Both(tx_iter.chain(commit_iter)),
        (Some(tx_iter), Right(commit_iter)) => BothWithDeletes(tx_iter.chain(commit_iter)),
    };
    IndexScanRanged { inner: iter }
}

#[cfg(not(feature = "unindexed_iter_by_col_range_warn"))]
fn unindexed_iter_by_col_range_warn(_: &TxState, _: &CommittedState, _: TableId, _: &ColList) {}

#[cfg(feature = "unindexed_iter_by_col_range_warn")]
fn unindexed_iter_by_col_range_warn(
    tx_state: &TxState,
    committed_state: &CommittedState,
    table_id: TableId,
    cols: &ColList,
) {
    match table_row_count(tx_state, committed_state, table_id) {
        // TODO(ux): log these warnings to the module logs rather than host logs.
        None => log::error!("iter_by_col_range on unindexed column, but couldn't fetch table `{table_id}`s row count",),
        Some(num_rows) => {
            const TOO_MANY_ROWS_FOR_SCAN: u64 = 1000;
            if num_rows >= TOO_MANY_ROWS_FOR_SCAN {
                let schema = committed_state.get_schema(table_id).unwrap();
                let table_name = &schema.table_name;
                let col_names = cols
                    .iter()
                    .map(|col_id| {
                        schema
                            .columns()
                            .get(col_id.idx())
                            .map(|col| &col.col_name[..])
                            .unwrap_or("[unknown column]")
                    })
                    .collect::<Vec<_>>();
                log::warn!(
                    "iter_by_col_range without index: table {table_name} has {num_rows} rows; scanning columns {col_names:?}",
                );
            }
        }
    }
}<|MERGE_RESOLUTION|>--- conflicted
+++ resolved
@@ -998,12 +998,6 @@
     /// - The sequence metadata is inserted into the system tables (and other data structures reflecting them).
     /// - The returned ID is unique and not `SequenceId::SENTINEL`.
     pub fn create_sequence(&mut self, seq: SequenceSchema) -> Result<SequenceId> {
-<<<<<<< HEAD
-        if seq.sequence_id != SequenceId::SENTINEL {
-            return Err(anyhow::anyhow!("`sequence_id` must be `SequenceId::SENTINEL` in `{seq:#?}`").into());
-        }
-=======
->>>>>>> 542d26d7
         if seq.table_id == TableId::SENTINEL {
             return Err(anyhow::anyhow!("`table_id` must not be `TableId::SENTINEL` in `{seq:#?}`").into());
         }
