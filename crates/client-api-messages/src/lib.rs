--- conflicted
+++ resolved
@@ -2,9 +2,4 @@
 
 pub mod energy;
 pub mod name;
-<<<<<<< HEAD
-pub mod recovery;
-=======
-pub mod timestamp;
->>>>>>> 94eef52e
 pub mod websocket;