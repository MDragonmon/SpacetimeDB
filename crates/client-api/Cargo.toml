--- conflicted
+++ resolved
@@ -59,10 +59,7 @@
 [dev-dependencies]
 jsonwebtoken.workspace = true
 pretty_assertions = { workspace = true, features = ["unstable"] }
-<<<<<<< HEAD
 proptest.workspace = true
-=======
 
 [lints]
-workspace = true
->>>>>>> 742303ca
+workspace = true