--- conflicted
+++ resolved
@@ -177,28 +177,13 @@
             None => format!("unknown ip with Identity {identity} and ConnectionId {connection_id}"),
         };
 
-<<<<<<< HEAD
-        let actor = |client, sendrx| ws_client_actor(ws_opts, client, ws, sendrx);
-        let client = match ClientConnection::spawn(
-            client_id,
-            auth.into(),
-            client_config,
-            leader.replica_id,
-            module_rx,
-            actor,
-        )
-        .await
-        {
-            Ok(s) => s,
-=======
         log::debug!("websocket: New client connected from {client_log_string}");
 
-        let connected = match ClientConnection::call_client_connected_maybe_reject(&mut module_rx, client_id).await {
+        let connected = match ClientConnection::call_client_connected_maybe_reject(&mut module_rx, client_id, auth.clone().into()).await {
             Ok(connected) => {
                 log::debug!("websocket: client_connected returned Ok for {client_log_string}");
                 connected
             }
->>>>>>> dae26b23
             Err(e @ (ClientConnectedError::Rejected(_) | ClientConnectedError::OutOfEnergy)) => {
                 log::info!(
                     "websocket: Rejecting connection for {client_log_string} due to error from client_connected reducer: {e}"
@@ -217,7 +202,7 @@
 
         let actor = |client, sendrx| ws_client_actor(ws_opts, client, ws, sendrx);
         let client =
-            ClientConnection::spawn(client_id, client_config, leader.replica_id, module_rx, actor, connected).await;
+            ClientConnection::spawn(client_id, auth.into(), client_config, leader.replica_id, module_rx, actor, connected).await;
 
         // Send the client their identity token message as the first message
         // NOTE: We're adding this to the protocol because some client libraries are
