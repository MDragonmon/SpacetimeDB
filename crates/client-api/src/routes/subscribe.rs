--- conflicted
+++ resolved
@@ -285,17 +285,12 @@
                     // TODO: Should we error and drop the connection here?
                     continue;
                 }
-<<<<<<< HEAD
                 // the client sent us a close frame, or we closed the connection ourselves.
                 // Calls to `ws.close()` will eventually wind up here.
-                None => break,
-=======
-                // the client sent us a close frame
                 None => {
                     clean_up_metrics(&message_queue, &sendrx);
                     break
                 },
->>>>>>> 053fc6d9
             },
 
             // If we have an outgoing message to send, send it off.
