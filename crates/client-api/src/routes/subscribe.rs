use std::fmt::Display;
use std::future::{poll_fn, Future};
use std::num::NonZeroUsize;
use std::panic;
use std::pin::{pin, Pin};
use std::sync::atomic::{AtomicBool, Ordering};
use std::sync::Arc;
use std::task::{Context, Poll};
use std::time::Duration;

use async_stream::stream;
use axum::extract::{Path, Query, State};
use axum::response::IntoResponse;
use axum::Extension;
use axum_extra::TypedHeader;
use bytes::Bytes;
use bytestring::ByteString;
use derive_more::From;
use futures::{pin_mut, Sink, SinkExt, Stream, StreamExt};
use http::{HeaderValue, StatusCode};
use prometheus::IntGauge;
use scopeguard::{defer, ScopeGuard};
use serde::Deserialize;
use spacetimedb::client::messages::{
    serialize, IdentityTokenMessage, SerializableMessage, SerializeBuffer, SwitchedServerMessage, ToProtocol,
};
use spacetimedb::client::{
    ClientActorId, ClientConfig, ClientConnection, DataMessage, MessageExecutionError, MessageHandleError,
    MeteredReceiver, Protocol,
};
use spacetimedb::host::module_host::ClientConnectedError;
use spacetimedb::host::NoSuchModule;
use spacetimedb::util::spawn_rayon;
use spacetimedb::worker_metrics::WORKER_METRICS;
use spacetimedb::Identity;
use spacetimedb_client_api_messages::websocket::{self as ws_api, Compression};
use spacetimedb_datastore::execution_context::WorkloadType;
use spacetimedb_lib::connection_id::{ConnectionId, ConnectionIdForUrl};
use std::time::Instant;
use tokio::sync::{mpsc, watch};
use tokio::task::JoinHandle;
use tokio::time::error::Elapsed;
use tokio::time::{sleep_until, timeout};
use tokio_tungstenite::tungstenite::Utf8Bytes;

use crate::auth::SpacetimeAuth;
use crate::util::serde::humantime_duration;
use crate::util::websocket::{
    CloseCode, CloseFrame, Message as WsMessage, WebSocketConfig, WebSocketStream, WebSocketUpgrade, WsError,
};
use crate::util::{NameOrIdentity, XForwardedFor};
use crate::{log_and_500, ControlStateDelegate, NodeDelegate};

#[allow(clippy::declare_interior_mutable_const)]
pub const TEXT_PROTOCOL: HeaderValue = HeaderValue::from_static(ws_api::TEXT_PROTOCOL);
#[allow(clippy::declare_interior_mutable_const)]
pub const BIN_PROTOCOL: HeaderValue = HeaderValue::from_static(ws_api::BIN_PROTOCOL);

pub trait HasWebSocketOptions {
    fn websocket_options(&self) -> WebSocketOptions;
}

impl<T: HasWebSocketOptions> HasWebSocketOptions for Arc<T> {
    fn websocket_options(&self) -> WebSocketOptions {
        (**self).websocket_options()
    }
}

#[derive(Deserialize)]
pub struct SubscribeParams {
    pub name_or_identity: NameOrIdentity,
}

#[derive(Deserialize)]
pub struct SubscribeQueryParams {
    pub connection_id: Option<ConnectionIdForUrl>,
    #[serde(default)]
    pub compression: Compression,
    /// Whether we want "light" responses, tailored to network bandwidth constrained clients.
    /// This knob works by setting other, more specific, knobs to the value.
    #[serde(default)]
    pub light: bool,
}

pub fn generate_random_connection_id() -> ConnectionId {
    ConnectionId::from_le_byte_array(rand::random())
}

pub async fn handle_websocket<S>(
    State(ctx): State<S>,
    Path(SubscribeParams { name_or_identity }): Path<SubscribeParams>,
    Query(SubscribeQueryParams {
        connection_id,
        compression,
        light,
    }): Query<SubscribeQueryParams>,
    forwarded_for: Option<TypedHeader<XForwardedFor>>,
    Extension(auth): Extension<SpacetimeAuth>,
    ws: WebSocketUpgrade,
) -> axum::response::Result<impl IntoResponse>
where
    S: NodeDelegate + ControlStateDelegate + HasWebSocketOptions,
{
    if connection_id.is_some() {
        // TODO: Bump this up to `log::warn!` after removing the client SDKs' uses of that parameter.
        log::debug!("The connection_id query parameter to the subscribe HTTP endpoint is internal and will be removed in a future version of SpacetimeDB.");
    }

    let connection_id = connection_id
        .map(ConnectionId::from)
        .unwrap_or_else(generate_random_connection_id);

    if connection_id == ConnectionId::ZERO {
        Err((
            StatusCode::BAD_REQUEST,
            "Invalid connection ID: the all-zeros ConnectionId is reserved.",
        ))?;
    }

    let db_identity = name_or_identity.resolve(&ctx).await?;

    let (res, ws_upgrade, protocol) =
        ws.select_protocol([(BIN_PROTOCOL, Protocol::Binary), (TEXT_PROTOCOL, Protocol::Text)]);

    let protocol = protocol.ok_or((StatusCode::BAD_REQUEST, "no valid protocol selected"))?;
    let client_config = ClientConfig {
        protocol,
        compression,
        tx_update_full: !light,
    };

    // TODO: Should also maybe refactor the code and the protocol to allow a single websocket
    // to connect to multiple modules

    let database = ctx
        .get_database_by_identity(&db_identity)
        .unwrap()
        .ok_or(StatusCode::NOT_FOUND)?;

    let leader = ctx
        .leader(database.id)
        .await
        .map_err(log_and_500)?
        .ok_or(StatusCode::NOT_FOUND)?;

    let identity_token = auth.creds.token().into();

    let module_rx = leader.module_watcher().await.map_err(log_and_500)?;

    let client_id = ClientActorId {
        identity: auth.identity,
        connection_id,
        name: ctx.client_actor_index().next_client_name(),
    };

    let ws_config = WebSocketConfig::default()
        .max_message_size(Some(0x2000000))
        .max_frame_size(None)
        .accept_unmasked_frames(false);
    let ws_opts = ctx.websocket_options();

    tokio::spawn(async move {
        let ws = match ws_upgrade.upgrade(ws_config).await {
            Ok(ws) => ws,
            Err(err) => {
                log::error!("WebSocket init error: {err}");
                return;
            }
        };

        match forwarded_for {
            Some(TypedHeader(XForwardedFor(ip))) => {
                log::debug!("New client connected from ip {ip}")
            }
            None => log::debug!("New client connected from unknown ip"),
        }

        let actor = |client, sendrx| ws_client_actor(ws_opts, client, ws, sendrx);
        let client = match ClientConnection::spawn(client_id, client_config, leader.replica_id, module_rx, actor).await
        {
            Ok(s) => s,
            Err(e @ (ClientConnectedError::Rejected(_) | ClientConnectedError::OutOfEnergy)) => {
                log::info!("{e}");
                return;
            }
            Err(e @ (ClientConnectedError::DBError(_) | ClientConnectedError::ReducerCall(_))) => {
                log::warn!("ModuleHost died while we were connecting: {e:#}");
                return;
            }
        };

        // Send the client their identity token message as the first message
        // NOTE: We're adding this to the protocol because some client libraries are
        // unable to access the http response headers.
        // Clients that receive the token from the response headers should ignore this
        // message.
        let message = IdentityTokenMessage {
            identity: auth.identity,
            token: identity_token,
            connection_id,
        };
        if let Err(e) = client.send_message(message) {
            log::warn!("{e}, before identity token was sent")
        }
    });

    Ok(res)
}

<<<<<<< HEAD
const LIVELINESS_TIMEOUT: Duration = Duration::from_secs(60);
const SEND_TIMEOUT: Duration = Duration::from_secs(5);
=======
struct ActorState {
    pub client_id: ClientActorId,
    pub database: Identity,
    config: WebSocketOptions,
    closed: AtomicBool,
    got_pong: AtomicBool,
}

impl ActorState {
    pub fn new(database: Identity, client_id: ClientActorId, config: WebSocketOptions) -> Self {
        Self {
            database,
            client_id,
            config,
            closed: AtomicBool::new(false),
            got_pong: AtomicBool::new(true),
        }
    }

    pub fn closed(&self) -> bool {
        self.closed.load(Ordering::Relaxed)
    }

    pub fn close(&self) -> bool {
        self.closed.swap(true, Ordering::Relaxed)
    }

    pub fn set_ponged(&self) {
        self.got_pong.store(true, Ordering::Relaxed);
    }

    pub fn reset_ponged(&self) -> bool {
        self.got_pong.swap(false, Ordering::Relaxed)
    }

    pub fn next_idle_deadline(&self) -> Instant {
        Instant::now() + self.config.idle_timeout
    }
}
>>>>>>> 83f52cad

/// Configuration for WebSocket connections.
#[derive(Clone, Copy, Debug, PartialEq, serde::Serialize, serde::Deserialize)]
#[serde(rename_all = "kebab-case")]
pub struct WebSocketOptions {
    /// Interval at which to send `Ping` frames.
    ///
    /// We use pings for connection keep-alive.
    /// Value must be smaller than `idle_timeout`.
    ///
    /// Default: 15s
    #[serde(with = "humantime_duration")]
    #[serde(default = "WebSocketOptions::default_ping_interval")]
    pub ping_interval: Duration,
    /// Amount of time after which an idle connection is closed.
    ///
    /// A connection is considered idle if no data is received nor sent.
    /// This includes `Ping`/`Pong` frames used for keep-alive.
    ///
    /// Value must be greater than `ping_interval`.
    ///
    /// Default: 30s
    #[serde(with = "humantime_duration")]
    #[serde(default = "WebSocketOptions::default_idle_timeout")]
    pub idle_timeout: Duration,
    /// For how long to keep draining the incoming messages until a client close
    /// is received.
    ///
    /// Default: 250ms
    #[serde(with = "humantime_duration")]
    #[serde(default = "WebSocketOptions::default_close_handshake_timeout")]
    pub close_handshake_timeout: Duration,
    /// Maximum number of messages to queue for processing.
    ///
    /// If this number is exceeded, the client is disconnected.
    ///
    /// Default: 2048
    #[serde(default = "WebSocketOptions::default_incoming_queue_length")]
    pub incoming_queue_length: NonZeroUsize,
}

impl Default for WebSocketOptions {
    fn default() -> Self {
        Self::DEFAULT
    }
}

impl WebSocketOptions {
    const DEFAULT_PING_INTERVAL: Duration = Duration::from_secs(15);
    const DEFAULT_IDLE_TIMEOUT: Duration = Duration::from_secs(30);
    const DEFAULT_CLOSE_HANDSHAKE_TIMEOUT: Duration = Duration::from_millis(250);
    const DEFAULT_INCOMING_QUEUE_LENGTH: NonZeroUsize = NonZeroUsize::new(2048).expect("2048 > 0, qed");

    const DEFAULT: Self = Self {
        ping_interval: Self::DEFAULT_PING_INTERVAL,
        idle_timeout: Self::DEFAULT_IDLE_TIMEOUT,
        close_handshake_timeout: Self::DEFAULT_CLOSE_HANDSHAKE_TIMEOUT,
        incoming_queue_length: Self::DEFAULT_INCOMING_QUEUE_LENGTH,
    };

    const fn default_ping_interval() -> Duration {
        Self::DEFAULT_PING_INTERVAL
    }

    const fn default_idle_timeout() -> Duration {
        Self::DEFAULT_IDLE_TIMEOUT
    }

    const fn default_close_handshake_timeout() -> Duration {
        Self::DEFAULT_CLOSE_HANDSHAKE_TIMEOUT
    }

    const fn default_incoming_queue_length() -> NonZeroUsize {
        Self::DEFAULT_INCOMING_QUEUE_LENGTH
    }
}

async fn ws_client_actor(
    options: WebSocketOptions,
    client: ClientConnection,
    ws: WebSocketStream,
    sendrx: MeteredReceiver<SerializableMessage>,
) {
    // ensure that even if this task gets cancelled, we always cleanup the connection
    let mut client = scopeguard::guard(client, |client| {
        tokio::spawn(client.disconnect());
    });

    ws_client_actor_inner(&mut client, options, ws, sendrx).await;

    ScopeGuard::into_inner(client).disconnect().await;
}

async fn ws_client_actor_inner(
    client: &mut ClientConnection,
    config: WebSocketOptions,
    ws: WebSocketStream,
    sendrx: MeteredReceiver<SerializableMessage>,
) {
    let database = client.module.info().database_identity;
    let client_id = client.id;
    let client_closed_metric = WORKER_METRICS.ws_clients_closed_connection.with_label_values(&database);
    let state = Arc::new(ActorState::new(database, client_id, config));

    // Channel for [`UnorderedWsMessage`]s.
    let (unordered_tx, unordered_rx) = mpsc::unbounded_channel();

    // Split websocket into send and receive halves.
    let (ws_send, ws_recv) = ws.split();

    // Set up the idle timer.
    let (idle_tx, idle_rx) = watch::channel(state.next_idle_deadline());
    let idle_timer = ws_idle_timer(idle_rx);

    // Spawn a task to send outgoing messages
    // obtained from `sendrx` and `unordered_rx`.
    let send_task = tokio::spawn(ws_send_loop(
        state.clone(),
        client.config,
        ws_send,
        sendrx,
        unordered_rx,
    ));
    // Spawn a task to handle incoming messages.
    let recv_task = tokio::spawn(ws_recv_task(
        state.clone(),
        idle_tx,
        client_closed_metric,
        {
            let client = client.clone();
            move |data, timer| {
                let client = client.clone();
                async move { client.handle_message(data, timer).await }
            }
        },
        unordered_tx.clone(),
        ws_recv,
    ));
    let hotswap = {
        let client = client.clone();
        move || {
            let mut client = client.clone();
            async move { client.watch_module_host().await }
        }
    };

    ws_main_loop(state, hotswap, idle_timer, send_task, recv_task, move |msg| {
        let _ = unordered_tx.send(msg);
    })
    .await;
    log::info!("Client connection ended: {client_id}");
}

/// The main `select!` loop of the websocket client actor.
///
/// > This function is defined standalone with generic parameters so that its
/// > behavior can be tested in isolation, not requiring I/O and allowing to
/// > mock effects easily.
///
/// The loop's responsibilities are:
///
/// - Drive the tasks handling the send and receive ends of the websockets to
///   completion, terminating when either of them completes.
///
/// - Terminating if the connection is idle for longer than [`ActorConfig::idle_timeout`].
///   The connection becomes idle if nothing is received from the socket.
///
/// - Periodically sending `Ping` frames to prevent the connection from becoming
///   idle (the client is supposed to respond with `Pong`, which resets the
///   idle timer). See [`ActorConfig::ping_interval`].
///
/// - Watch for changes to the [`ClientConnection`]'s module reference.
///   If it changes, the [`ClientConnection`] "hotswaps" the module, if it
///   is exited, the loop schedules a `Close` frame to be sent, initiating a
///   connection shutdown.
///
/// A peculiarity of handling termination is the websocket [close handshake]:
/// whichever side wants to close the connection sends a `Close` frame and needs
/// to wait for the other end to respond with a `Close` for the connection to
/// end cleanly.
///
/// `tungstenite` handles the protocol details of the close handshake for us,
/// but for it to work properly, we must keep polling the socket until the
/// handshake is complete.
///
/// This is straightforward when the client initiates the close, as the receive
/// stream will just become exhausted, and we'll exit the loop.
///
/// In the case of a server-initiated close, it's a bit more tricky, as we're
/// not supposed to send any more data after a `Close` frame (and `tungstenite`
/// prevents it). Yet, we need to keep polling the receive end until either
/// the `Close` response (which could be queued behind a large number of
/// outstanding messages) arrives, or a timeout elapses (in case the client
/// never responds).
///
/// The implementations [`ws_recv_loop`] and [`ws_send_loop`] thus share the
/// [`ActorState`], which tracks whether the connection is in the closing phase
/// ([`ActorState::closed()`]). If closed, both the send and receive loops keep
/// running, but drop any incoming or outgoing messages respectively until
/// either the `Close` response arrives or [`ActorConfig::close_handshake_timeout`]
/// elapses.
///
///
/// Parameters:
///
/// * **state**:
///   The shared [`ActorState`], updated here when a `Pong` message is received.
///
/// * **hotswap**:
///   An abstraction for [`ClientConnection::watch_module_host`], which updates
///   the connection's internal reference to the module if it was updated,
///   allowing database updates without disconnecting clients.
///
///   It is polled here for its error return value: if the output of the future
///   is `Err(NoSuchModule)`, the database was shut down and existing clients
///   must be disconnected.
///
/// * **idle_timer**:
///   Abstraction for [`ws_idle_timer`]: if and when the future completes, the
///   connection is considered unresponsive, and the connection is closed.
///
///   The idle timer should be reset whenever data is received from the websocket.
///
/// * **send_task**:
///   Task handling outgoing messages. Holds the receive end of `unordered_tx`.
///
///   If the task returns, the connection is considered bad, and the main loop
///   exits. If the task panicked, the panic is resumed on the current thread.
///
///   Note that the send task must not terminate after it has sent a `Close`
///   frame (via `unordered_tx`) -- the websocket protocol mandates that the
///   initiator of the close handshake wait for the other end to respond with
///   a `Close` frame. Thus, the loop must continue to poll `recv_task` and not
///   exit due to `send_task` being complete.
///
///   See [`ws_send_loop`].
///
/// * **recv_task**:
///   Task handling incoming messages.
///
///   If the task returns, the connection is considered closed, and the main
///   loop exits. If the task panicked, the panic is resumed on the current
///   thread.
///
///   See [`ws_recv_task`].
///
/// * **unordered_tx**:
///   Channel connected to `send_task` that allows the loop to send `Ping` and
///   `Close` frames.
///
///   Note that messages sent while the receiving `send_task` is already
///   terminated are silently ignored. This is safe because the loop will exit
///   anyway when the `send_task` is complete.
///
///
/// [close handshake]: https://datatracker.ietf.org/doc/html/rfc6455#section-7
async fn ws_main_loop<HotswapWatcher>(
    state: Arc<ActorState>,
    hotswap: impl Fn() -> HotswapWatcher,
    idle_timer: impl Future<Output = ()>,
    mut send_task: JoinHandle<()>,
    mut recv_task: JoinHandle<()>,
    unordered_tx: impl Fn(UnorderedWsMessage),
) where
    HotswapWatcher: Future<Output = Result<(), NoSuchModule>>,
{
    // Ensure we terminate both tasks if either exits.
    let abort_send = send_task.abort_handle();
    let abort_recv = recv_task.abort_handle();
    defer! {
        abort_send.abort();
        abort_recv.abort();
    };
    // Set up the ping interval.
    let mut ping_interval = tokio::time::interval(state.config.ping_interval);
    // Arm the first hotswap watcher.
    let watch_hotswap = hotswap();

    pin_mut!(watch_hotswap);
    pin_mut!(idle_timer);

    loop {
        let closed = state.closed();

        tokio::select! {
            // Drive send and receive tasks to completion,
            // propagating panics.
            //
            // If either task completes,
            // the connection is considered closed and we break the loop.
            //
            // NOTE: We don't abort the tasks until this function returns,
            // so the `Err` can't contain an `is_cancelled()` value.
            //
            // Even if the tasks were cancelled (e.g. if the caller retains
            // [`tokio::task::AbortHandle`]s), the reasonable thing to do is to
            // exit the loop as if the tasks completed normally.
            res = &mut send_task => {
                if let Err(e) = res {
                    if e.is_panic() {
                        panic::resume_unwind(e.into_panic())
                    }
                }
                break;
            },
            res = &mut recv_task => {
                if let Err(e) = res {
                    if e.is_panic() {
                        panic::resume_unwind(e.into_panic())
                    }
                }
                break;
            },

            // Exit if we haven't heard from the client for too long.
            _ = &mut idle_timer => {
                log::warn!("Client {} timed out", state.client_id);
                break;
            },

            // Update the client's module host if it was hotswapped,
            // or close the session if the module exited.
            //
            // Branch is disabled if we already sent a close frame.
            res = &mut watch_hotswap, if !closed => {
                if let Err(NoSuchModule) = res {
                    let close = CloseFrame {
                        code: CloseCode::Away,
                        reason: "module exited".into()
                    };
                    unordered_tx(close.into());
                }
                watch_hotswap.set(hotswap());
            },

            // Send ping.
            //
            // If we didn't receive a response to the last ping,
            // we don't bother sending a fresh one.
            //
            // Either the connection is idle (in which case the timer will kick
            // in), or there is a massive backlog to process until the pong
            // appears on the ordered stream. In either case, adding more pings
            // is of no value.
            //
            // Branch is disabled if we already sent a close frame.
            _ = ping_interval.tick(), if !closed => {
                let was_ponged = state.reset_ponged();
                if was_ponged {
                    unordered_tx(UnorderedWsMessage::Ping(Bytes::new()));
                }
            }
        }
    }
}

<<<<<<< HEAD
            // If we've received an incoming message,
            // grab it to handle in the next `match`.
            message = ws.next() => match message {
                Some(Ok(m)) => Item::Message(ClientMessage::from_message(m)),
                Some(Err(error)) => {
                    log::warn!("Websocket receive error: {}", error);
                    break;
                }
                // the client sent us a close frame
                None => {
                    break;
                }
=======
/// A sleep that can be extended by sending it new deadlines.
///
/// Sleeps until the deadline appearing on the `activity` channel,
/// i.e. if a new deadline appears before the sleep finishes,
/// the sleep is reset to the new deadline.
///
/// The `activity` should be updated whenever a new message is received.
async fn ws_idle_timer(mut activity: watch::Receiver<Instant>) {
    let mut deadline = *activity.borrow();
    let sleep = sleep_until(deadline.into());
    pin_mut!(sleep);

    loop {
        tokio::select! {
            biased;

            Ok(()) = activity.changed() => {
                let new_deadline = *activity.borrow_and_update();
                if new_deadline != deadline {
                    deadline = new_deadline;
                    sleep.as_mut().reset(deadline.into());
                }
>>>>>>> 83f52cad
            },

            () = &mut sleep => {
                break;
            },
        }
    }
}

/// Consumes `ws` by composing [`ws_recv_queue`], [`ws_recv_loop`],
/// [`ws_client_message_handler`] and `message_handler`.
///
/// `idle_tx` is the sending end of a [`ws_idle_timer`]. The [`ws_recv_loop`]
/// sends a new, extended deadline whenever it receives a message.
///
/// `unordered_tx` is used to send message execution errors
/// or to initiate a close handshake.
///
/// Initiates a close handshake if the `message_handler` returns any variant
/// of [`MessageHandleError`] that is **not** [`MessageHandleError::Execution`].
///
/// Terminates if:
///
/// - the `ws` stream is exhausted
/// - or, `unordered_tx` is already closed
///
/// In the latter case, we assume that the connection is in an errored state,
/// such that we wouldn't be able to receive any more messages anyway.
async fn ws_recv_task<MessageHandler>(
    state: Arc<ActorState>,
    idle_tx: watch::Sender<Instant>,
    client_closed_metric: IntGauge,
    message_handler: impl Fn(DataMessage, Instant) -> MessageHandler,
    unordered_tx: mpsc::UnboundedSender<UnorderedWsMessage>,
    ws: impl Stream<Item = Result<WsMessage, WsError>> + Unpin + Send + 'static,
) where
    MessageHandler: Future<Output = Result<(), MessageHandleError>>,
{
    let recv_queue = ws_recv_queue(state.clone(), unordered_tx.clone(), ws);
    let recv_loop = pin!(ws_recv_loop(state.clone(), idle_tx, recv_queue));
    let recv_handler = ws_client_message_handler(state.clone(), client_closed_metric, recv_loop);
    pin_mut!(recv_handler);

    while let Some((data, timer)) = recv_handler.next().await {
        let result = message_handler(data, timer).await;
        if let Err(e) = result {
            if let MessageHandleError::Execution(err) = e {
                log::error!("{err:#}");
                // If the send task has exited, also exit this recv task.
                if unordered_tx.send(err.into()).is_err() {
                    break;
                }
                continue;
            }
            log::debug!("Client caused error: {e}");
            let close = CloseFrame {
                code: CloseCode::Error,
                reason: format!("{e:#}").into(),
            };
            // If the send task has exited, also exit this recv task.
            // No need to send the close handshake in that case; the client is already gone.
            if unordered_tx.send(close.into()).is_err() {
                break;
            };
        }
    }
}

/// Stream that consumes a stream of [`WsMessage`]s and yields [`ClientMessage`]s.
///
/// Terminates if:
///
/// - the input stream is exhausted
/// - the input stream yields an error
///
/// If `state.closed`, continues to poll the input stream in order for the
/// websocket close handshake to complete. Any messages received while in this
/// state are dropped.
fn ws_recv_loop(
    state: Arc<ActorState>,
    idle_tx: watch::Sender<Instant>,
    mut ws: impl Stream<Item = Result<WsMessage, WsError>> + Unpin,
) -> impl Stream<Item = ClientMessage> {
    // Get the next message from `ws`, or `None` if the stream is exhausted.
    //
    // If `state.closed`, `ws` is drained until it either yields an `Err`, is
    // exhausted, or a timeout of 250ms has elapsed.
    async fn next_message(
        state: &ActorState,
        ws: &mut (impl Stream<Item = Result<WsMessage, WsError>> + Unpin),
    ) -> Option<Result<WsMessage, WsError>> {
        if state.closed() {
            log::trace!("drain websocket waiting for client close");
            let res: Result<Option<Result<WsMessage, WsError>>, Elapsed> =
                timeout(state.config.close_handshake_timeout, async {
                    while let Some(item) = ws.next().await {
                        match item {
                            Ok(message) => drop(message),
                            Err(e) => return Some(Err(e)),
                        }
<<<<<<< HEAD
                        // now we flush all the messages to the socket
                        (ws.flush().await, msg_buffer)
                    };
                    // Build a future that both times out and drives the send.
                    //
                    // Note that if flushing cannot immediately complete for whatever reason,
                    // it will wait without polling the other futures in the `select!` arms.
                    // Among other things, this means our liveness tick will not be polled.
                    //
                    // To avoid waiting indefinitely, we wrap the send in a timeout.
                    // A timeout is treated as an unresponsive client and we drop the connection.
                    let send_all = tokio::time::timeout(SEND_TIMEOUT, send_all);
                    // Flush the websocket while continuing to poll the `handle_queue`,
                    // to avoid deadlocks or delays due to enqueued futures holding resources.
                    let send_all = also_poll(send_all, make_progress(&mut current_message));
                    let t1 = Instant::now();
                    let (send_all_result, buf) = match send_all.await {
                        Ok((send_all_result, buf)) => {
                            (send_all_result, buf)
                        }
                        Err(e) => {
                            // Our send timed out; drop client without trying to send them a Close
                            log::warn!("send_all timed out: {e}");
                            break;
                        }
                    };
                    msg_buffer = buf;
                    if let Err(error) = send_all_result {
                        log::warn!("Websocket send error: {error}")
=======
>>>>>>> 83f52cad
                    }
                    None
                })
                .await;
            match res {
                Err(_elapsed) => {
                    log::warn!("timeout waiting for client close");
                    None
                }
                Ok(item) => item, // either error or `None`
            }
        } else {
            log::trace!("await next client message without timeout");
            ws.next().await
        }
    }

    stream! {
        loop {
            let Some(res) = next_message(&state, &mut ws).await else {
                log::trace!("recv stream exhausted");
                break;
            };
            match res {
                Ok(m) => {
                    idle_tx.send(state.next_idle_deadline()).ok();

                    if !state.closed() {
                        yield ClientMessage::from_message(m);
                    }
                    // If closed, keep polling until either:
                    //
                    // - the client sends a close frame (`ws` returns `None)
                    // - or `ws` yields an error
                    log::trace!("message received while already closed");
                }
                // None of the error cases can be meaningfully recovered from
                // (and some can't even occur on the `ws` stream).
                // Exit here but spell out an exhaustive match
                // in order to bring any future library changes to our attention.
                Err(e) => match e {
                    e @ (WsError::ConnectionClosed
                    | WsError::AlreadyClosed
                    | WsError::Io(_)
                    | WsError::Tls(_)
                    | WsError::Capacity(_)
                    | WsError::Protocol(_)
                    | WsError::WriteBufferFull(_)
                    | WsError::Utf8
                    | WsError::AttackAttempt
                    | WsError::Url(_)
                    | WsError::Http(_)
                    | WsError::HttpFormat(_)) => {
                        log::warn!("Websocket receive error: {e}");
                        break;
                    }
                },
            }
        }
    }
}

/// Consumes `ws` and queues its items in a channel.
///
/// The channel is initialized with [`ActorConfig::incoming_queue_length`].
/// If it is at capacity, a connection shutdown is initiated by sending
/// [`UnorderedWsMessage::Close`] via `unordered_tx`.
///
/// Returns the channel receiver.
///
/// NOTE: This function is provided for backwards-compatibility, in particular
/// SDK clients not handling backpressure gracefully, and for observability of
/// transaction backlogging. It will probably go away in the future, see [#1851].
///
/// [#1851]: https://github.com/clockworklabs/SpacetimeDBPrivate/issues/1851
fn ws_recv_queue(
    state: Arc<ActorState>,
    unordered_tx: mpsc::UnboundedSender<UnorderedWsMessage>,
    mut ws: impl Stream<Item = Result<WsMessage, WsError>> + Unpin + Send + 'static,
) -> impl Stream<Item = Result<WsMessage, WsError>> {
    const CLOSE: UnorderedWsMessage = UnorderedWsMessage::Close(CloseFrame {
        code: CloseCode::Again,
        reason: Utf8Bytes::from_static("too many requests"),
    });
    let on_message_after_close = move |client_id| {
        log::warn!("client {client_id} sent message after close or error");
    };

    let (tx, rx) = mpsc::channel(state.config.incoming_queue_length.get());
    let rx = MeteredReceiverStream {
        inner: MeteredReceiver::with_gauge(
            rx,
            WORKER_METRICS
                .total_incoming_queue_length
                .with_label_values(&state.database),
        ),
    };

<<<<<<< HEAD
            res = client.watch_module_host(), if !closed => {
                match res {
                    Ok(()) => {}
                    // If the module has exited, close the websocket.
                    Err(NoSuchModule) => {
                        // Send a close frame while continuing to poll the `handle_queue`,
                        // to avoid deadlocks or delays due to enqueued futures holding resources.
                        let close = ws.close(Some(CloseFrame { code: CloseCode::Away, reason: "module exited".into() }));
                        // Wrap the close in a timeout
                        let close = tokio::time::timeout(SEND_TIMEOUT, close);
                        match also_poll(close, make_progress(&mut current_message)).await {
                            Ok(Err(e)) => {
                                log::warn!("error closing websocket: {e:#}")
                            }
                            Err(e) => {
                                // Our send timed out; drop client without trying to send them a Close.
                                //
                                // Is it correct to break if a reducer is still in progress?
                                // Answer: Yes it is.
                                //
                                // If a reducer is currently being executed,
                                // we are waiting for the `current_message` future to complete.
                                // When we break, the task completes and this future is dropped.
                                //
                                // Notably though the reducer itself will run to completion,
                                // however when it tries to notify this task that it is done,
                                // it will encounter a closed sender in `JobThread::run`,
                                // dropping the value that it's trying to send.
                                // In particular it will not throw an error or panic.
                                log::warn!("websocket close timed out: {e}");
                                break;
                            }
                            _ => {}
                        };
                        closed = true;
=======
    tokio::spawn(async move {
        while let Some(item) = ws.next().await {
            if let Err(e) = tx.try_send(item) {
                match e {
                    // If the queue is full, disconnect the client.
                    mpsc::error::TrySendError::Full(item) => {
                        // If we can't send close (send task already terminated):
                        //
                        // - Let downstream handlers know that we're closing,
                        //   so that remaining items in the queue are dropped.
                        //
                        // - Then exit the loop, as we won't be processing any
                        //   more messages, and we don't expect a close response
                        //   to arrive from the client.
                        if unordered_tx.send(CLOSE).is_err() {
                            state.close();
                            break;
                        }
                        // If we successfully enqueued `CLOSE`, enqueue `item`
                        // as well, as soon as there is space in the channel.
                        //
                        // This is to allow the client to complete the close
                        // handshake, for which the downstream handler needs to
                        // drain the queue.
                        //
                        // If `tx.send` fails, the pipeline is broken, so exit.
                        // See commentary on the `TrySendError::Closed` match
                        // arm below.
                        if tx.send(item).await.is_err() {
                            on_message_after_close(state.client_id);
                            break;
                        }
                    }
                    // If the downstream consumer went away,
                    // it has consumed a `Close` frame or `Err` value
                    // from the queue and thus has determined that it's done.
                    //
                    // Well-behaved clients shouldn't send anything after
                    // closing, so issue a warning.
                    //
                    // We're done either way, so break.
                    mpsc::error::TrySendError::Closed(_item) => {
                        on_message_after_close(state.client_id);
                        break;
>>>>>>> 83f52cad
                    }
                }
            }
        }
    });

    rx
}

/// Turns a [`MeteredReceiver`] into a [`Stream`],
/// like [`tokio_stream::wrappers::ReceiverStream`] does for [`mpsc::Receiver`].
struct MeteredReceiverStream<T> {
    inner: MeteredReceiver<T>,
}

impl<T> Stream for MeteredReceiverStream<T> {
    type Item = T;

    fn poll_next(mut self: Pin<&mut Self>, cx: &mut Context<'_>) -> Poll<Option<Self::Item>> {
        self.inner.poll_recv(cx)
    }
}

<<<<<<< HEAD
            // If it's time to send a ping...
            _ = liveness_check_interval.tick() => {
                // If we received a pong at some point, send a fresh ping.
                if mem::take(&mut got_pong) {
                    // Build a future that both times out and drives the send.
                    //
                    // Note that if the send cannot immediately complete for whatever reason,
                    // it will wait without polling the other futures in the `select!` arms.
                    // Among other things, this means we won't poll the websocket for a Close frame.
                    //
                    // To avoid waiting indefinitely, we wrap the ping in a timeout.
                    // A timeout is treated as an unresponsive client and we drop the connection.
                    let ping = ws.send(WsMessage::Ping(Bytes::new()));
                    let ping_with_timeout = tokio::time::timeout(SEND_TIMEOUT, ping);

                    // Send a ping message while continuing to poll the `handle_queue`,
                    // to avoid deadlocks or delays due to enqueued futures holding resources.
                    match also_poll(ping_with_timeout, make_progress(&mut current_message)).await {
                        Ok(Err(e)) => {
                            log::warn!("error sending ping: {e:#}");
                        }
                        Err(e) => {
                            // Our ping timed out; drop them without trying to send them a Close
                            log::warn!("ping timed out after: {e}");
                            break;
                        }
                        _ => {}
=======
/// Stream that consumes [`ClientMessage`]s and yields [`DataMessage`]s for
/// evaluation.
///
/// Calls `state.set_ponged()` if and when the input yields a pong message.
/// Calls `state.close()` if and when the input yields a close frame,
/// i.e. the client initiated a close handshake, which we track using the
/// `client_closed_metric`.
///
/// Terminates if and when the input stream terminates.
fn ws_client_message_handler(
    state: Arc<ActorState>,
    client_closed_metric: IntGauge,
    mut messages: impl Stream<Item = ClientMessage> + Unpin,
) -> impl Stream<Item = (DataMessage, Instant)> {
    stream! {
        while let Some(message) = messages.next().await {
            match message {
                ClientMessage::Message(message) => {
                    log::trace!("Received client message");
                    yield (message, Instant::now());
                },
                ClientMessage::Ping(_bytes) => {
                    log::trace!("Received ping from client {}", state.client_id);
                    // `tungstenite` will respond with `Pong` for us,
                    // no need to send it ourselves.
                },
                ClientMessage::Pong(_bytes) => {
                    log::trace!("Received pong from client {}", state.client_id);
                    state.set_ponged();
                },
                ClientMessage::Close(close_frame) => {
                    log::trace!("Received Close frame from client {}: {:?}", state.client_id, close_frame);
                    let was_closed = state.close();
                    // This is the client telling us they want to close.
                    if !was_closed {
                        client_closed_metric.inc();
>>>>>>> 83f52cad
                    }
                }
            }
        }
        log::trace!("client message handler done");
    }
}

/// Outgoing messages that don't need to be ordered wrt subscription updates.
#[derive(Debug, From)]
enum UnorderedWsMessage {
    /// Server-initiated close.
    Close(CloseFrame),
    /// Server-initiated ping.
    Ping(Bytes),
    /// Error calling a reducer.
    ///
    /// The error indicates that the reducer was **not** called,
    /// and can thus be unordered wrt subscription updates.
    Error(MessageExecutionError),
}

/// Sink that sends outgoing messages to the `ws` sink.
///
/// Consumes `messages`, which yields subscription updates and reducer call
/// results. Note that [`SerializableMessage`]s require serialization and
/// potentially compression, which can be costly.
/// Also consumes `unordered`, which yields [`UnorderedWsMessage`]s.
///
/// Terminates if:
///
/// - `unordered` is closed
/// - an error occurs sending to the `ws` sink
///
/// If an [`UnorderedWsMessage::Close`] is encountered, a close frame is sent
/// to the `ws` sink, and `state.close()` is called. When this happens,
/// `messages` will no longer be polled (no data can be sent after a close
/// frame anyways), so `messages.close()` will be called.
///
/// Keeps polling `unordered` if `state.closed()`, but discards all data.
/// This is so `ws_client_actor_inner` keeps polling the receive end of the
/// socket until the close handshake completes -- it would otherwise exit early
/// when sending to `unordered` fails.
async fn ws_send_loop(
    state: Arc<ActorState>,
    config: ClientConfig,
    mut ws: impl Sink<WsMessage, Error: Display> + Unpin,
    mut messages: MeteredReceiver<SerializableMessage>,
    mut unordered: mpsc::UnboundedReceiver<UnorderedWsMessage>,
) {
    let mut messages_buf = Vec::with_capacity(32);
    let mut serialize_buf = SerializeBuffer::new(config);

<<<<<<< HEAD
        // TODO: Data flow appears to not require `enum Item` or this distinct `match`,
        //       since `Item::HandleResult` comes from exactly one `select!` branch,
        //       and `Item::Message` comes from exactly one distinct `select!` branch.
        //       Consider merging this `match` with the previous `select!`.
        match message {
            Item::Message(ClientMessage::Message(message)) => {
                let timer = Instant::now();
                message_queue.push_back((message, timer))
            }
            Item::HandleResult(res) => {
                if let Err(e) = res {
                    if let MessageHandleError::Execution(err) = e {
                        log::error!("reducer execution error: {err:#}");
                        // Serialize the message and keep a handle to the buffer.
                        let (msg_alloc, msg_data) = serialize(msg_buffer, err, client.config);

                        let send = async { ws.send(datamsg_to_wsmsg(msg_data)).await };
                        let send = tokio::time::timeout(SEND_TIMEOUT, send);

                        match send.await {
                            Ok(Err(error)) => {
                                log::warn!("Websocket send error: {error}")
                            }
                            Err(error) => {
                                log::warn!("send timed out after: {error}");
                                break;
                            }
                            _ => {}
=======
    loop {
        let closed = state.closed();

        tokio::select! {
            // `biased` towards the unordered queue,
            // which may initiate a connection shutdown.
            biased;

            maybe_msg = unordered.recv() => {
                let Some(msg) = maybe_msg else {
                    break;
                };
                // We shall not sent more data after a close frame,
                // but keep polling `unordered` so that `ws_client_actor` keeps
                // waiting for an acknowledgement from the client,
                // even if it spuriously initiates another close itself.
                if closed {
                    continue;
                }
                match msg {
                    UnorderedWsMessage::Close(close_frame) => {
                        log::trace!("sending close frame");
                        if let Err(e) = ws.send(WsMessage::Close(Some(close_frame))).await {
                            log::warn!("error sending close frame: {e:#}");
                            break;
                        }
                        // NOTE: It's ok to not update the state if we fail to
                        // send the close frame, because we assume that the main
                        // loop will exit when this future terminates.
                        state.close();
                        // We won't be polling `messages` anymore,
                        // so let senders know.
                        messages.close();
                    },
                    UnorderedWsMessage::Ping(bytes) => {
                        log::trace!("sending ping");
                        if let Err(e) = ws.feed(WsMessage::Ping(bytes)).await {
                            log::warn!("error sending ping: {e:#}");
                            break;
                        }
                    },
                    UnorderedWsMessage::Error(err) => {
                        log::trace!("sending error result");
                        let (msg_alloc, res) = send_message(
                            &state.database,
                            config,
                            serialize_buf,
                            None,
                            &mut ws,
                            err
                        ).await;
                        serialize_buf = msg_alloc;

                        if let Err(e) = res {
                            log::warn!("websocket send error: {e}");
                            break;
>>>>>>> 83f52cad
                        }
                    },
                }
            },

            n = messages.recv_many(&mut messages_buf, 32), if !closed => {
                if n == 0 {
                    continue;
                }
                log::trace!("sending {n} outgoing messages");
                for msg in messages_buf.drain(..n) {
                    let (msg_alloc, res) = send_message(
                        &state.database,
                        config,
                        serialize_buf,
                        msg.workload().zip(msg.num_rows()),
                        &mut ws,
                        msg
                    ).await;
                    serialize_buf = msg_alloc;

                    if let Err(e) = res {
                        log::warn!("websocket send error: {e}");
                        return;
                    }
<<<<<<< HEAD
                    log::warn!("Client caused error on text message: {}", e);
                    let close = ws.close(Some(CloseFrame {
                        code: CloseCode::Error,
                        reason: format!("{e:#}").into(),
                    }));

                    // Wrap the close in a timeout
                    match tokio::time::timeout(SEND_TIMEOUT, close).await {
                        Ok(Err(e)) => {
                            log::warn!("error closing websocket: {e:#}")
                        }
                        Err(e) => {
                            log::warn!("send timed out after: {e}");
                            break;
                        }
                        _ => {}
                    }
                }
            }
            Item::Message(ClientMessage::Ping(_message)) => {
                log::trace!("Received ping from client {}", client.id);
                // No need to explicitly respond with a `Pong`, as tungstenite handles this automatically.
                // See [https://github.com/snapview/tokio-tungstenite/issues/88].
            }
            Item::Message(ClientMessage::Pong(_message)) => {
                log::trace!("Received heartbeat from client {}", client.id);
                got_pong = true;
            }
            Item::Message(ClientMessage::Close(close_frame)) => {
                // This happens in 2 cases:
                // a) We sent a Close frame and this is the ack.
                // b) This is the client telling us they want to close.
                // in either case, after the remaining messages in the queue flush,
                // ws.next() will return None and we'll exit the loop.
                // NOTE: No need to send a close frame, it's is queued
                //       automatically by tungstenite.

                // if this is the closed-by-them case, let the ClientConnectionSenders know now.
                sendrx.close();
                log::trace!("Close frame {:?}", close_frame);
                if !closed {
                    // This is the client telling us they want to close.
                    WORKER_METRICS
                        .ws_clients_closed_connection
                        .with_label_values(&addr)
                        .inc();
                }

                // Can't we just break out of the loop here?
                // Not, if we want tungstenite to send a close frame back to the client.
                // That will only happen once `ws.next()` returns `None`.
                closed = true;
            }
=======
                }
            },
        }

        if let Err(e) = ws.flush().await {
            log::warn!("error flushing websocket: {e}");
            break;
>>>>>>> 83f52cad
        }
    }
}

/// Serialize and potentially compress `message`, and feed it to the `ws` sink.
async fn send_message<S: Sink<WsMessage> + Unpin>(
    database_identity: &Identity,
    config: ClientConfig,
    serialize_buf: SerializeBuffer,
    metrics_metadata: Option<(WorkloadType, usize)>,
    ws: &mut S,
    message: impl ToProtocol<Encoded = SwitchedServerMessage> + Send + 'static,
) -> (SerializeBuffer, Result<(), S::Error>) {
    let (workload, num_rows) = metrics_metadata.unzip();
    // Move large messages to a rayon thread,
    // as serialization and compression can take a long time.
    // The threshold of 1024 rows is arbitrary, and may need to be refined.
    let serialize_and_compress = |serialize_buf, message, config| {
        let start = Instant::now();
        let (msg_alloc, msg_data) = serialize(serialize_buf, message, config);
        (start.elapsed(), msg_alloc, msg_data)
    };
    let (timing, msg_alloc, msg_data) = if num_rows.is_some_and(|n| n > 1024) {
        spawn_rayon(move || serialize_and_compress(serialize_buf, message, config)).await
    } else {
        serialize_and_compress(serialize_buf, message, config)
    };
    report_ws_sent_metrics(database_identity, workload, num_rows, timing, &msg_data);

    let res = async {
        ws.feed(datamsg_to_wsmsg(msg_data)).await?;
        // To reclaim the `msg_alloc` memory, we need `SplitSink` to push down
        // its item slot to the inner sink, which will copy the `Bytes` and
        // drop the reference.
        // We don't want to flush the inner sink just yet, as we might be
        // writing many messages.
        // `SplitSink::poll_ready` does what we want.
        poll_fn(|cx| ws.poll_ready_unpin(cx)).await
    }
    .await;
    // Reclaim can fail if we didn't succeed pushing down the data to the
    // websocket. We must return a buffer, though, so create a fresh one.
    let buf = msg_alloc.try_reclaim().unwrap_or_else(|| SerializeBuffer::new(config));

    (buf, res)
}

#[derive(Debug)]
enum ClientMessage {
    Message(DataMessage),
    Ping(Bytes),
    Pong(Bytes),
    Close(Option<CloseFrame>),
}

impl ClientMessage {
    fn from_message(msg: WsMessage) -> Self {
        match msg {
            WsMessage::Text(s) => Self::Message(DataMessage::Text(utf8bytes_to_bytestring(s))),
            WsMessage::Binary(b) => Self::Message(DataMessage::Binary(b)),
            WsMessage::Ping(b) => Self::Ping(b),
            WsMessage::Pong(b) => Self::Pong(b),
            WsMessage::Close(frame) => Self::Close(frame),
            // WebSocket::read_message() never returns a raw Message::Frame
            WsMessage::Frame(_) => unreachable!(),
        }
    }
}

/// Report metrics on sent rows and message sizes to a websocket client.
fn report_ws_sent_metrics(
    addr: &Identity,
    workload: Option<WorkloadType>,
    num_rows: Option<usize>,
    serialize_duration: Duration,
    msg_ws: &DataMessage,
) {
    // These metrics should be updated together,
    // or not at all.
    if let (Some(workload), Some(num_rows)) = (workload, num_rows) {
        WORKER_METRICS
            .websocket_sent_num_rows
            .with_label_values(addr, &workload)
            .observe(num_rows as f64);
        WORKER_METRICS
            .websocket_sent_msg_size
            .with_label_values(addr, &workload)
            .observe(msg_ws.len() as f64);
    }

    WORKER_METRICS
        .websocket_serialize_secs
        .with_label_values(addr)
        .observe(serialize_duration.as_secs_f64());
}

fn datamsg_to_wsmsg(msg: DataMessage) -> WsMessage {
    match msg {
        DataMessage::Text(text) => WsMessage::Text(bytestring_to_utf8bytes(text)),
        DataMessage::Binary(bin) => WsMessage::Binary(bin),
    }
}

fn utf8bytes_to_bytestring(s: Utf8Bytes) -> ByteString {
    // SAFETY: `Utf8Bytes` and `ByteString` have the same invariant of UTF-8 validity
    unsafe { ByteString::from_bytes_unchecked(Bytes::from(s)) }
}
fn bytestring_to_utf8bytes(s: ByteString) -> Utf8Bytes {
    // SAFETY: `Utf8Bytes` and `ByteString` have the same invariant of UTF-8 validity
    unsafe { Utf8Bytes::from_bytes_unchecked(s.into_bytes()) }
}

#[cfg(test)]
mod tests {
    use std::{
        future::Future,
        pin::Pin,
        sync::atomic::AtomicUsize,
        task::{Context, Poll},
    };

    use anyhow::anyhow;
    use futures::{
        future::{self, Either, FutureExt as _},
        sink, stream,
    };
    use pretty_assertions::assert_matches;
    use spacetimedb::client::ClientName;
    use tokio::time::sleep;

    use super::*;

    fn dummy_client_id() -> ClientActorId {
        ClientActorId {
            identity: Identity::ZERO,
            connection_id: ConnectionId::ZERO,
            name: ClientName(0),
        }
    }

    fn dummy_actor_state() -> ActorState {
        dummy_actor_state_with_config(<_>::default())
    }

    fn dummy_actor_state_with_config(config: WebSocketOptions) -> ActorState {
        ActorState::new(Identity::ZERO, dummy_client_id(), config)
    }

    #[tokio::test]
    async fn idle_timer_extends_sleep() {
        let timeout = Duration::from_millis(10);

        let start = Instant::now();
        let (tx, rx) = watch::channel(start + timeout);
        tokio::join!(ws_idle_timer(rx), async {
            for _ in 0..5 {
                sleep(Duration::from_millis(1)).await;
                tx.send(Instant::now() + timeout).unwrap();
            }
        });
        let elapsed = start.elapsed();
        let expected = timeout + Duration::from_millis(5);
        assert!(
            elapsed >= expected,
            "{}ms elapsed, expected >= {}ms",
            elapsed.as_millis(),
            expected.as_millis(),
        );
    }

    #[tokio::test]
    async fn recv_loop_terminates_when_input_exhausted() {
        let state = Arc::new(dummy_actor_state());
        let (idle_tx, _idle_rx) = watch::channel(Instant::now() + state.config.idle_timeout);

        let input = stream::iter(vec![Ok(WsMessage::Ping(Bytes::new()))]);
        pin_mut!(input);

        let recv_loop = ws_recv_loop(state, idle_tx, input);
        pin_mut!(recv_loop);

        assert_matches!(recv_loop.next().await, Some(ClientMessage::Ping(_)));
        assert_matches!(recv_loop.next().await, None);
    }

    #[tokio::test]
    async fn recv_loop_terminates_when_input_yields_err() {
        let state = Arc::new(dummy_actor_state());
        let (idle_tx, _idle_rx) = watch::channel(Instant::now() + state.config.idle_timeout);

        let input = stream::iter(vec![
            Ok(WsMessage::Ping(Bytes::new())),
            Err(WsError::ConnectionClosed),
            Ok(WsMessage::Pong(Bytes::new())),
        ]);
        pin_mut!(input);

        let recv_loop = ws_recv_loop(state, idle_tx, input);
        pin_mut!(recv_loop);

        assert_matches!(recv_loop.next().await, Some(ClientMessage::Ping(_)));
        assert_matches!(recv_loop.next().await, None);
    }

    #[tokio::test]
    async fn recv_loop_drains_remaining_messages_when_closed() {
        let state = Arc::new(dummy_actor_state());
        let (idle_tx, _idle_rx) = watch::channel(Instant::now() + state.config.idle_timeout);

        let input = stream::iter(vec![
            Ok(WsMessage::Ping(Bytes::new())),
            Ok(WsMessage::Pong(Bytes::new())),
        ]);
        pin_mut!(input);
        {
            let recv_loop = ws_recv_loop(state.clone(), idle_tx, &mut input);
            pin_mut!(recv_loop);

            state.close();
            assert_matches!(recv_loop.next().await, None);
        }
        assert_matches!(input.next().await, None);
    }

    #[tokio::test]
    async fn recv_loop_stops_at_error_while_draining() {
        let state = Arc::new(dummy_actor_state());
        let (idle_tx, _idle_rx) = watch::channel(Instant::now() + state.config.idle_timeout);

        let input = stream::iter(vec![
            Ok(WsMessage::Ping(Bytes::new())),
            Err(WsError::ConnectionClosed),
            Ok(WsMessage::Pong(Bytes::new())),
        ]);
        pin_mut!(input);
        {
            let recv_loop = ws_recv_loop(state.clone(), idle_tx, &mut input);
            pin_mut!(recv_loop);

            state.close();
            assert_matches!(recv_loop.next().await, None);
        }
        assert_matches!(input.next().await, Some(Ok(WsMessage::Pong(_))));
    }

    #[tokio::test]
    async fn recv_loop_updates_idle_channel() {
        let state = Arc::new(dummy_actor_state());
        let idle_deadline = Instant::now() + state.config.idle_timeout;
        let (idle_tx, mut idle_rx) = watch::channel(idle_deadline);

        let input = stream::iter(vec![
            Ok(WsMessage::Ping(Bytes::new())),
            Ok(WsMessage::Pong(Bytes::new())),
        ]);
        let recv_loop = ws_recv_loop(state, idle_tx, input);
        pin_mut!(recv_loop);

        let mut new_idle_deadline = *idle_rx.borrow();
        while let Some(message) = recv_loop.next().await {
            drop(message);
            assert!(idle_rx.has_changed().unwrap());
            new_idle_deadline = *idle_rx.borrow_and_update();
        }
        assert!(new_idle_deadline > idle_deadline);
    }

    #[tokio::test]
    async fn client_message_handler_terminates_when_input_exhausted() {
        let state = Arc::new(dummy_actor_state());
        let metric = IntGauge::new("bleep", "unhelpful").unwrap();

        let input = stream::iter(vec![
            ClientMessage::Ping(Bytes::new()),
            ClientMessage::Message(DataMessage::from("hello".to_owned())),
        ]);
        let handler = ws_client_message_handler(state, metric, input);
        pin_mut!(handler);

        assert_matches!(
            handler.next().await,
            Some((DataMessage::Text(data), _instant)) if data == "hello"
        );
        assert_matches!(handler.next().await, None);
    }

    #[tokio::test]
    async fn client_message_handler_updates_pong_and_closed_states_and_metric() {
        let state = Arc::new(dummy_actor_state());
        state.reset_ponged();
        let metric = IntGauge::new("bleep", "unhelpful").unwrap();

        let input = stream::iter(vec![ClientMessage::Pong(Bytes::new()), ClientMessage::Close(None)]);
        let handler = ws_client_message_handler(state.clone(), metric.clone(), input);
        handler.map(drop).for_each(future::ready).await;

        assert!(state.closed());
        assert!(state.reset_ponged());
        assert_eq!(metric.get(), 1);
    }

    #[tokio::test]
    async fn send_loop_terminates_when_unordered_closed() {
        let state = Arc::new(dummy_actor_state());
        let (messages_tx, messages_rx) = mpsc::channel(64);
        let messages = MeteredReceiver::new(messages_rx);
        let (unordered_tx, unordered_rx) = mpsc::unbounded_channel();

        let send_loop = ws_send_loop(state, ClientConfig::for_test(), sink::drain(), messages, unordered_rx);
        pin_mut!(send_loop);

        assert!(is_pending(&mut send_loop).await);
        drop(messages_tx);
        assert!(is_pending(&mut send_loop).await);

        drop(unordered_tx);
        send_loop.await;
    }

    #[tokio::test]
    async fn send_loop_close_message_closes_state_and_messages() {
        let state = Arc::new(dummy_actor_state());
        let (messages_tx, messages_rx) = mpsc::channel(64);
        let messages = MeteredReceiver::new(messages_rx);
        let (unordered_tx, unordered_rx) = mpsc::unbounded_channel();

        let send_loop = ws_send_loop(
            state.clone(),
            ClientConfig::for_test(),
            sink::drain(),
            messages,
            unordered_rx,
        );
        pin_mut!(send_loop);

        unordered_tx
            .send(UnorderedWsMessage::Close(CloseFrame {
                code: CloseCode::Away,
                reason: "done".into(),
            }))
            .unwrap();

        assert!(is_pending(&mut send_loop).await);
        assert!(state.closed());
        assert!(messages_tx.is_closed());
    }

    #[tokio::test]
    async fn send_loop_terminates_if_sink_cant_be_fed() {
        let input = [
            Either::Left(UnorderedWsMessage::Close(CloseFrame {
                code: CloseCode::Away,
                reason: "bah!".into(),
            })),
            Either::Left(UnorderedWsMessage::Ping(Bytes::new())),
            Either::Left(UnorderedWsMessage::Error(MessageExecutionError {
                reducer: None,
                reducer_id: None,
                caller_identity: Identity::ZERO,
                caller_connection_id: None,
                err: anyhow!("it did not work"),
            })),
            // TODO: This is the easiest to construct,
            // but maybe we want other variants, too.
            Either::Right(SerializableMessage::Identity(IdentityTokenMessage {
                identity: Identity::ZERO,
                token: "macaron".into(),
                connection_id: ConnectionId::ZERO,
            })),
        ];

        for msg in input {
            let state = Arc::new(dummy_actor_state());
            let (messages_tx, messages_rx) = mpsc::channel(64);
            let messages = MeteredReceiver::new(messages_rx);
            let (unordered_tx, unordered_rx) = mpsc::unbounded_channel();

            let send_loop = ws_send_loop(
                state.clone(),
                ClientConfig::for_test(),
                UnfeedableSink,
                messages,
                unordered_rx,
            );
            pin_mut!(send_loop);

            match msg {
                Either::Left(unordered) => unordered_tx.send(unordered).unwrap(),
                Either::Right(msg) => messages_tx.send(msg).await.unwrap(),
            }
            send_loop.await;
        }
    }

    #[tokio::test]
    async fn send_loop_terminates_if_sink_cant_be_flushed() {
        let input = [
            Either::Left(UnorderedWsMessage::Close(CloseFrame {
                code: CloseCode::Away,
                reason: "bah!".into(),
            })),
            Either::Left(UnorderedWsMessage::Ping(Bytes::new())),
            Either::Left(UnorderedWsMessage::Error(MessageExecutionError {
                reducer: None,
                reducer_id: None,
                caller_identity: Identity::ZERO,
                caller_connection_id: None,
                err: anyhow!("it did not work"),
            })),
            // TODO: This is the easiest to construct,
            // but maybe we want other variants, too.
            Either::Right(SerializableMessage::Identity(IdentityTokenMessage {
                identity: Identity::ZERO,
                token: "macaron".into(),
                connection_id: ConnectionId::ZERO,
            })),
        ];

        for msg in input {
            let state = Arc::new(dummy_actor_state());
            let (messages_tx, messages_rx) = mpsc::channel(64);
            let messages = MeteredReceiver::new(messages_rx);
            let (unordered_tx, unordered_rx) = mpsc::unbounded_channel();

            let send_loop = ws_send_loop(
                state.clone(),
                ClientConfig::for_test(),
                UnflushableSink,
                messages,
                unordered_rx,
            );
            pin_mut!(send_loop);

            match msg {
                Either::Left(unordered) => unordered_tx.send(unordered).unwrap(),
                Either::Right(msg) => messages_tx.send(msg).await.unwrap(),
            }
            send_loop.await;
        }
    }

    #[tokio::test]
    async fn main_loop_terminates_if_either_send_or_recv_terminates() {
        let state = Arc::new(dummy_actor_state());
        ws_main_loop(
            state.clone(),
            future::pending,
            future::pending(),
            tokio::spawn(sleep(Duration::from_millis(10))),
            tokio::spawn(future::pending()),
            drop,
        )
        .await;
        ws_main_loop(
            state,
            future::pending,
            future::pending(),
            tokio::spawn(future::pending()),
            tokio::spawn(sleep(Duration::from_millis(10))),
            drop,
        )
        .await;
    }

    #[tokio::test]
    async fn main_loop_terminates_on_idle_timeout() {
        let state = Arc::new(dummy_actor_state_with_config(WebSocketOptions {
            idle_timeout: Duration::from_millis(10),
            ..<_>::default()
        }));
        let (idle_tx, idle_rx) = watch::channel(state.next_idle_deadline());

        let start = Instant::now();
        let mut t = tokio::spawn({
            let state = state.clone();
            async move {
                ws_main_loop(
                    state,
                    future::pending,
                    ws_idle_timer(idle_rx),
                    tokio::spawn(future::pending()),
                    tokio::spawn(future::pending()),
                    drop,
                )
                .await
            }
        });

        let loop_start = Instant::now();
        for _ in 0..5 {
            sleep(Duration::from_millis(5)).await;
            idle_tx.send(state.next_idle_deadline()).unwrap();
            assert!(is_pending(&mut t).await);
        }
        let timeout = loop_start.elapsed() + Duration::from_millis(10);

        t.await.unwrap();
        let elapsed = start.elapsed();
        assert!(elapsed >= timeout);
        assert!(elapsed < timeout + Duration::from_millis(10));
    }

    #[tokio::test]
    async fn main_loop_keepalive_keeps_alive() {
        let state = Arc::new(dummy_actor_state_with_config(WebSocketOptions {
            ping_interval: Duration::from_millis(5),
            idle_timeout: Duration::from_millis(10),
            ..<_>::default()
        }));
        let (idle_tx, idle_rx) = watch::channel(state.next_idle_deadline());
        // Pretend we received a pong immediately after sending a ping,
        // but only five times.
        let unordered_tx = {
            let state = state.clone();
            let pings = AtomicUsize::new(0);
            move |m| {
                if let UnorderedWsMessage::Ping(_) = m {
                    let n = pings.fetch_add(1, Ordering::Relaxed);
                    if n < 5 {
                        state.set_ponged();
                        idle_tx.send(state.next_idle_deadline()).ok();
                    }
                }
            }
        };

        let start = Instant::now();
        let t = tokio::spawn({
            let state = state.clone();
            async move {
                ws_main_loop(
                    state,
                    future::pending,
                    ws_idle_timer(idle_rx),
                    tokio::spawn(future::pending()),
                    tokio::spawn(future::pending()),
                    unordered_tx,
                )
                .await
            }
        });

        let expected_timeout = (5 * state.config.ping_interval) + state.config.idle_timeout;
        let res = timeout(expected_timeout, t).await;
        let elapsed = start.elapsed();

        // It didn't time out.
        assert_matches!(res, Ok(Ok(())));
        // It didn't exit early. Allow it to miss a ping.
        assert!(elapsed >= expected_timeout - state.config.ping_interval);
    }

    #[tokio::test]
    async fn main_loop_terminates_when_module_exits() {
        let state = Arc::new(dummy_actor_state());

        let (_idle_tx, idle_rx) = watch::channel(state.next_idle_deadline());
        let unordered_tx = {
            let state = state.clone();
            move |m| {
                if let UnorderedWsMessage::Close(_) = m {
                    state.close();
                }
            }
        };

        let start = Instant::now();
        tokio::spawn(async move {
            let hotswap = || async {
                sleep(Duration::from_millis(5)).await;
                Err(NoSuchModule)
            };

            ws_main_loop(
                state.clone(),
                hotswap,
                ws_idle_timer(idle_rx),
                // Pretend we received a close immediately after sending one.
                tokio::spawn(async move {
                    loop {
                        if state.closed() {
                            break;
                        }
                        sleep(Duration::from_millis(1)).await
                    }
                }),
                tokio::spawn(future::pending()),
                unordered_tx,
            )
            .await
        })
        .await
        .unwrap();
        let elapsed = start.elapsed();
        assert!(elapsed >= Duration::from_millis(5));
        assert!(elapsed < Duration::from_millis(10));
    }

    #[tokio::test]
    async fn recv_queue_sends_close_when_at_capacity() {
        let state = Arc::new(dummy_actor_state_with_config(WebSocketOptions {
            incoming_queue_length: 10.try_into().unwrap(),
            ..<_>::default()
        }));

        let (unordered_tx, mut unordered_rx) = mpsc::unbounded_channel();
        let input = stream::iter((0..20).map(|i| Ok(WsMessage::text(format!("message {i}")))));

        let received = ws_recv_queue(state, unordered_tx, input).collect::<Vec<_>>().await;
        assert_matches!(unordered_rx.recv().await, Some(UnorderedWsMessage::Close(_)));
        // Should have received all of the input.
        assert_eq!(received.len(), 20);
    }

    #[tokio::test]
    async fn recv_queue_closes_state_if_sender_gone() {
        let state = Arc::new(dummy_actor_state_with_config(WebSocketOptions {
            incoming_queue_length: 10.try_into().unwrap(),
            ..<_>::default()
        }));

        let (unordered_tx, _) = mpsc::unbounded_channel();
        let input = stream::iter((0..20).map(|i| Ok(WsMessage::text(format!("message {i}")))));

        let received = ws_recv_queue(state.clone(), unordered_tx, input)
            .collect::<Vec<_>>()
            .await;
        assert!(state.closed());
        // Should have received up to capacity.
        assert_eq!(received.len(), 10);
    }

    async fn is_pending(fut: &mut (impl Future + Unpin)) -> bool {
        poll_fn(|cx| Poll::Ready(fut.poll_unpin(cx).is_pending())).await
    }

    struct UnfeedableSink;

    impl<T> Sink<T> for UnfeedableSink {
        type Error = &'static str;

        fn poll_ready(self: Pin<&mut Self>, _: &mut Context<'_>) -> Poll<Result<(), Self::Error>> {
            Poll::Ready(Ok(()))
        }

        fn start_send(self: Pin<&mut Self>, _: T) -> Result<(), Self::Error> {
            Err("don't feed the sink")
        }

        fn poll_flush(self: Pin<&mut Self>, _: &mut Context<'_>) -> Poll<Result<(), Self::Error>> {
            Poll::Ready(Ok(()))
        }

        fn poll_close(self: Pin<&mut Self>, _: &mut Context<'_>) -> Poll<Result<(), Self::Error>> {
            Poll::Ready(Ok(()))
        }
    }

    struct UnflushableSink;

    impl<T> Sink<T> for UnflushableSink {
        type Error = &'static str;

        fn poll_ready(self: Pin<&mut Self>, _: &mut Context<'_>) -> Poll<Result<(), Self::Error>> {
            Poll::Ready(Ok(()))
        }

        fn start_send(self: Pin<&mut Self>, _: T) -> Result<(), Self::Error> {
            Ok(())
        }

        fn poll_flush(self: Pin<&mut Self>, _: &mut Context<'_>) -> Poll<Result<(), Self::Error>> {
            Poll::Ready(Err("don't flush the sink"))
        }

        fn poll_close(self: Pin<&mut Self>, _: &mut Context<'_>) -> Poll<Result<(), Self::Error>> {
            Poll::Ready(Ok(()))
        }
    }

    #[test]
    fn options_toml_roundtrip() {
        let options = WebSocketOptions::default();
        let toml = toml::to_string(&options).unwrap();
        assert_eq!(options, toml::from_str::<WebSocketOptions>(&toml).unwrap());
    }

    #[test]
    fn options_from_partial_toml() {
        let toml = r#"
            ping-interval = "53s"
            idle-timeout = "1m 3s"
"#;

        let expected = WebSocketOptions {
            ping_interval: Duration::from_secs(53),
            idle_timeout: Duration::from_secs(63),
            ..<_>::default()
        };

        assert_eq!(expected, toml::from_str(toml).unwrap());
    }
}<|MERGE_RESOLUTION|>--- conflicted
+++ resolved
@@ -207,10 +207,6 @@
     Ok(res)
 }
 
-<<<<<<< HEAD
-const LIVELINESS_TIMEOUT: Duration = Duration::from_secs(60);
-const SEND_TIMEOUT: Duration = Duration::from_secs(5);
-=======
 struct ActorState {
     pub client_id: ClientActorId,
     pub database: Identity,
@@ -250,7 +246,6 @@
         Instant::now() + self.config.idle_timeout
     }
 }
->>>>>>> 83f52cad
 
 /// Configuration for WebSocket connections.
 #[derive(Clone, Copy, Debug, PartialEq, serde::Serialize, serde::Deserialize)]
@@ -607,20 +602,6 @@
     }
 }
 
-<<<<<<< HEAD
-            // If we've received an incoming message,
-            // grab it to handle in the next `match`.
-            message = ws.next() => match message {
-                Some(Ok(m)) => Item::Message(ClientMessage::from_message(m)),
-                Some(Err(error)) => {
-                    log::warn!("Websocket receive error: {}", error);
-                    break;
-                }
-                // the client sent us a close frame
-                None => {
-                    break;
-                }
-=======
 /// A sleep that can be extended by sending it new deadlines.
 ///
 /// Sleeps until the deadline appearing on the `activity` channel,
@@ -643,7 +624,6 @@
                     deadline = new_deadline;
                     sleep.as_mut().reset(deadline.into());
                 }
->>>>>>> 83f52cad
             },
 
             () = &mut sleep => {
@@ -744,38 +724,6 @@
                             Ok(message) => drop(message),
                             Err(e) => return Some(Err(e)),
                         }
-<<<<<<< HEAD
-                        // now we flush all the messages to the socket
-                        (ws.flush().await, msg_buffer)
-                    };
-                    // Build a future that both times out and drives the send.
-                    //
-                    // Note that if flushing cannot immediately complete for whatever reason,
-                    // it will wait without polling the other futures in the `select!` arms.
-                    // Among other things, this means our liveness tick will not be polled.
-                    //
-                    // To avoid waiting indefinitely, we wrap the send in a timeout.
-                    // A timeout is treated as an unresponsive client and we drop the connection.
-                    let send_all = tokio::time::timeout(SEND_TIMEOUT, send_all);
-                    // Flush the websocket while continuing to poll the `handle_queue`,
-                    // to avoid deadlocks or delays due to enqueued futures holding resources.
-                    let send_all = also_poll(send_all, make_progress(&mut current_message));
-                    let t1 = Instant::now();
-                    let (send_all_result, buf) = match send_all.await {
-                        Ok((send_all_result, buf)) => {
-                            (send_all_result, buf)
-                        }
-                        Err(e) => {
-                            // Our send timed out; drop client without trying to send them a Close
-                            log::warn!("send_all timed out: {e}");
-                            break;
-                        }
-                    };
-                    msg_buffer = buf;
-                    if let Err(error) = send_all_result {
-                        log::warn!("Websocket send error: {error}")
-=======
->>>>>>> 83f52cad
                     }
                     None
                 })
@@ -874,43 +822,6 @@
         ),
     };
 
-<<<<<<< HEAD
-            res = client.watch_module_host(), if !closed => {
-                match res {
-                    Ok(()) => {}
-                    // If the module has exited, close the websocket.
-                    Err(NoSuchModule) => {
-                        // Send a close frame while continuing to poll the `handle_queue`,
-                        // to avoid deadlocks or delays due to enqueued futures holding resources.
-                        let close = ws.close(Some(CloseFrame { code: CloseCode::Away, reason: "module exited".into() }));
-                        // Wrap the close in a timeout
-                        let close = tokio::time::timeout(SEND_TIMEOUT, close);
-                        match also_poll(close, make_progress(&mut current_message)).await {
-                            Ok(Err(e)) => {
-                                log::warn!("error closing websocket: {e:#}")
-                            }
-                            Err(e) => {
-                                // Our send timed out; drop client without trying to send them a Close.
-                                //
-                                // Is it correct to break if a reducer is still in progress?
-                                // Answer: Yes it is.
-                                //
-                                // If a reducer is currently being executed,
-                                // we are waiting for the `current_message` future to complete.
-                                // When we break, the task completes and this future is dropped.
-                                //
-                                // Notably though the reducer itself will run to completion,
-                                // however when it tries to notify this task that it is done,
-                                // it will encounter a closed sender in `JobThread::run`,
-                                // dropping the value that it's trying to send.
-                                // In particular it will not throw an error or panic.
-                                log::warn!("websocket close timed out: {e}");
-                                break;
-                            }
-                            _ => {}
-                        };
-                        closed = true;
-=======
     tokio::spawn(async move {
         while let Some(item) = ws.next().await {
             if let Err(e) = tx.try_send(item) {
@@ -955,7 +866,6 @@
                     mpsc::error::TrySendError::Closed(_item) => {
                         on_message_after_close(state.client_id);
                         break;
->>>>>>> 83f52cad
                     }
                 }
             }
@@ -979,35 +889,6 @@
     }
 }
 
-<<<<<<< HEAD
-            // If it's time to send a ping...
-            _ = liveness_check_interval.tick() => {
-                // If we received a pong at some point, send a fresh ping.
-                if mem::take(&mut got_pong) {
-                    // Build a future that both times out and drives the send.
-                    //
-                    // Note that if the send cannot immediately complete for whatever reason,
-                    // it will wait without polling the other futures in the `select!` arms.
-                    // Among other things, this means we won't poll the websocket for a Close frame.
-                    //
-                    // To avoid waiting indefinitely, we wrap the ping in a timeout.
-                    // A timeout is treated as an unresponsive client and we drop the connection.
-                    let ping = ws.send(WsMessage::Ping(Bytes::new()));
-                    let ping_with_timeout = tokio::time::timeout(SEND_TIMEOUT, ping);
-
-                    // Send a ping message while continuing to poll the `handle_queue`,
-                    // to avoid deadlocks or delays due to enqueued futures holding resources.
-                    match also_poll(ping_with_timeout, make_progress(&mut current_message)).await {
-                        Ok(Err(e)) => {
-                            log::warn!("error sending ping: {e:#}");
-                        }
-                        Err(e) => {
-                            // Our ping timed out; drop them without trying to send them a Close
-                            log::warn!("ping timed out after: {e}");
-                            break;
-                        }
-                        _ => {}
-=======
 /// Stream that consumes [`ClientMessage`]s and yields [`DataMessage`]s for
 /// evaluation.
 ///
@@ -1044,7 +925,6 @@
                     // This is the client telling us they want to close.
                     if !was_closed {
                         client_closed_metric.inc();
->>>>>>> 83f52cad
                     }
                 }
             }
@@ -1098,36 +978,6 @@
     let mut messages_buf = Vec::with_capacity(32);
     let mut serialize_buf = SerializeBuffer::new(config);
 
-<<<<<<< HEAD
-        // TODO: Data flow appears to not require `enum Item` or this distinct `match`,
-        //       since `Item::HandleResult` comes from exactly one `select!` branch,
-        //       and `Item::Message` comes from exactly one distinct `select!` branch.
-        //       Consider merging this `match` with the previous `select!`.
-        match message {
-            Item::Message(ClientMessage::Message(message)) => {
-                let timer = Instant::now();
-                message_queue.push_back((message, timer))
-            }
-            Item::HandleResult(res) => {
-                if let Err(e) = res {
-                    if let MessageHandleError::Execution(err) = e {
-                        log::error!("reducer execution error: {err:#}");
-                        // Serialize the message and keep a handle to the buffer.
-                        let (msg_alloc, msg_data) = serialize(msg_buffer, err, client.config);
-
-                        let send = async { ws.send(datamsg_to_wsmsg(msg_data)).await };
-                        let send = tokio::time::timeout(SEND_TIMEOUT, send);
-
-                        match send.await {
-                            Ok(Err(error)) => {
-                                log::warn!("Websocket send error: {error}")
-                            }
-                            Err(error) => {
-                                log::warn!("send timed out after: {error}");
-                                break;
-                            }
-                            _ => {}
-=======
     loop {
         let closed = state.closed();
 
@@ -1184,7 +1034,6 @@
                         if let Err(e) = res {
                             log::warn!("websocket send error: {e}");
                             break;
->>>>>>> 83f52cad
                         }
                     },
                 }
@@ -1210,61 +1059,6 @@
                         log::warn!("websocket send error: {e}");
                         return;
                     }
-<<<<<<< HEAD
-                    log::warn!("Client caused error on text message: {}", e);
-                    let close = ws.close(Some(CloseFrame {
-                        code: CloseCode::Error,
-                        reason: format!("{e:#}").into(),
-                    }));
-
-                    // Wrap the close in a timeout
-                    match tokio::time::timeout(SEND_TIMEOUT, close).await {
-                        Ok(Err(e)) => {
-                            log::warn!("error closing websocket: {e:#}")
-                        }
-                        Err(e) => {
-                            log::warn!("send timed out after: {e}");
-                            break;
-                        }
-                        _ => {}
-                    }
-                }
-            }
-            Item::Message(ClientMessage::Ping(_message)) => {
-                log::trace!("Received ping from client {}", client.id);
-                // No need to explicitly respond with a `Pong`, as tungstenite handles this automatically.
-                // See [https://github.com/snapview/tokio-tungstenite/issues/88].
-            }
-            Item::Message(ClientMessage::Pong(_message)) => {
-                log::trace!("Received heartbeat from client {}", client.id);
-                got_pong = true;
-            }
-            Item::Message(ClientMessage::Close(close_frame)) => {
-                // This happens in 2 cases:
-                // a) We sent a Close frame and this is the ack.
-                // b) This is the client telling us they want to close.
-                // in either case, after the remaining messages in the queue flush,
-                // ws.next() will return None and we'll exit the loop.
-                // NOTE: No need to send a close frame, it's is queued
-                //       automatically by tungstenite.
-
-                // if this is the closed-by-them case, let the ClientConnectionSenders know now.
-                sendrx.close();
-                log::trace!("Close frame {:?}", close_frame);
-                if !closed {
-                    // This is the client telling us they want to close.
-                    WORKER_METRICS
-                        .ws_clients_closed_connection
-                        .with_label_values(&addr)
-                        .inc();
-                }
-
-                // Can't we just break out of the loop here?
-                // Not, if we want tungstenite to send a close frame back to the client.
-                // That will only happen once `ws.next()` returns `None`.
-                closed = true;
-            }
-=======
                 }
             },
         }
@@ -1272,7 +1066,6 @@
         if let Err(e) = ws.flush().await {
             log::warn!("error flushing websocket: {e}");
             break;
->>>>>>> 83f52cad
         }
     }
 }
