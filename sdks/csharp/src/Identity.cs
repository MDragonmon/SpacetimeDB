using System;
using System.Collections;
using System.Collections.Generic;
using System.Linq;
using SpacetimeDB.SATS;

namespace SpacetimeDB
{
    public struct Identity : IEquatable<Identity>
    {
        private byte[] bytes;

        public static int SIZE = 32;

        public byte[] Bytes => bytes;

        public static AlgebraicType GetAlgebraicType()
        {
            return new AlgebraicType
            {
                type = AlgebraicType.Type.Builtin,
                builtin = new BuiltinType
                {
                    type = BuiltinType.Type.Array,
                    arrayType = new AlgebraicType
                    {
                        type = AlgebraicType.Type.Builtin,
                        builtin = new BuiltinType
                        {
                            type = BuiltinType.Type.U8
                        }
                    }
                }
            };
        }

        public static explicit operator Identity(AlgebraicValue v) => new Identity
        {
            bytes = v.AsBytes(),
        };

        public static Identity From(byte[] bytes)
        {
            // TODO: should we validate length here?
            return new Identity
            {
                bytes = bytes,
            };
        }

        public bool Equals(Identity other)
        {
            return bytes.SequenceEqual(other.bytes);
        }

        public override bool Equals(object o)
        {
            return o is Identity other && Equals(other);
        }

        public static bool operator ==(Identity a, Identity b) => a.Equals(b);
        public static bool operator !=(Identity a, Identity b) => !a.Equals(b);

        public override int GetHashCode()
        {
            if (bytes == null)
            {
                throw new InvalidOperationException("Cannot hash on null bytes.");
            }

<<<<<<< HEAD
            return bytes.Aggregate(0, (acc, b) => acc ^ b);
        }

        public override string ToString()
        {
            // lowercase hex string
            return string.Concat(bytes.Select(b => b.ToString("x2")));
=======
            return BitConverter.ToInt32(bytes, 0);
        }

        public override string ToString()
        {
            return string.Concat(bytes.Select(b => b.ToString("x2")));
>>>>>>> e0524fa4
        }
    }
}<|MERGE_RESOLUTION|>--- conflicted
+++ resolved
@@ -68,22 +68,12 @@
                 throw new InvalidOperationException("Cannot hash on null bytes.");
             }
 
-<<<<<<< HEAD
-            return bytes.Aggregate(0, (acc, b) => acc ^ b);
-        }
-
-        public override string ToString()
-        {
-            // lowercase hex string
-            return string.Concat(bytes.Select(b => b.ToString("x2")));
-=======
             return BitConverter.ToInt32(bytes, 0);
         }
 
         public override string ToString()
         {
             return string.Concat(bytes.Select(b => b.ToString("x2")));
->>>>>>> e0524fa4
         }
     }
 }