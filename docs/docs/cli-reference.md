--- conflicted
+++ resolved
@@ -335,16 +335,12 @@
 * `-n`, `--name <NAME>` — Project name (defaults to directory name if not provided)
 * `-l`, `--lang <LANG>` — The spacetime module language.
 
-<<<<<<< HEAD
   Possible values: `csharp`, `rust`
 * `--server-lang <LANG>` — Server language: rust, csharp, typescript
 * `-t`, `--template <TEMPLATE>` — Template ID or GitHub repository (owner/repo or URL)
 * `--client-lang <LANG>` — Client language: rust, csharp, typescript, none
 * `--local` — Use local deployment instead of Maincloud
 * `--non-interactive` — Run in non-interactive mode with default or provided options
-=======
-  Possible values: `csharp`, `rust`, `typescript`
->>>>>>> bf177c53
 
 ## spacetime build
 
