--- conflicted
+++ resolved
@@ -9,13 +9,8 @@
         section('Intro'),
         page('Overview', 'index', 'index.md'), // TODO(BREAKING): For consistency & clarity, 'index' slug should be renamed 'intro'?
         page('Getting Started', 'getting-started', 'getting-started.md'),
-<<<<<<< HEAD
         section('Deploying'),
         page('Maincloud', 'deploying/maincloud', 'deploying/maincloud.md'),
-        section('Migration Guides'),
-        page('v0.12', 'migration/v0.12', 'migration/v0.12.md'),
-=======
->>>>>>> f38e72e5
         section('Unity Tutorial - Basic Multiplayer'),
         page('Overview', 'unity', 'unity/index.md'),
         page('1 - Setup', 'unity/part-1', 'unity/part-1.md'),
